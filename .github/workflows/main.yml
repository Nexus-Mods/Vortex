name: Main

on:
  push:
      branches: [ master ]
  pull_request:
      branches: [ master ]
  workflow_dispatch:

concurrency:
  group: ${{ github.workflow }}-${{ github.ref }}
  cancel-in-progress: true

jobs:
  build:
    runs-on: windows-latest

<<<<<<< HEAD
    strategy:
      matrix:
        dotnet-version: [ 9.0.x ]

=======
>>>>>>> 22ca7688
    steps:   
      - uses: actions/checkout@v4
        with:
          submodules: "recursive"

      - uses: actions/setup-dotnet@v5
        with:
          dotnet-version: '6.0.x'

      - name: Print dotnet info
        run: dotnet --info

      - name: Use Node.js
        uses: actions/setup-node@v4
        with:
          node-version: '22.14.0'
          cache: "yarn"

      - name: Install dependencies
        run: yarn --frozen-lockfile --network-timeout 600000 install

      - name: Build
        run: yarn build

      - name: Test
        run: yarn test


<|MERGE_RESOLUTION|>--- conflicted
+++ resolved
@@ -1,52 +1,49 @@
-name: Main
-
-on:
-  push:
-      branches: [ master ]
-  pull_request:
-      branches: [ master ]
-  workflow_dispatch:
-
-concurrency:
-  group: ${{ github.workflow }}-${{ github.ref }}
-  cancel-in-progress: true
-
-jobs:
-  build:
-    runs-on: windows-latest
-
-<<<<<<< HEAD
-    strategy:
-      matrix:
-        dotnet-version: [ 9.0.x ]
-
-=======
->>>>>>> 22ca7688
-    steps:   
-      - uses: actions/checkout@v4
-        with:
-          submodules: "recursive"
-
-      - uses: actions/setup-dotnet@v5
-        with:
-          dotnet-version: '6.0.x'
-
-      - name: Print dotnet info
-        run: dotnet --info
-
-      - name: Use Node.js
-        uses: actions/setup-node@v4
-        with:
-          node-version: '22.14.0'
-          cache: "yarn"
-
-      - name: Install dependencies
-        run: yarn --frozen-lockfile --network-timeout 600000 install
-
-      - name: Build
-        run: yarn build
-
-      - name: Test
-        run: yarn test
-
-
+name: Main
+
+on:
+  push:
+      branches: [ master ]
+  pull_request:
+      branches: [ master ]
+  workflow_dispatch:
+
+concurrency:
+  group: ${{ github.workflow }}-${{ github.ref }}
+  cancel-in-progress: true
+
+jobs:
+  build:
+    runs-on: windows-latest
+
+    strategy:
+      matrix:
+        dotnet-version: [ 9.0.x ]
+
+    steps:   
+      - uses: actions/checkout@v4
+        with:
+          submodules: "recursive"
+
+      - uses: actions/setup-dotnet@v5
+        with:
+          dotnet-version: '6.0.x'
+
+      - name: Print dotnet info
+        run: dotnet --info
+
+      - name: Use Node.js
+        uses: actions/setup-node@v4
+        with:
+          node-version: '22.14.0'
+          cache: "yarn"
+
+      - name: Install dependencies
+        run: yarn --frozen-lockfile --network-timeout 600000 install
+
+      - name: Build
+        run: yarn build
+
+      - name: Test
+        run: yarn test
+
+