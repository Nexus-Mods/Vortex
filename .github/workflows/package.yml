--- conflicted
+++ resolved
@@ -1,226 +1,212 @@
-name: Package 
- 
-on: 
-  workflow_dispatch: 
-    inputs: 
-        version: 
-          description: "The version to release (eg: 'v1.0.0')" 
-          required: true 
-          type: string 
-        create-artifacts: 
-          description: "Create artifacts?" 
-          required: true 
-          type: boolean 
-          default: true 
-        use-codesigning: 
-            description: "Use codesigning?" 
-            required: false 
-            type: boolean 
-            default: true
-        release: 
-          description: "Create a draft release?" 
-          required: false 
-          type: boolean 
-          default: true
-        staging-release: 
-          description: "Create a draft staging release?" 
-          required: false 
-          type: boolean 
-          default: true
- 
-jobs:       
-  build: 
-    runs-on: windows-latest 
-    env: 
-      ES_USERNAME: ${{ secrets.ES_USERNAME }} 
-      ES_PASSWORD: ${{ secrets.ES_PASSWORD }} 
-      ES_CREDENTIAL_ID: ${{ secrets.ES_CREDENTIAL_ID }} 
-      ES_TOTP_SECRET: ${{ secrets.ES_TOTP_SECRET }} 
-      ACTIONS_ALLOW_UNSECURE_COMMANDS: true # Allows AddPAth and SetEnv commands 
-      CERT_PATH: Release      
-<<<<<<< HEAD
-      DEBUG: electron-builder # gives electron more verbose logs        
-       
-    strategy: 
-      matrix: 
-        dotnet-version: [ 9.0.x ] 
- 
-=======
-      DEBUG: electron-builder # gives electron more verbose logs
-      
->>>>>>> 22ca7688
-    steps: 
-      - name: Show Inputs 
-        run: echo "${{ toJSON(github.event.inputs) }}" 
-      
-      - name: Set Outputs 
-        id: setOutputs 
-        shell: pwsh 
-        env: 
-          InputVersion: ${{ inputs.version }} 
-          GITHUB_RUN_NUMBER: ${{ github.run_number }}  
-        run: | 
-          $semverRegex = '^(0|[1-9]\d*)\.(0|[1-9]\d*)\.(0|[1-9]\d*)(?:-((?:0|[1-9]\d*|\d*[a-zA-Z-][0-9a-zA-Z-]*)(?:\.(?:0|[1-9]\d*|\d*[a-zA-Z-][0-9a-zA-Z-]*))*))?(?:\+([0-9a-zA-Z-]+(?:\.[0-9a-zA-Z-]+)*))?$'
-          $tagVersion = If ($env:InputVersion.StartsWith('v')) {$env:InputVersion} Else {"v" + $env:InputVersion} 
-          $rawVersion = If ($env:InputVersion.StartsWith('v')) {$env:InputVersion.Substring(1)} Else {$env:InputVersion} 
-          # validation
-          If ($rawVersion -notmatch $semverRegex) { 
-              Write-Error "Invalid version format. Must be semver." 
-              Exit 1 
-          }
-          echo "tagVersion=$tagVersion" >> $env:GITHUB_OUTPUT 
-          echo "rawVersion=$rawVersion" >> $env:GITHUB_OUTPUT 
-          echo "artifactNameUnpacked=vortex-setup-$rawVersion-unpacked" >> $env:GITHUB_OUTPUT 
-          echo "artifactNameInstaller=vortex-setup-$rawVersion-installer" >> $env:GITHUB_OUTPUT 
-          echo "epicBuildString=$rawVersion+$env:GITHUB_RUN_NUMBER" >> $env:GITHUB_OUTPUT 
-          echo "epicBuildString=$rawVersion+$env:GITHUB_RUN_NUMBER" 
-      
-      - name: Get current time 
-        uses: josStorer/get-current-time@v2 
-        id: current-time 
-        with: 
-          format: 'YYYY-MM-DD HHmm' 
-      
-      - name: Use current time 
-        env: 
-          TIME: "${{ steps.current-time.outputs.time }}" 
-          R_TIME: "${{ steps.current-time.outputs.readableTime }}" 
-          F_TIME: "${{ steps.current-time.outputs.formattedTime }}" 
-          YEAR: "${{ steps.current-time.outputs.year }}" 
-          DAY: "${{ steps.current-time.outputs.day }}" 
-        run: echo $TIME $R_TIME $F_TIME $YEAR $DAY 
- 
-      - uses: actions/checkout@v5
-        with:
-          submodules: "recursive"
-
-      - uses: actions/setup-dotnet@v5
-        with:
-          dotnet-version: '6.0.x'
-
-      - name: Print dotnet info
-        run: dotnet --info
-
-      - name: Download Microsoft Visual C++ Redistributable
-        shell: pwsh
-        run: |
-          Invoke-WebRequest -Uri "https://aka.ms/vs/17/release/vc_redist.x64.exe" -OutFile "build\\VC_redist.x64.exe"
-<<<<<<< HEAD
-
-      - name: Download .NET 9 Runtime
-=======
- 
-      - name: Download Microsoft .NET 6 Runtime
->>>>>>> 22ca7688
-        shell: pwsh
-        run: | 
-          Invoke-WebRequest -Uri "https://aka.ms/dotnet/9.0/windowsdesktop-runtime-win-x64.exe" -OutFile "build\\windowsdesktop-runtime-win-x64.exe"
-
-      - name: Download CodeSignTool 
-        id: codesign 
-        shell: pwsh 
-        run: .\download-codesigntool.ps1 
-           
-      - name: Use Node.js 
-        uses: actions/setup-node@v4 
-        with: 
-          node-version: '22.14.0' 
-          cache: "yarn"
-
-      - name: Install dependencies 
-        run: yarn --frozen-lockfile --network-timeout 600000 install
- 
-      - name: Build API 
-        run: yarn --non-interactive build_api 
-       
-      - name: Install Production Dependencies 
-        run: yarn --non-interactive _install_app 
-       
-      - name: Build Extensions (Submodules)
-        run: yarn --non-interactive subprojects_app 
-       
-      - name: Build Static Assets 
-        run: yarn --non-interactive _assets_app 
-         
-      - name: Bundle Application (Webpack)
-        run: yarn build_dist
-
-      - name: Test
-        run: yarn test
-
-      - name: Create Signed Installer
-        if: ${{ inputs.use-codesigning == true }}
-        run: yarn package
-
-      - name: Create Unsigned Installer
-        if: ${{ inputs.use-codesigning == false }}
-        run: yarn package:nocodesign
-
-      - name: Extract Debug Sourcemaps
-        run: yarn extract_sourcemaps
-
-      - name: Validate Package Creation
-        shell: pwsh
-        run: |
-          $installerExists = Test-Path "./dist/vortex-setup-*.*.*.exe"
-          $latestYmlExists = Test-Path "./dist/latest.yml"
-
-          if (-not $installerExists) {
-            Write-Error "Installer executable not found in ./dist/"
-            exit 1
-          }
-
-          if (-not $latestYmlExists) {
-            Write-Error "latest.yml not found in ./dist/"
-            exit 1
-          }
-
-          Write-Output "✅ Package validation successful - installer and metadata files created"
-
-      - name: Create GitHub Release 
-        uses: softprops/action-gh-release@v2.2.2 
-        if: ${{ inputs.release == true }} 
-        with: 
-          files: | 
-            ./dist/vortex-setup-*.*.*.exe 
-            ./dist/latest.yml 
-            ./dist/alpha.yml 
-            ./dist/beta.yml 
-          prerelease: true 
-          draft: true 
-          name: ${{ steps.setOutputs.outputs.rawVersion }} 
-          tag_name: ${{ steps.setOutputs.outputs.tagVersion }} 
-
-      - name: Create GitHub Release on Vortex-Staging 
-        uses: softprops/action-gh-release@v2.2.2 
-        if: ${{ inputs.staging-release == true }} 
-        with: 
-          files: | 
-            ./dist/vortex-setup-*.*.*.exe 
-            ./dist/latest.yml 
-            ./dist/alpha.yml 
-            ./dist/beta.yml 
-          prerelease: true 
-          draft: true 
-          name: ${{ steps.setOutputs.outputs.rawVersion }} 
-          tag_name: ${{ steps.setOutputs.outputs.tagVersion }}
-          token: ${{ secrets.PERSONAL_ACCESS_TOKEN }}
-          repository: "Nexus-Mods/Vortex-Staging"
- 
-      - name: Create Unpacked Artifact 
-        uses: actions/upload-artifact@v4 
-        if: ${{ inputs.create-artifacts == true }} 
-        with: 
-          name: ${{ steps.setOutputs.outputs.artifactNameUnpacked }} 
-          path: ./dist/win-unpacked 
-          if-no-files-found: error 
- 
-      - name: Create Installer Artifact 
-        uses: actions/upload-artifact@v4 
-        if: ${{ inputs.create-artifacts == true }} 
-        with: 
-          name: ${{ steps.setOutputs.outputs.artifactNameInstaller }} 
-          path: | 
-            ./dist/vortex-setup-*.*.*.exe 
-            ./dist/latest.yml 
+name: Package 
+ 
+on: 
+  workflow_dispatch: 
+    inputs: 
+        version: 
+          description: "The version to release (eg: 'v1.0.0')" 
+          required: true 
+          type: string 
+        create-artifacts: 
+          description: "Create artifacts?" 
+          required: true 
+          type: boolean 
+          default: true 
+        use-codesigning: 
+            description: "Use codesigning?" 
+            required: false 
+            type: boolean 
+            default: true
+        release: 
+          description: "Create a draft release?" 
+          required: false 
+          type: boolean 
+          default: true
+        staging-release: 
+          description: "Create a draft staging release?" 
+          required: false 
+          type: boolean 
+          default: true
+ 
+jobs:       
+  build: 
+    runs-on: windows-latest 
+    env: 
+      ES_USERNAME: ${{ secrets.ES_USERNAME }} 
+      ES_PASSWORD: ${{ secrets.ES_PASSWORD }} 
+      ES_CREDENTIAL_ID: ${{ secrets.ES_CREDENTIAL_ID }} 
+      ES_TOTP_SECRET: ${{ secrets.ES_TOTP_SECRET }} 
+      ACTIONS_ALLOW_UNSECURE_COMMANDS: true # Allows AddPAth and SetEnv commands 
+      CERT_PATH: Release      
+      DEBUG: electron-builder # gives electron more verbose logs
+      
+    steps: 
+      - name: Show Inputs 
+        run: echo "${{ toJSON(github.event.inputs) }}" 
+      
+      - name: Set Outputs 
+        id: setOutputs 
+        shell: pwsh 
+        env: 
+          InputVersion: ${{ inputs.version }} 
+          GITHUB_RUN_NUMBER: ${{ github.run_number }}  
+        run: | 
+          $semverRegex = '^(0|[1-9]\d*)\.(0|[1-9]\d*)\.(0|[1-9]\d*)(?:-((?:0|[1-9]\d*|\d*[a-zA-Z-][0-9a-zA-Z-]*)(?:\.(?:0|[1-9]\d*|\d*[a-zA-Z-][0-9a-zA-Z-]*))*))?(?:\+([0-9a-zA-Z-]+(?:\.[0-9a-zA-Z-]+)*))?$'
+          $tagVersion = If ($env:InputVersion.StartsWith('v')) {$env:InputVersion} Else {"v" + $env:InputVersion} 
+          $rawVersion = If ($env:InputVersion.StartsWith('v')) {$env:InputVersion.Substring(1)} Else {$env:InputVersion} 
+          # validation
+          If ($rawVersion -notmatch $semverRegex) { 
+              Write-Error "Invalid version format. Must be semver." 
+              Exit 1 
+          }
+          echo "tagVersion=$tagVersion" >> $env:GITHUB_OUTPUT 
+          echo "rawVersion=$rawVersion" >> $env:GITHUB_OUTPUT 
+          echo "artifactNameUnpacked=vortex-setup-$rawVersion-unpacked" >> $env:GITHUB_OUTPUT 
+          echo "artifactNameInstaller=vortex-setup-$rawVersion-installer" >> $env:GITHUB_OUTPUT 
+          echo "epicBuildString=$rawVersion+$env:GITHUB_RUN_NUMBER" >> $env:GITHUB_OUTPUT 
+          echo "epicBuildString=$rawVersion+$env:GITHUB_RUN_NUMBER" 
+      
+      - name: Get current time 
+        uses: josStorer/get-current-time@v2 
+        id: current-time 
+        with: 
+          format: 'YYYY-MM-DD HHmm' 
+      
+      - name: Use current time 
+        env: 
+          TIME: "${{ steps.current-time.outputs.time }}" 
+          R_TIME: "${{ steps.current-time.outputs.readableTime }}" 
+          F_TIME: "${{ steps.current-time.outputs.formattedTime }}" 
+          YEAR: "${{ steps.current-time.outputs.year }}" 
+          DAY: "${{ steps.current-time.outputs.day }}" 
+        run: echo $TIME $R_TIME $F_TIME $YEAR $DAY 
+ 
+      - uses: actions/checkout@v5
+        with:
+          submodules: "recursive"
+
+      - uses: actions/setup-dotnet@v5
+        with:
+          dotnet-version: '9.0.x'
+
+      - name: Print dotnet info
+        run: dotnet --info
+
+      - name: Download Microsoft Visual C++ Redistributable
+        shell: pwsh
+        run: |
+          Invoke-WebRequest -Uri "https://aka.ms/vs/17/release/vc_redist.x64.exe" -OutFile "build\\VC_redist.x64.exe"
+
+      - name: Download .NET 9 Runtime
+        shell: pwsh
+        run: | 
+          Invoke-WebRequest -Uri "https://aka.ms/dotnet/9.0/windowsdesktop-runtime-win-x64.exe" -OutFile "build\\windowsdesktop-runtime-win-x64.exe"
+
+      - name: Download CodeSignTool 
+        id: codesign 
+        shell: pwsh 
+        run: .\download-codesigntool.ps1 
+           
+      - name: Use Node.js 
+        uses: actions/setup-node@v4 
+        with: 
+          node-version: '22.14.0' 
+          cache: "yarn"
+
+      - name: Install dependencies 
+        run: yarn --frozen-lockfile --network-timeout 600000 install
+ 
+      - name: Build API 
+        run: yarn --non-interactive build_api 
+       
+      - name: Install Production Dependencies 
+        run: yarn --non-interactive _install_app 
+       
+      - name: Build Extensions (Submodules)
+        run: yarn --non-interactive subprojects_app 
+       
+      - name: Build Static Assets 
+        run: yarn --non-interactive _assets_app 
+         
+      - name: Bundle Application (Webpack)
+        run: yarn build_dist
+
+      - name: Test
+        run: yarn test
+
+      - name: Create Signed Installer
+        if: ${{ inputs.use-codesigning == true }}
+        run: yarn package
+
+      - name: Create Unsigned Installer
+        if: ${{ inputs.use-codesigning == false }}
+        run: yarn package:nocodesign
+
+      - name: Extract Debug Sourcemaps
+        run: yarn extract_sourcemaps
+
+      - name: Validate Package Creation
+        shell: pwsh
+        run: |
+          $installerExists = Test-Path "./dist/vortex-setup-*.*.*.exe"
+          $latestYmlExists = Test-Path "./dist/latest.yml"
+
+          if (-not $installerExists) {
+            Write-Error "Installer executable not found in ./dist/"
+            exit 1
+          }
+
+          if (-not $latestYmlExists) {
+            Write-Error "latest.yml not found in ./dist/"
+            exit 1
+          }
+
+          Write-Output "✅ Package validation successful - installer and metadata files created"
+
+      - name: Create GitHub Release 
+        uses: softprops/action-gh-release@v2.2.2 
+        if: ${{ inputs.release == true }} 
+        with: 
+          files: | 
+            ./dist/vortex-setup-*.*.*.exe 
+            ./dist/latest.yml 
+            ./dist/alpha.yml 
+            ./dist/beta.yml 
+          prerelease: true 
+          draft: true 
+          name: ${{ steps.setOutputs.outputs.rawVersion }} 
+          tag_name: ${{ steps.setOutputs.outputs.tagVersion }} 
+
+      - name: Create GitHub Release on Vortex-Staging 
+        uses: softprops/action-gh-release@v2.2.2 
+        if: ${{ inputs.staging-release == true }} 
+        with: 
+          files: | 
+            ./dist/vortex-setup-*.*.*.exe 
+            ./dist/latest.yml 
+            ./dist/alpha.yml 
+            ./dist/beta.yml 
+          prerelease: true 
+          draft: true 
+          name: ${{ steps.setOutputs.outputs.rawVersion }} 
+          tag_name: ${{ steps.setOutputs.outputs.tagVersion }}
+          token: ${{ secrets.PERSONAL_ACCESS_TOKEN }}
+          repository: "Nexus-Mods/Vortex-Staging"
+ 
+      - name: Create Unpacked Artifact 
+        uses: actions/upload-artifact@v4 
+        if: ${{ inputs.create-artifacts == true }} 
+        with: 
+          name: ${{ steps.setOutputs.outputs.artifactNameUnpacked }} 
+          path: ./dist/win-unpacked 
+          if-no-files-found: error 
+ 
+      - name: Create Installer Artifact 
+        uses: actions/upload-artifact@v4 
+        if: ${{ inputs.create-artifacts == true }} 
+        with: 
+          name: ${{ steps.setOutputs.outputs.artifactNameInstaller }} 
+          path: | 
+            ./dist/vortex-setup-*.*.*.exe 
+            ./dist/latest.yml 
           if-no-files-found: error 