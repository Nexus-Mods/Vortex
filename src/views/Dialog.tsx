import { ILink, triggerDialogLink } from '../actions';
import { closeDialog } from '../actions/notifications';
import Collapse from '../controls/Collapse';
import ErrorBoundary, { ErrorContext } from '../controls/ErrorBoundary';
import Icon from '../controls/Icon';
import Webview from '../controls/Webview';
import {
  ConditionResults, DialogType, ICheckbox, IConditionResult, IDialog,
  IDialogContent, IInput,
} from '../types/IDialog';
import { IState } from '../types/IState';
import bbcode from '../util/bbcode';
import { ComponentEx, connect, translate } from '../util/ComponentEx';
import { TFunction } from '../util/i18n';

import { remote } from 'electron';
import update from 'immutability-helper';
import * as React from 'react';
import {
  Button, Checkbox, ControlLabel, FormControl, FormGroup,
  Modal, Radio,
} from 'react-bootstrap';
import * as ReactDOM from 'react-dom';
import * as Redux from 'redux';
import { ThunkDispatch } from 'redux-thunk';
import ReactMarkdown from 'react-markdown';

const nop = () => undefined;

interface IActionProps {
  t: (input: string) => string;
  onDismiss: (action: string) => void;
  action: string;
  isDefault: boolean;
  isDisabled: boolean;
}

class Action extends React.Component<IActionProps, {}> {
  public render(): JSX.Element {
    const { t, action, isDefault, isDisabled } = this.props;
    return (
      <Button
        id='close'
        onClick={this.dismiss}
        bsStyle={isDefault ? 'primary' : undefined}
        ref={isDefault ? this.focus : undefined}
        disabled={isDisabled}
      >
        {t(action)}
      </Button>
    );
  }

  private focus = ref => {
    if (ref !== null) {
      (ReactDOM.findDOMNode(ref) as HTMLElement).focus();
    }
  }

  private dismiss = () => {
    const { onDismiss, action } = this.props;
    onDismiss(action);
  }
}

interface IDialogConnectedProps {
  dialogs: IDialog[];
}

interface IDialogActionProps {
  onDismiss: (id: string, action: string, input: IDialogContent) => void;
}

interface IComponentState {
  currentDialogId: string;
  dialogState: IDialogContent;
  conditionResults: ConditionResults;
}

type IProps = IDialogConnectedProps & IDialogActionProps;

class Dialog extends ComponentEx<IProps, IComponentState> {
  public static contextType = ErrorContext;

  constructor(props: IProps) {
    super(props);

    this.state = {
      currentDialogId: undefined,
      dialogState: undefined,
      conditionResults: [],
    };
  }

  public UNSAFE_componentWillReceiveProps(newProps: IProps) {
    if ((newProps.dialogs.length > 0) &&
      (newProps.dialogs[0].id !== this.state.currentDialogId)) {
      let newState = update(this.state, {
        currentDialogId: { $set: newProps.dialogs[0].id },
        dialogState: { $set: newProps.dialogs[0].content },
      });

      const validationResults = this.validateContent(newState.dialogState);
      if (validationResults !== undefined) {
        newState = {...newState, conditionResults: validationResults};
      }

      this.setState(newState);

      const window = remote.getCurrentWindow();
      if (window.isMinimized()) {
        window.restore();
      }
      window.setAlwaysOnTop(true);
      window.show();
      window.setAlwaysOnTop(false);
    }
  }

  public componentDidMount() {
    if (this.props.dialogs.length > 0) {
      this.setState(update(this.state, {
        currentDialogId: { $set: this.props.dialogs[0].id },
        dialogState: { $set: this.props.dialogs[0].content },
      }));
    }
  }

  public render(): JSX.Element {
    const { t, dialogs } = this.props;
    const { dialogState } = this.state;

    const dialog = dialogs.length > 0 ? dialogs[0] : undefined;

    if ((dialog === undefined) || (dialogState === undefined)) {
      return null;
    }

    const type = (dialog.content.htmlFile !== undefined) || (dialog.content.htmlText !== undefined)
      ? 'wide'
      : 'regular';
    return (
      <Modal
        id={dialog.id}
        className={`common-dialog-${type}`}
        show={dialog !== undefined}
        onHide={nop}
        onKeyPress={this.handleKeyPress}
      >
        <Modal.Header>
          <Modal.Title>{this.iconForType(dialog.type)}{' '}{t(dialog.title)}</Modal.Title>
        </Modal.Header>
        <Modal.Body>
          <ErrorBoundary visible={true}>
            {this.renderContent(dialogState)}
          </ErrorBoundary>
        </Modal.Body>
        <Modal.Footer>
          {
            dialog.actions.map((action) =>
              this.renderAction(action, action === dialog.defaultAction))
          }
        </Modal.Footer>
      </Modal>
    );
  }

  private translateParts(message: string, t: TFunction, parameters?: any) {
    // split by linebreak, then by tab, apply translation function, then join
    // again (replacing tabs with spaces)
    return (message || '')
      .split('\n')
      .map((line: string) => line
        .split('\t')
        .map((block: string) => t(block, { replace: parameters }))
        .join(' '))
      .join('\n');
  }

  private renderContent(content: IDialogContent): JSX.Element {
    let { t } = this.props;
    if (content.options?.translated) {
      // bit of a hack, setting lngs to empty list so that no translation happens,
      // but we still make use of the i18next interpolator
      t = (input: string, options) => this.props.t(input, { ...options, lngs: [] });
    }

    const controls: JSX.Element[] = [];

    if (content.text) {
      controls.push((
        <div key='dialog-content-text' className='dialog-content-text'>
          {t(content.text, { replace: content.parameters })}
        </div>
      ));
    }

    if (content.bbcode !== undefined) {
      controls.push((
        <div key='dialog-content-bbcode' className='dialog-content-bbcode'>
          {bbcode(t(content.bbcode, { replace: content.parameters }),
            content.options?.bbcodeContext)}
        </div>
      ));
    }

    if (content.md !== undefined) {
      controls.push((
        <div key='dialog-content-markdown' className='dialog-content-markdown'>
          <ReactMarkdown source={t(content.md, { replace: content.parameters })} />
        </div>
      ));
    }

    if (content.message !== undefined) {
      const wrap = ((content.options !== undefined) && (content.options.wrap === true))
                 ? 'on' : 'off';
      const ctrl = (
        <textarea
          key='dialog-content-message'
          wrap={wrap}
          value={this.translateParts(content.message, t, content.parameters)}
          readOnly={true}
        />
      );
      if ((content.options !== undefined) && (content.options.hideMessage === true)) {
        controls.push((
          <Collapse
            key='dialog-content-message-wrapper'
            showText={t('Show Details')}
            hideText={t('Hide Details')}
          >
            {ctrl}
          </Collapse>
          ));
      } else {
        controls.push(ctrl);
      }
    }

    if (content.htmlFile !== undefined) {
      controls.push((
        <div key='dialog-content-html-file'>
          <Webview src={`file://${content.htmlFile}`} />
        </div>
      ));
    }

    if (content.htmlText !== undefined) {
      controls.push((
        <div
          key='dialog-content-html-text'
          className='dialog-content-html'
          dangerouslySetInnerHTML={{ __html: content.htmlText }}
        />
      ));
    }

    if (content.checkboxes !== undefined) {
      controls.push((
        <div key='dialog-content-checkboxes' className='dialog-content-choices'>
          <div>
            {content.checkboxes.map(this.renderCheckbox)}
          </div>
        </div>
      ));
    }

    if (content.choices !== undefined) {
      controls.push((
        <div key='dialog-content-choices' className='dialog-content-choices'>
          <div>
            {content.choices.map(this.renderRadiobutton)}
          </div>
        </div>
      ));
    }

    if (content.links !== undefined) {
      controls.push((
        <div key='dialog-form-links'>
          {content.links.map(this.renderLink)}
        </div>
      ));
    }

    if (content.input !== undefined) {
      controls.push((
      <div key='dialog-form-content' className='dialog-content-input'>
        {content.input.map(this.renderInput)}
      </div>
      ));
    }

    return <div className='dialog-container'>{controls}</div>;
  }

  private handleKeyPress = (evt: React.KeyboardEvent<Modal>) => {
    const { conditionResults } = this.state;

    if (!evt.defaultPrevented) {
      const { dialogs } = this.props;
      const dialog = dialogs[0];
      if (evt.key === 'Enter') {
        if (dialog.defaultAction !== undefined) {
          evt.preventDefault();

          const filterFunc = res =>
            res.actions.find(act => act === dialog.defaultAction) !== undefined;
          const isDisabled = conditionResults.find(filterFunc) !== undefined;
          if (!isDisabled) {
            this.dismiss(dialog.defaultAction);
          }
        }
      }
    }
  }

  private validateContent(dialogState: IDialogContent): ConditionResults {
    const { conditionResults } = this.state;
    if ((conditionResults === undefined) || (dialogState.condition === undefined)) {
      return undefined;
    }

    return dialogState.condition(dialogState);
  }

  private getValidationResult(input: IInput): IConditionResult[] {
    const { conditionResults } = this.state;
    return conditionResults.filter(res => res.id === input.id);
  }

  private renderInput = (input: IInput, idx: number) => {
    const { t } = this.props;
    const { dialogState } = this.state;
    let valRes: IConditionResult[];
    if (dialogState.condition !== undefined) {
      valRes = this.getValidationResult(input);
    }

    const validationState = valRes !== undefined
        ? (valRes.length !== 0) ? 'error' : 'success'
        : null;

    let effectiveType = input.type || 'text';
    if (input.type === 'multiline') {
      effectiveType = 'text';
    }

    return (
      <FormGroup key={input.id} validationState={validationState}>
<<<<<<< HEAD
        {input.label ? (
          <ControlLabel>{t(input.label)}</ControlLabel>
        ) : null}
        <FormControl
          id={`dialoginput-${input.id}`}
          componentClass={input.type === 'textarea' ? 'textarea' : 'input'}
          type={input.type || 'text'}
          value={input.value || ''}
          label={input.label}
          placeholder={input.placeholder}
          onChange={this.changeInput}
          ref={idx === 0 ? this.focusMe : undefined}
        />
        {((valRes !== undefined) && (valRes.length !== 0))
          ? <label className='control-label'>{valRes.map(res => res.errorText).join('\n')}</label>
          : null}
=======
      { input.label ? (
        <ControlLabel>{t(input.label)}</ControlLabel>
      ) : null }
      <FormControl
        id={`dialoginput-${input.id}`}
        componentClass={(input.type === 'multiline') ? 'textarea' : undefined}
        type={effectiveType}
        value={input.value || ''}
        label={input.label}
        placeholder={input.placeholder}
        onChange={this.changeInput}
        ref={idx === 0 ? this.focusMe : undefined}
      />
      {((valRes !== undefined) && (valRes.length !== 0))
        ? <label className='control-label'>{valRes.map(res => res.errorText).join('\n')}</label>
        : null}
>>>>>>> 9b969fef
      </FormGroup>
    );
  }

  private renderLink = (link: ILink, idx: number) => {
    return (
      <div key={idx}>
        <a onClick={this.triggerLink} data-linkidx={idx}>{link.label}</a>
      </div>
    );
  }

  private triggerLink = (evt: React.MouseEvent<any>) => {
    evt.preventDefault();
    triggerDialogLink(this.props.dialogs[0].id, evt.currentTarget.getAttribute('data-linkidx'));
  }

  private renderCheckbox = (checkbox: ICheckbox) => {
    const { t } = this.props;
    return (
      <Checkbox
        id={checkbox.id}
        key={checkbox.id}
        checked={checkbox.value}
        onChange={this.toggleCheckbox}
        disabled={checkbox.disabled}
      >
        {t(checkbox.text)}
      </Checkbox>
    );
  }

  private renderRadiobutton = (checkbox: ICheckbox) => {
    const { t } = this.props;
    return (
      <Radio
        id={checkbox.id}
        key={checkbox.id}
        name='dialog-radio'
        checked={checkbox.value}
        onChange={this.toggleRadio}
        disabled={checkbox.disabled}
      >
        {t(checkbox.text)}
      </Radio>
    );
  }

  private focusMe = (ref: React.ReactInstance) => {
    if (ref !== null) {
      const ele = ReactDOM.findDOMNode(ref) as HTMLElement;
      setTimeout(() => ele.focus(), 100);
    }
  }

  private changeInput = evt => {
    const { dialogState } = this.state;

    const id = evt.currentTarget.id.split('-').slice(1).join('-');

    const idx = dialogState.input.findIndex(
      form => form.id === id);

    const newInput = { ...dialogState.input[idx] };
    newInput.value = evt.currentTarget.value;

    let newState = update(this.state, {
      dialogState: {
        input: { $splice: [[idx, 1, newInput]] },
      },
    });

    const validationResults = this.validateContent(newState.dialogState);
    if (validationResults !== undefined) {
      newState = {...newState, conditionResults: validationResults};
    }

    this.setState(newState);
  }

  private toggleCheckbox = (evt: React.MouseEvent<any>) => {
    const { dialogState } = this.state;
    const idx = dialogState.checkboxes.findIndex((box: ICheckbox) => {
      return box.id === evt.currentTarget.id;
    });

    const newCheckboxes = JSON.parse(JSON.stringify(dialogState.checkboxes.slice(0)));
    newCheckboxes[idx].value = !newCheckboxes[idx].value;

    let newState = update(this.state, {
      dialogState: {
        checkboxes: { $set: newCheckboxes },
      },
    });

    const validationResults = this.validateContent(newState.dialogState);
    if (validationResults !== undefined) {
      newState = {...newState, conditionResults: validationResults};
    }

    this.setState(newState);
  }

  private toggleRadio = (evt: React.MouseEvent<any>) => {
    const { dialogState } = this.state;
    const idx = dialogState.choices.findIndex((box: ICheckbox) => {
      return box.id === evt.currentTarget.id;
    });

    const newChoices = dialogState.choices.map((choice: ICheckbox) =>
      ({ id: choice.id, text: choice.text, value: false }));
    newChoices[idx].value = true;

    let newState = update(this.state, {
      dialogState: {
        choices: { $set: newChoices },
      },
    });

    const validationResults = this.validateContent(newState.dialogState);
    if (validationResults !== undefined) {
      newState = {...newState, conditionResults: validationResults};
    }

    this.setState(newState);
  }

  private renderAction = (action: string, isDefault: boolean): JSX.Element => {
    const { conditionResults } = this.state;
    const { t } = this.props;
    const isDisabled = conditionResults
      .find(res => res.actions.find(act => act === action) !== undefined) !== undefined;
    return (
      <Action
        t={t}
        key={action}
        action={action}
        isDefault={isDefault}
        onDismiss={this.dismiss}
        isDisabled={isDisabled}
      />
      );
  }

  private iconForType(type: DialogType) {
    switch (type) {
      case 'info': return (
        <Icon name='dialog-info' className='icon-info'/>
      );
      case 'error': return (
        <Icon name='dialog-error' className='icon-error'/>
      );
      case 'question': return (
        <Icon name='dialog-question' className='icon-question'/>
      );
      default: return null;
    }
  }

  private dismiss = (action: string) => {
    const { dialogs, onDismiss } = this.props;
    const { dialogState } = this.state;

    const data = {};
    if (dialogState.checkboxes !== undefined) {
      dialogState.checkboxes.forEach((box: ICheckbox) => {
        data[box.id] = box.value;
      });
    }

    if (dialogState.choices !== undefined) {
      dialogState.choices.forEach((box: ICheckbox) => {
        data[box.id] = box.value;
      });
    }

    if (dialogState.input !== undefined) {
      dialogState.input.forEach(input => {
        data[input.id] = input.value;
      });
    }

    onDismiss(dialogs[0].id, action, data);
  }
}

function mapStateToProps(state: IState): IDialogConnectedProps {
  return {
    dialogs: state.session.notifications.dialogs,
  };
}

function mapDispatchToProps<S>(dispatch: ThunkDispatch<S, null, Redux.Action>): IDialogActionProps {
  return {
    onDismiss: (id: string, action: string, input: any) =>
      dispatch(closeDialog(id, action, input)),
  };
}

export default translate(['common'])(
  connect(mapStateToProps, mapDispatchToProps)(
    Dialog)) as React.ComponentClass<{}>;<|MERGE_RESOLUTION|>--- conflicted
+++ resolved
@@ -349,24 +349,6 @@
 
     return (
       <FormGroup key={input.id} validationState={validationState}>
-<<<<<<< HEAD
-        {input.label ? (
-          <ControlLabel>{t(input.label)}</ControlLabel>
-        ) : null}
-        <FormControl
-          id={`dialoginput-${input.id}`}
-          componentClass={input.type === 'textarea' ? 'textarea' : 'input'}
-          type={input.type || 'text'}
-          value={input.value || ''}
-          label={input.label}
-          placeholder={input.placeholder}
-          onChange={this.changeInput}
-          ref={idx === 0 ? this.focusMe : undefined}
-        />
-        {((valRes !== undefined) && (valRes.length !== 0))
-          ? <label className='control-label'>{valRes.map(res => res.errorText).join('\n')}</label>
-          : null}
-=======
       { input.label ? (
         <ControlLabel>{t(input.label)}</ControlLabel>
       ) : null }
@@ -383,7 +365,6 @@
       {((valRes !== undefined) && (valRes.length !== 0))
         ? <label className='control-label'>{valRes.map(res => res.errorText).join('\n')}</label>
         : null}
->>>>>>> 9b969fef
       </FormGroup>
     );
   }
