--- conflicted
+++ resolved
@@ -245,17 +245,6 @@
       ));
     }
 
-<<<<<<< HEAD
-    if (content.input !== undefined) {
-      controls.push((
-      <div key='dialog-form-content'>
-        {content.input.map(this.renderInput)}
-      </div>
-      ));
-    }
-
-=======
->>>>>>> c8f32b10
     if (content.checkboxes !== undefined) {
       controls.push((
         <div key='dialog-content-checkboxes' className='dialog-content-choices'>
