import { clearUIBlocker, setDialogVisible, setOpenMainPage } from '../actions/session';
import { setTabsMinimized } from '../actions/window';
import Banner from '../controls/Banner';
import DynDiv from '../controls/DynDiv';
import FlexLayout from '../controls/FlexLayout';
import Icon from '../controls/Icon';
import IconBar from '../controls/IconBar';
import ProgressBar from '../controls/ProgressBar';
import Spinner from '../controls/Spinner';
import { Button, NavItem } from '../controls/TooltipControls';
import { IActionDefinition } from '../types/IActionDefinition';
import { IComponentContext } from '../types/IComponentContext';
import { IExtensionApi, IMainPageOptions } from '../types/IExtensionContext';
import { II18NProps } from '../types/II18NProps';
import { IMainPage } from '../types/IMainPage';
import { IModifiers } from '../types/IModifiers';
import { INotification } from '../types/INotification';
import { IProfile, IProgress, IState, IUIBlocker } from '../types/IState';
import { connect, extend } from '../util/ComponentEx';
import { IRegisteredExtension } from '../util/ExtensionManager';
import { TFunction } from '../util/i18n';
import { log } from '../util/log';
import { createQueue, MutexProvider } from '../util/MutexContext';
import startupSettings from '../util/startupSettings';
import { getSafe } from '../util/storeHelper';
import { truthy } from '../util/util';
import Dialog from './Dialog';
import DialogContainer from './DialogContainer';
import DNDContainer from './DNDContainer';
import MainFooter from './MainFooter';
import MainPageContainer from './MainPageContainer';
import NotificationButton from './NotificationButton';
import OverlayContainer from './OverlayContainer';
import PageButton from './PageButton';
import QuickLauncher from './QuickLauncher';
import Settings from './Settings';
import SpineQuickLauncher from './SpineQuickLauncher';
import ThemeSelector from './ThemeSelector';
import WindowControls from './WindowControls';
import * as semver from 'semver';

import { profileById } from '../util/selectors';
import { getGame } from '../util/api';
import { initializeTheme } from '../util/theme';

import update from 'immutability-helper';
import * as _ from 'lodash';
import * as PropTypes from 'prop-types';
import * as React from 'react';
import { Button as ReactButton, Nav } from 'react-bootstrap';
// tslint:disable-next-line:no-submodule-imports
import { addStyle } from 'react-bootstrap/lib/utils/bootstrapUtils';
import * as Redux from 'redux';
import { ThunkDispatch } from 'redux-thunk';

<<<<<<< HEAD
import * as Tailwind from '../tailwind/components';
import { tokens } from '../tailwind/tokens';
=======
import { Toaster } from 'react-hot-toast'; // at top

>>>>>>> acb4e862

addStyle(ReactButton, 'secondary');
addStyle(ReactButton, 'ad');
addStyle(ReactButton, 'ghost');
addStyle(ReactButton, 'link');
addStyle(ReactButton, 'inverted');

export interface IBaseProps {
  t: TFunction;
  className: string;
  api: IExtensionApi;
}

export interface IExtendedProps {
  objects: IMainPage[];
}

export interface IMainWindowState {
  showLayer: string;
  loadedPages: string[];
  hidpi: boolean;
  focused: boolean;
  menuOpen: boolean;
}

export interface IConnectedProps {
  tabsMinimized: boolean;
  visibleDialog: string;
  mainPage: string;
  secondaryPage: string;
  activeProfileId: string;
  nextProfileId: string;
  progressProfile: { [progressId: string]: IProgress };
  customTitlebar: boolean;
  version: string;
  updateChannel: string;
  userInfo: any;
  notifications: INotification[];
  uiBlockers: { [id: string]: IUIBlocker };
  profiles: { [key: string]: IProfile };
}

export interface IActionProps {
  onSetTabsMinimized: (minimized: boolean) => void;
  onSetOpenMainPage: (page: string, secondary: boolean) => void;
  onHideDialog: () => void;
  onUnblockUI: (id: string) => void;
}

export type IProps = IBaseProps & IConnectedProps & IExtendedProps & IActionProps & II18NProps;

export const MainContext = React.createContext<IComponentContext>({
  api: undefined,
  getModifiers: undefined,
  menuLayer: undefined,
});

export class MainWindow extends React.Component<IProps, IMainWindowState> {
  // tslint:disable-next-line:no-unused-variable
  public static childContextTypes: React.ValidationMap<any> = {
    api: PropTypes.object.isRequired,
    menuLayer: PropTypes.object,
    getModifiers: PropTypes.func,
  };

  private applicationButtons: IActionDefinition[];

  private settingsPage: IMainPage;
  private nextState: IMainWindowState;
  private globalButtons: IActionDefinition[] = [];
  private modifiers: IModifiers = { alt: false, ctrl: false, shift: false };

  private menuLayer: HTMLDivElement = null;
  private menuObserver: MutationObserver;

  private sidebarRef: HTMLElement = null;
  private sidebarTimer: NodeJS.Timeout;
  private mutexQueue = createQueue();

  constructor(props: IProps) {
    super(props);

    this.state = this.nextState = {
      showLayer: '',
      loadedPages: [],
      hidpi: false,
      focused: true,
      menuOpen: false,
    };

    this.settingsPage = {
      id: 'application_settings',
      title: 'Settings',
      group: 'global',
      component: Settings,
      icon: 'settings',
      propsFunc: () => undefined,
      visible: () => true,
    };

    this.applicationButtons = [];

    this.props.api.events.on('show-main-page', pageId => {
      this.setMainPage(pageId, false);
    });

    this.props.api.events.on('refresh-main-page', () => {
      this.forceUpdate();
    });

    this.props.api.events.on('show-modal', id => {
      this.updateState({
        showLayer: { $set: id },
      });
    });
  }

  public getChildContext(): IComponentContext {
    const { api } = this.props;
    return { api, menuLayer: this.menuLayer, getModifiers: this.getModifiers };
  }

  public componentDidMount() {
    if (this.props.objects.length > 0) {
      const def = this.props.objects.sort((lhs, rhs) => lhs.priority - rhs.priority)[0];
      this.setMainPage(def.title, false);
    }

    if (this.props.customTitlebar) {
      document.body.classList.add('custom-titlebar-body');
    }

    // Initialize theme system
    initializeTheme();

    this.updateSize();

    window.addEventListener('resize', this.updateSize);
    window.addEventListener('keydown', this.updateModifiers);
    window.addEventListener('keyup', this.updateModifiers);
    window.addEventListener('focus', this.setFocus);
    window.addEventListener('blur', this.unsetFocus);
  }

  public componentWillUnmount() {
    // Remove dark class from html element
    document.documentElement.classList.remove('dark');

    window.removeEventListener('resize', this.updateSize);
    window.removeEventListener('keydown', this.updateModifiers);
    window.removeEventListener('keyup', this.updateModifiers);
    window.removeEventListener('focus', this.setFocus);
    window.removeEventListener('blur', this.unsetFocus);
  }

  public shouldComponentUpdate(nextProps: IProps, nextState: IMainWindowState) {
    return this.props.visibleDialog !== nextProps.visibleDialog
      || this.props.tabsMinimized !== nextProps.tabsMinimized
      || this.props.mainPage !== nextProps.mainPage
      || this.props.secondaryPage !== nextProps.secondaryPage
      || this.props.activeProfileId !== nextProps.activeProfileId
      || this.props.nextProfileId !== nextProps.nextProfileId
      || this.props.progressProfile !== nextProps.progressProfile
      || this.props.userInfo !== nextProps.userInfo
      || this.props.uiBlockers !== nextProps.uiBlockers
      || this.state.showLayer !== nextState.showLayer
      || this.state.hidpi !== nextState.hidpi
      || this.state.focused !== nextState.focused
      || this.state.menuOpen !== nextState.menuOpen
      ;
  }

  public UNSAFE_componentWillReceiveProps(newProps: IProps) {
    const page = newProps.objects.find(iter => iter.id === newProps.mainPage);
    if ((page !== undefined) && !page.visible()) {
      this.setMainPage('Dashboard', false);
    }
  }

  public render(): JSX.Element {
    const { activeProfileId, customTitlebar, onHideDialog,
      nextProfileId, uiBlockers, visibleDialog } = this.props;
    const { focused, hidpi, menuOpen } = this.state;

    const switchingProfile = ((activeProfileId !== nextProfileId) && truthy(nextProfileId));

    const classes = [];
    classes.push(hidpi ? 'hidpi' : 'lodpi');
    classes.push(focused ? 'window-focused' : 'window-unfocused');
    if (customTitlebar) {
      // a border around the window if the standard os frame is disabled.
      // this is important to indicate to the user he can resize the window
      // (even though it's not actually this frame that lets him do it)
      classes.push('window-frame');
    }
    if (menuOpen) {
      classes.push('menu-open');
    }

    if (startupSettings.disableGPU) {
      classes.push('no-gpu-acceleration');
    }

    const uiBlocker = truthy(uiBlockers)
      ? Object.keys(uiBlockers).find(() => true)
      : undefined;

    const contextValue = this.getChildContext();

    return (
      <React.Suspense fallback={<Spinner className='suspense-spinner' />}>
        <MainContext.Provider value={contextValue}>
          <MutexProvider value={this.mutexQueue}>
            <div
              key='main'
              className={classes.join(' ')}
            >
              <div className='menu-layer' ref={this.setMenuLayer} />
              {/* New 3-column Tailwind grid layout */}
              <div className="tw:grid tw:grid-cols-[auto_auto_1fr] tw:h-screen" id='main-window-content'>
                {switchingProfile ? this.renderWait() : this.render3ColumnBody()}
              </div>
              <Dialog />
              <DialogContainer visibleDialog={visibleDialog} onHideDialog={onHideDialog} />
              <OverlayContainer />

              <Toaster
                position="bottom-center"
                reverseOrder={false}
                toastOptions={{
                  className: 'custom-toast',
                  success: {
                    className: 'custom-toast toast-success',
                    iconTheme: {
                      primary: 'var(--toast-success-primary)',
                      secondary: 'var(--toast-success-secondary)',
                    },
                  },
                  error: {
                    className: 'custom-toast toast-error',
                    iconTheme: {
                      primary: 'var(--toast-error-primary)',
                      secondary: 'var(--toast-error-secondary)',
                    },
                  }
                }} />

              {customTitlebar ? <WindowControls /> : null}
            </div>
            {(uiBlocker !== undefined)
              ? this.renderBlocker(uiBlocker, uiBlockers[uiBlocker])
              : null}
          </MutexProvider>
        </MainContext.Provider>
      </React.Suspense>
    );
  }

  private getModifiers = () => {
    return this.modifiers;
  }

  private renderWait() {
    const { t, onHideDialog, nextProfileId, profiles, progressProfile, visibleDialog } = this.props;
    const progress = getSafe(progressProfile, ['deploying'], undefined);
    const profile = nextProfileId !== undefined ? profiles[nextProfileId] : undefined;
    const control = (progress !== undefined)
      ? <ProgressBar labelLeft={progress.text} now={progress.percent} style={{ width: '50%' }} />
      : <Spinner style={{ width: 64, height: 64 }} />;
    return (
      <div key='wait'>
        <div className='center-content' style={{ flexDirection: 'column' }}>
          <h4>{
            t('Switching to Profile: {{name}}',
              { replace: { name: profile?.name ?? t('None') } })
          }</h4>
          {control}
        </div>
        <Dialog />
        <DialogContainer visibleDialog={visibleDialog} onHideDialog={onHideDialog} />
      </div>
    );
  }

  private renderBlocker(id: string, blocker: IUIBlocker) {
    const { t } = this.props;
    return (
      <div className='ui-blocker'>
        <Icon name={blocker.icon} />
        <div className='blocker-text'>{blocker.description}</div>
        {blocker.mayCancel
          ? (
            <ReactButton data-id={id} onClick={this.unblock}>
              {t('Cancel')}
            </ReactButton>
          )
          : null}
      </div>
    );
  }

  private unblock = (evt: React.MouseEvent<any>) => {
    const id = evt.currentTarget.getAttribute('data-id');
    this.props.api.events.emit(`force-unblock-${id}`);
    this.props.onUnblockUI(id);
  }

  private updateModifiers = (event: KeyboardEvent) => {
    const newModifiers = {
      alt: event.altKey,
      ctrl: event.ctrlKey,
      shift: event.shiftKey,
    };
    if (!_.isEqual(newModifiers, this.modifiers)) {
      this.modifiers = newModifiers;
    }
  }

  private updateState(spec: any) {
    this.nextState = update(this.nextState, spec);
    this.setState(this.nextState);
  }

  private renderToolbar(switchingProfile: boolean) {
    const { t, customTitlebar, updateChannel, version } = this.props;
    let parsedVersion = semver.parse(version);
    const prerelease = parsedVersion?.prerelease[0] ?? 'stable';
    const updateChannelClassName = 'toolbar-version-container toolbar-version-' + prerelease;

    const className = customTitlebar ? 'toolbar-app-region' : 'toolbar-default';
    if (switchingProfile) {
      return (<div className={className} />);
    }
    return (
      <FlexLayout.Fixed id='main-toolbar' className={className}>
        <Banner group='main-toolbar' />
        <DynDiv group='main-toolbar' />
        <div className='flex-fill' />
        <div className='main-toolbar-right'>

          <div className='toolbar-version'>

            {process.env.IS_PREVIEW_BUILD === 'true' ? <div className='toolbar-version-container toolbar-version-staging'>
              <Icon name='conflict'></Icon>
              <div className='toolbar-version-text'>Staging</div>
            </div> : null}

            {process.env.NODE_ENV === 'development' ? <div className='toolbar-version-container toolbar-version-dev'>
              <Icon name='mods'></Icon>
              <div className='toolbar-version-text'>Development</div>
            </div> : null}

            <div className={updateChannelClassName}>
              {prerelease !== 'stable' ? <Icon name='highlight-lab'></Icon> : null}
              <div className='toolbar-version-text'>{version}</div>
            </div>
          </div>

          <div className='application-icons-group'>
            <IconBar
              className='application-icons'
              group='application-icons'
              staticElements={this.applicationButtons}
              t={t}
            />
            <NotificationButton id='notification-button' hide={switchingProfile} />
            <IconBar
              id='global-icons'
              className='global-icons'
              group='global-icons'
              staticElements={this.globalButtons}
              orientation='vertical'
              collapse
              t={t}
            />
          </div>
        </div>
      </FlexLayout.Fixed>
    );
  }

  private updateSize = () => {
    this.updateState({
      hidpi: { $set: (global.screen?.width ?? 0) > 1920 },
    });
  }

  private setFocus = () => {
    if (process.env.DEBUG_REACT_RENDERS !== 'true') {
      this.updateState({
        focused: { $set: true },
      });
    }
  }

  private unsetFocus = () => {
    if (process.env.DEBUG_REACT_RENDERS !== 'true') {
      this.updateState({
        focused: { $set: false },
      });
    }
  }

  private render3ColumnBody() {
    const { customTitlebar } = this.props;

    return (
      <>
        {/* Column 1: Spine Menu */}
        <div className="tw:w-24 tw:bg-gray-400 tw:dark:bg-gray-900 tw:flex tw:flex-col tw:p-3 tw:gap-3">          
          <div className="tw:flex-1 tw:flex tw:justify-center">
            <SpineQuickLauncher t={this.props.t} />
          </div>
          <div className="tw:flex-shrink-0">
            <ThemeSelector t={this.props.t} />
          </div>
        </div>

        {/* Column 2: Sidebar */}
        <div className="tw:bg-gray-100 tw:dark:bg-gray-800">
          {this.renderSidebarColumn()}
        </div>

        {/* Column 3: Main Content Area (2 rows) */}
        <div className="tw:grid tw:grid-rows-[auto_1fr] tw:overflow-hidden">
          {/* Row 1: Titlebar */}
          <div className="tw:bg-gray-200 tw:dark:bg-gray-700">
            {this.renderToolbar(false)}
            {customTitlebar ? <div className='dragbar' /> : null}
          </div>

          {/* Row 2: Main Content */}
          <div className="tw:bg-white tw:dark:bg-gray-900 tw:overflow-hidden">
            {this.renderMainContent()}
          </div>
        </div>
      </>
    );
  }

  private renderSidebarColumn() {
    const { t, objects, tabsMinimized } = this.props;
    const sbClass = tabsMinimized ? 'sidebar-compact' : 'sidebar-expanded';

    const state = this.props.api.getState();
    const profile = profileById(state, this.props.activeProfileId);
    const game = profile !== undefined ? getGame(profile.gameId) : undefined;
    const gameName = game?.shortName || game?.name || 'Mods';
    const pageGroups = [
      { title: undefined, key: 'dashboard' },
      { title: 'General', key: 'global' },
      { title: gameName, key: 'per-game' },
      { title: 'About', key: 'support' },
    ];

    return (
      <div className={sbClass}>
        {/* <Tailwind.Button
          variant='primary'
          onClick={() => console.log('Tailwind Button Clicked')}
        >
          Tailwind Button
        </Tailwind.Button> */}
        <div id='main-nav-container' ref={this.setSidebarRef}>
          {pageGroups.map(this.renderPageGroup)}
        </div>
        {/* <MainFooter slim={tabsMinimized} /> */}
        {/* <Button
          tooltip={tabsMinimized ? t('Restore') : t('Minimize')}
          id='btn-minimize-menu'
          onClick={this.toggleMenu}
          className='btn-menu-minimize'
        >
          <Icon name={tabsMinimized ? 'pane-right' : 'pane-left'} />
        </Button> */}
      </div>
    );
  }

  private renderMainContent() {
    const { objects } = this.props;
    const pages = objects.map(obj => this.renderPage(obj));
    pages.push(this.renderPage(this.settingsPage));

    return (
      <DNDContainer style={{ display: 'flex', flexDirection: 'column', height: '100%' }}>
        {pages}
      </DNDContainer>
    );
  }

  private renderBody() {
    const { t, objects, tabsMinimized } = this.props;

    const sbClass = tabsMinimized ? 'sidebar-compact' : 'sidebar-expanded';

    const pages = objects.map(obj => this.renderPage(obj));
    pages.push(this.renderPage(this.settingsPage));
    const state = this.props.api.getState();
    const profile = profileById(state, this.props.activeProfileId);
    const game = profile !== undefined ? getGame(profile.gameId) : undefined;
    const gameName = game?.shortName || game?.name || 'Mods';
    const pageGroups = [
      { title: undefined, key: 'dashboard' },
      { title: 'General', key: 'global' },
      { title: gameName, key: 'per-game' },
      { title: 'About', key: 'support' },
    ];

    return (
      <FlexLayout.Flex>
        <FlexLayout type='row' style={{ overflow: 'hidden' }}>
          <FlexLayout.Fixed id='main-nav-sidebar' className={sbClass}>
            <div id='main-nav-container' ref={this.setSidebarRef} className="tw:w-44 tw:flex tw:flex-col tw:gap-8 tw:pt-8 tw:px-3">
              {pageGroups.map(this.renderPageGroup)}
            </div>
            <MainFooter slim={tabsMinimized} />
            <Button
              tooltip={tabsMinimized ? t('Restore') : t('Minimize')}
              id='btn-minimize-menu'
              onClick={this.toggleMenu}
              className='btn-menu-minimize'
            >
              <Icon name={tabsMinimized ? 'pane-right' : 'pane-left'} />
            </Button>
          </FlexLayout.Fixed>
          <FlexLayout.Flex fill id='main-window-pane'>
            <DNDContainer style={{ display: 'flex', flexDirection: 'column', height: '100%' }}>
              {pages}
            </DNDContainer>
          </FlexLayout.Flex>
        </FlexLayout>
      </FlexLayout.Flex>
    );
  }

  private renderPageGroup = ({ title, key }: { title: string, key: string }): JSX.Element => {
    const { t, mainPage, objects, tabsMinimized } = this.props;
    const pages = objects.filter(page => {
      try {
        return (page.group === key) && page.visible();
      } catch (err) {
        log('error', 'Failed to determine page visibility', { error: err.message, page: page.id });
        return false;
      }
    });
    if (key === 'global') {
      pages.push(this.settingsPage);
    }

    if (pages.length === 0) {
      return null;
    }

    const showTitle = !tabsMinimized && (title !== undefined);

    return (
      <div key={key} className="tw:flex tw:flex-col tw:gap-2">
        {showTitle ? <p className={`main-nav-group-title ${tokens.textStyles.title.xs.semi} ${tokens.semanticColors.textStrong}`}>{t(title)}</p> : null}
        <div className="tw:flex tw:flex-col tw:gap-1">
          {pages.map(this.renderPageButton)}
        </div>
      </div>
    );
  }

  private setSidebarRef = ref => {
    this.sidebarRef = ref;
    if (this.sidebarRef !== null) {
      this.sidebarRef.setAttribute('style',
        'min-width: ' + ref.getBoundingClientRect().width + 'px');
    }
  }

  private renderPageButton = (page: IMainPage, idx: number) => {
    const { t, mainPage, secondaryPage } = this.props;
    const isSelected = mainPage === page.id || secondaryPage === page.id;

    const handlePageClick = (evt: React.MouseEvent<HTMLButtonElement>) => {
      // Create a synthetic event that matches the expected signature
      const syntheticEvent = {
        ...evt,
        currentTarget: { ...evt.currentTarget, id: page.id }
      } as React.MouseEvent<any>;
      this.handleClickPage(syntheticEvent);
    };

    return (
      <Tailwind.SidebarPageButton
        key={page.id}
        t={t}
        namespace={page.namespace}
        page={page}
        onClick={handlePageClick}
        selected={isSelected}
        className={secondaryPage === page.id ? 'secondary' : undefined}
      />
    );
  }

  private renderPage(page: IMainPage) {
    const { mainPage, secondaryPage } = this.props;
    const { loadedPages } = this.state;

    if (loadedPages.indexOf(page.id) === -1) {
      // don't render pages that have never been opened
      return null;
    }

    const active = [mainPage, secondaryPage].indexOf(page.id) !== -1;

    return (
      <MainPageContainer
        key={page.id}
        page={page}
        active={active}
        secondary={secondaryPage === page.id}
      />
    );
  }

  private setMenuLayer = (ref) => {
    this.menuLayer = ref;

    if (this.menuObserver !== undefined) {
      this.menuObserver.disconnect();
      this.menuObserver = undefined;
    }

    if (ref !== null) {
      let hasChildren = this.menuLayer.children.length > 0;
      this.menuObserver = new MutationObserver(() => {
        if (this.menuLayer === null) {
          // shouldn't get here but better make sure
          return;
        }
        const newHasChildren = this.menuLayer.children.length > 0;
        if (newHasChildren !== hasChildren) {
          hasChildren = newHasChildren;
          this.updateState({ menuOpen: { $set: hasChildren } });
        }
      });

      this.menuObserver.observe(ref, { childList: true });
    }
  }

  private handleClickPage = (evt: React.MouseEvent<any>) => {
    if (this.props.mainPage !== evt.currentTarget.id) {
      this.setMainPage(evt.currentTarget.id, evt.ctrlKey);
    } else {
      // a second click on the same nav item is treated as a request to "reset"
      // the page, as in: return it to its initial state (without canceling any operations).
      // What that means for an individual page, whether it has an actual effect,
      // is up to the individual page.
      const page = this.props.objects.find(iter => iter.id === this.props.mainPage);
      page?.onReset?.();
    }
  }

  private setMainPage = (pageId: string, secondary: boolean) => {
    // set the page as "loaded", set it as the shown page next frame.
    // this way it gets rendered as hidden once and can then "transition"
    // to visible
    if (this.state.loadedPages.indexOf(pageId) === -1) {
      this.updateState({
        loadedPages: { $push: [pageId] },
      });
    }
    setImmediate(() => {
      if (secondary && (pageId === this.props.secondaryPage)) {
        this.props.onSetOpenMainPage('', secondary);
      } else {
        this.props.onSetOpenMainPage(pageId, secondary);
      }
    });
  }

  private toggleMenu = () => {
    const newMinimized = !this.props.tabsMinimized;
    this.props.onSetTabsMinimized(newMinimized);
    if (this.sidebarTimer !== undefined) {
      clearTimeout(this.sidebarTimer);
      this.sidebarTimer = undefined;
    }
    if (this.sidebarRef !== null) {
      if (newMinimized) {
        this.sidebarRef.setAttribute('style', '');
      } else {
        this.sidebarTimer = setTimeout(() => {
          this.sidebarTimer = undefined;
          this.sidebarRef?.setAttribute?.('style',
            'min-width:' + this.sidebarRef.getBoundingClientRect().width + 'px');
        }, 500);
      }
    }
  }
}

function trueFunc() {
  return true;
}

function emptyFunc() {
  return {};
}

function mapStateToProps(state: IState): IConnectedProps {
  return {
    tabsMinimized: getSafe(state, ['settings', 'window', 'tabsMinimized'], false),
    visibleDialog: state.session.base.visibleDialog || undefined,
    mainPage: state.session.base.mainPage,
    secondaryPage: state.session.base.secondaryPage,
    activeProfileId: state.settings.profiles.activeProfileId,
    nextProfileId: state.settings.profiles.nextProfileId,
    profiles: state.persistent.profiles,
    progressProfile: getSafe(state.session.base, ['progress', 'profile'], undefined),
    customTitlebar: state.settings.window.customTitlebar,
    userInfo: getSafe(state, ['persistent', 'nexus', 'userInfo'], undefined),
    notifications: state.session.notifications.notifications,
    uiBlockers: state.session.base.uiBlockers,
    version: state.app.appVersion,
    updateChannel: state.settings.update.channel,
  };
}

function mapDispatchToProps(dispatch: ThunkDispatch<any, null, Redux.Action>): IActionProps {
  return {
    onSetTabsMinimized: (minimized: boolean) => dispatch(setTabsMinimized(minimized)),
    onSetOpenMainPage:
      (page: string, secondary: boolean) => dispatch(setOpenMainPage(page, secondary)),
    onHideDialog: () => dispatch(setDialogVisible(undefined)),
    onUnblockUI: (id: string) => dispatch(clearUIBlocker(id)),
  };
}

function registerMainPage(
  instanceGroup: undefined,
  extInfo: Partial<IRegisteredExtension>,
  icon: string,
  title: string,
  component: React.ComponentClass<any> | React.StatelessComponent<any>,
  options: IMainPageOptions): IMainPage {
  return {
    id: options.id || title,
    icon,
    title,
    component,
    propsFunc: options.props || emptyFunc,
    visible: options.visible || trueFunc,
    group: options.group,
    badge: options.badge,
    activity: options.activity,
    priority: options.priority !== undefined ? options.priority : 100,
    onReset: options.onReset,
    namespace: extInfo.namespace,
  };
}

export default
  extend(registerMainPage, undefined, true)(
    connect(mapStateToProps, mapDispatchToProps)(
      MainWindow),
  ) as React.ComponentClass<IBaseProps>;<|MERGE_RESOLUTION|>--- conflicted
+++ resolved
@@ -53,13 +53,10 @@
 import * as Redux from 'redux';
 import { ThunkDispatch } from 'redux-thunk';
 
-<<<<<<< HEAD
 import * as Tailwind from '../tailwind/components';
 import { tokens } from '../tailwind/tokens';
-=======
+
 import { Toaster } from 'react-hot-toast'; // at top
-
->>>>>>> acb4e862
 
 addStyle(ReactButton, 'secondary');
 addStyle(ReactButton, 'ad');
