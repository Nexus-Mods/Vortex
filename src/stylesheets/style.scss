--- conflicted
+++ resolved
@@ -381,19 +381,12 @@
   .icon-spinner {
     margin: 0 1em;
   }
-<<<<<<< HEAD
   #browser-instructions {
     white-space: pre;
   }
   #browser-webview {
     height: 100%;
     background: white;
-=======
-  #browser-webview {
-    height: 100%;
-    background: white;
-    flex: 1 1 0;
->>>>>>> e4b7361e
   }
 }
 
