--- conflicted
+++ resolved
@@ -788,19 +788,15 @@
     const rememberChecked = data["remember"] === true;
     if (rememberChecked && dialogs.length > 1) {
       const currentDialog = dialogs[0];
+      const dialogActions = currentDialog.actions;
       // Find all pending dialogs with the same title (indicating same type of dialog)
       const matchingDialogIds = dialogs
-<<<<<<< HEAD
-        .filter(dialog => dialog.title === currentDialog.title)
-        .map(dialog => dialog.id);
-=======
         .filter(
           (dialog) =>
             dialog.title === currentDialog.title ||
             JSON.stringify(dialogActions) === JSON.stringify(dialog.actions),
         )
         .map((dialog) => dialog.id);
->>>>>>> 816e1258
 
       onDismissMultiple(matchingDialogIds, action, data);
     } else {
