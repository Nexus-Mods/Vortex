import { IExtension } from '../extensions/extension_manager/types';
import { ILoadOrderGameInfo } from '../extensions/file_based_loadorder/types/types';
import { IHistoryStack } from '../extensions/history_management/types';
import { IGameLoadOrderEntry } from '../extensions/mod_load_order/types/types';

import {
  IDeployedFile,
  IDeploymentMethod,
  IFileChange,
} from '../extensions/mod_management/types/IDeploymentMethod';
import {
  IInstallResult,
  IInstruction,
  InstructionType,
} from '../extensions/mod_management/types/IInstallResult';
import {
  InstallFunc,
  ProgressDelegate,
} from '../extensions/mod_management/types/InstallFunc';
import {
  ISupportedResult,
  TestSupported,
} from '../extensions/mod_management/types/TestSupported';
import { Archive } from '../util/archives';
import { IRegisteredExtension } from '../util/ExtensionManager';
import { i18n, TFunction } from '../util/i18n';
import ReduxProp from '../util/ReduxProp';
import { SanityCheck } from '../util/reduxSanity';

import { DialogActions, IDialogContent, IModReference, IModRepoId } from './api';
import { IActionOptions } from './IActionDefinition';
import { IBannerOptions } from './IBannerOptions';
import { DialogType, IDialogResult } from './IDialog';
import { IGame } from './IGame';
import { IGameStore } from './IGameStore';
import { INotification } from './INotification';
import { IDiscoveryResult, IMod, IState } from './IState';
import { ITableAttribute } from './ITableAttribute';
import { ITestResult } from './ITestResult';

import Promise from 'bluebird';
import { ILookupResult, IModInfo, IReference } from 'modmeta-db';
import * as React from 'react';
import * as Redux from 'redux';
import { ThunkDispatch } from 'redux-thunk';
<<<<<<< HEAD

import { IRegisteredExtension } from '../util/ExtensionManager';
import { ILookupOptions, IModLookupResult } from './IModLookupResult';
=======
import { ComplexActionCreator2 } from '../actions/safeCreateAction';
import { ComplexActionCreator } from 'redux-act';
>>>>>>> c8f32b10

export { TestSupported, IInstallResult, IInstruction, IDeployedFile, IDeploymentMethod,
         IFileChange, ILookupResult, IModInfo, InstructionType, IReference, InstallFunc,
         ISupportedResult, ProgressDelegate };

// tslint:disable-next-line:interface-name
export interface ThunkStore<S> extends Redux.Store<S> {
  dispatch: ThunkDispatch<S, null, Redux.Action>;
}

export type PropsCallback = () => any;

/**
 * determines where persisted state is stored and when it gets loaded.
 * global: global Vortex state, loaded on startup
 * game: state regarding the managed game. Will be swapped out when the game mode changes
 * profile: state regarding the managed profile. Will be swapped out when the profile changes
 */
export type PersistingType = 'global' | 'game' | 'profile';

export type CheckFunction = () => Promise<ITestResult>;

export type RegisterSettings =
  (title: string,
   element: React.ComponentClass<any> | React.StatelessComponent<any>,
   props?: PropsCallback,
   visible?: () => boolean,
   priority?: number) => void;

export type RegisterAction =
  (group: string,
   position: number,
   iconOrComponent: string | React.ComponentType<any>,
   options: IActionOptions,
   titleOrProps?: string | PropsCallback,
   actionOrCondition?: (instanceIds?: string[]) => void | boolean,
   condition?: (instanceIds?: string[]) => boolean | string) => void;

export type RegisterFooter =
  (id: string, element: React.ComponentClass<any>, props?: PropsCallback) => void;

export type RegisterBanner =
  (group: string, component: React.ComponentType<any>, options: IBannerOptions) => void;

export interface IModSourceOptions {
  /**
   * condition for this source to show up. Please make sure this returns quickly, cache if
   * necessary.
   */
  condition?: () => boolean;
  icon?: string;
}

export interface IMainPageOptions {
  /**
   * id for this page. If none is specified the page title is used. Use the id to avoid
   * name collisions if another extension is already using the same title.
   */
  id?: string;
  /**
   * A hotkey to be pressed together with Ctrl+Shift to open that page
   */
  hotkey?: string;
  /**
   * A hotkey to be pressed to open that page. In this case the caller has to specify any modifiers
   * in the format required by electron
   */
  hotkeyRaw?: string;
  visible?: () => boolean;
  group: 'dashboard' | 'global' | 'per-game' | 'support' | 'hidden';
  priority?: number;
  props?: () => any;
  badge?: ReduxProp<any>;
  activity?: ReduxProp<boolean>;
}

export type RegisterMainPage =
  (icon: string, title: string, element: React.ComponentClass<any> | React.StatelessComponent<any>,
   options: IMainPageOptions) => void;

export interface IDashletOptions {
  fixed?: boolean;
  closable?: boolean;
}

/**
 * @param height Height of the dashlet in rows. Please note that 1 row is very slim, it's not
 *               commonly used in practice
 */
export type RegisterDashlet =
  (title: string, width: 1 | 2 | 3, height: 1 | 2 | 3 | 4 | 5 | 6, position: number,
   component: React.ComponentClass<any> | React.FunctionComponent<any>,
   isVisible: (state) => boolean,
   props: PropsCallback, options: IDashletOptions) => void;

export type RegisterDialog =
  (id: string,
   element: React.ComponentType<any>,
   props?: PropsCallback) => void;

export type ToDoType = 'settings' | 'search' | 'workaround' | 'more';

export interface IToDoButton {
  text: string;
  icon: string;
  onClick: () => void;
}

export type RegisterToDo =
    (id: string,
     type: ToDoType,
     props: (state: any) => any,
     icon: ((props: any) => JSX.Element) | string,
     text: ((t: TFunction, props: any) => JSX.Element) | string,
     action: (props: any) => void,
     condition: (props: any) => boolean,
     value: ((t: TFunction, props: any) => JSX.Element) | string,
     priority: number) => void;

export interface IRegisterProtocol {
  (protocol: string, def: boolean, callback: (url: string, install: boolean) => void);
}

export interface IRegisterRepositoryLookup {
  (repositoryId: string, preferOverMD5: boolean, callback: (id: IModRepoId) => Promise<IModLookupResult[]>);
}

export interface IFileFilter {
  name: string;
  extensions: string[];
}

export interface IOpenOptions {
  title?: string;
  defaultPath?: string;
  filters?: IFileFilter[];
  create?: boolean;
}

export type StateChangeCallback<T = any> =
  (previous: T, current: T) => void;

/**
 * additional detail to further narrow down which file is meant
 * in a lookup
 *
 * @export
 * @interface ILookupDetails
 */
export interface ILookupDetails {
  filePath?: string;
  // name of the file. Used only for caching purposes if filePath is undefined
  fileName?: string;
  fileMD5?: string;
  fileSize?: number;
  gameId?: string;
}

export type PersistorKey = string[];

/**
 * a persistor is used to hook a data file into the store.
 * This way any data file can be made available through the store and
 * updated through actions, as long as it can be represented in json
 *
 * @export
 * @interface IPersistor
 */
export interface IPersistor {
  setResetCallback(cb: () => Promise<void>): void;
  getItem(key: PersistorKey): Promise<string>;
  setItem(key: PersistorKey, value: string): Promise<void>;
  removeItem(key: PersistorKey): Promise<void>;
  getAllKeys(): Promise<PersistorKey[]>;
  getAllKVs?(prefix?: string): Promise<Array<{ key: PersistorKey, value: string }>>;
}

/**
 * options that can be passed to archive handler on opening
 */
export interface IArchiveOptions {
  // if set, the archive should be integrity-checked on loading (i.e. crc checks) if possible
  // whether this is supported and how much it slows down loading depends on the file type.
  verify?: boolean;
  // if set, give a hint to the archive handler what game this archive is of. This is useful
  // when similar formats are used in different games with differences in format.
  gameId?: string;
  // give a hint to the archive handler what format the archive is. Usually a file should identify
  // its format but you can never know. Can also be very useful when creating a new archive
  version?: string;
  // if set, (re-)create the archive
  create?: boolean;
}

/**
 * interface for archive handlers, exposing files inside archives to to other extensions
 *
 * @export
 * @interface IArchiveHandler
 */
export interface IArchiveHandler {
  readDir(archPath: string): Promise<string[]>;
  readFile?(filePath: string): NodeJS.ReadableStream;
  extractFile?(filePath: string, outputPath: string): Promise<void>;
  extractAll(outputPath: string): Promise<void>;
  addFile?(filePath: string, sourcePath: string): Promise<void>;
  create?(sourcePath: string): Promise<void>;
  write?(): Promise<void>;
}

export type ArchiveHandlerCreator =
  (fileName: string, options: IArchiveOptions) => Promise<IArchiveHandler>;

/**
 * callback used to extract download information into mod info.
 * This also gets called a lot when displaying uninstalled mods in the mod list
 * (the modPath is going to be undefined) so when that flag is set, the extractor should
 * not be accessing the disk or network or do any complex coomputation
 */
export type AttributeExtractor = (modInfo: any, modPath: string) =>
  Promise<{ [key: string]: any }>;

export interface IGameDetail {
  title: string;
  value: any;
  type?: string;
}

export interface IAttachment {
  type: 'file' | 'data';
  data: any;
  id: string;
  description: string;
}

export interface IErrorOptions {
  id?: string;
  message?: string;
  isBBCode?: boolean;
  isHTML?: boolean;
  allowReport?: boolean;
  allowSuppress?: boolean;
  hideDetails?: boolean;
  replace?: { [key: string]: string };
  attachments?: IAttachment[];
  extension?: IExtension;
}

/**
 * a query function that will be called to retrieve information about a game.
 * The game object passed in in a union of the IGameStored and IDiscoveryResult data
 * structures for the game but keep in mind that the game may not be discovered or
 * it may be a custom-added game so either structure may be empty. When accessing any
 * field that doesn't exist in both IGameStored and IDiscoveryResult, please assume
 * it may be undefined.
 */
export type GameInfoQuery = (game: any) => Promise<{ [key: string]: IGameDetail }>;

export interface IMergeFilter {
  // files to use as basis for merge, will be copied to the merge
  // directory during deployment (from in (absolute) to out (relative to working directory)
  baseFiles: (deployedFiles: IDeployedFile[]) => Array<{ in: string, out: string }>;
  // filter function, needs to match all files (relative paths) in the mod to consider
  // for merging
  filter: (fileName: string) => boolean;
}

/**
 * callback to determine if a merge function applies to a game. If so, return an
 * object that describes what files to merge, otherwise return undefined
 */
export type MergeTest = (game: IGame, gameDiscovery: IDiscoveryResult) => IMergeFilter;
/**
 * callback to do the actual merging
 */
export type MergeFunc = (filePath: string, mergePath: string) => Promise<void>;

/**
 * options used when starting an external application through runExecutable
 */
export interface IRunOptions {
  cwd?: string;
  env?: { [key: string]: string };
  suggestDeploy?: boolean;
  shell?: boolean;
  detach?: boolean;
  // if true, a non-zero exit code will be treated as an error. default is false
  //   because too many windows applications don't report proper exit codes
  expectSuccess?: boolean;
  // called after the process has been spawned. If possible the pid of the spawned process
  // is set but in some cases (e.g. when the target process is run elevated) we don't know
  // the pid so this will be undefined.
  onSpawned?: (pid?: number) => void;
}

/**
 * all parameters passed to runExecutable. This is used to support interpreters
 * changing the parameters
 */
export interface IRunParameters {
  executable: string;
  args: string[];
  options: IRunOptions;
}

/**
 * callback to be used to determine list of variables for the tool command line
 */
export type ToolParameterCB = (options: IRunParameters) => { [key: string]: string };

export interface IPreviewFile {
  /**
   * label to display to the user if applicable
   */
  label: string;
  /**
   * full path to the file to preview
   */
  filePath: string;
}

export interface IApiFuncOptions {
  /**
   * minimum number of arguments the caller has to pass to a api extension function
   */
  minArguments?: number;
}

/**
 * interface for convenience functions made available to extensions
 *
 * @export
 * @interface IExtensionApi
 */
export interface IExtensionApi {
  /**
   * name of the extension to use this api with
   */
  extension?: string;

  /**
   * show a notification to the user.
   * This is not available in the call to registerReducer
   *
   * @return the notification id
   *
   * @type {INotification}
   * @memberOf IExtensionApi
   */
  sendNotification?: (notification: INotification) => string;

  /**
   * show an error message to the user.
   * This is a convenience wrapper for sendNotification.
   * This is not available in the call to registerReducer
   *
   * @memberOf IExtensionApi
   */
  showErrorNotification?: (message: string, detail: string | Error | any,
                           options?: IErrorOptions) => void;

  /**
   * show a dialog
   */
  showDialog?: (type: DialogType, title: string, content: IDialogContent,
                actions: DialogActions, id?: string) => Promise<IDialogResult>;

  /**
   * close a dialog
   */
  closeDialog?: (id: string, actionKey?: string, input?: any) => void;

  /**
   * hides a notification by its id
   *
   * @memberOf IExtensionApi
   */
  dismissNotification?: (id: string) => void;

  /**
   * hides a notification and don't show it again
   * if this is called with the second parameter set to false, it re-enables the notification
   * instead
   */
  suppressNotification?: (id: string, suppress?: boolean) => void;

  /**
   * show a system dialog to open a single file
   *
   * @memberOf IExtensionApi
   */
  selectFile: (options: IOpenOptions) => Promise<string>;

  /**
   * show a system dialog to select an executable file
   *
   * @memberOf IExtensionApi
   */
  selectExecutable: (options: IOpenOptions) => Promise<string>;

  /**
   * show a system dialog to open a single directory
   *
   * @memberOf IExtensionApi
   */
  selectDir: (options: IOpenOptions) => Promise<string>;

  /**
   * the redux store containing all application state & data
   *
   * Please note: this store object will remain valid for the whole
   *   application runtime so you can store it, bind it to functions
   *   and so on. The state object (store.getState()) is immutable and
   *   will be a different object whenever the state is changed.
   *   Thus you should *not* store/bind the state directly unless you
   *   actually want a "snapshot" of the state.
   *
   * @type {Redux.Store<any>}
   * @memberOf IExtensionApi
   */
  store?: ThunkStore<any>;

  /**
   * event emitter
   *
   * @type {NodeJS.EventEmitter}
   * @memberOf IExtensionApi
   */
  events: NodeJS.EventEmitter;

  /**
   * translation function
   */
  translate: TFunction;

  /**
   * prepare a string to be translated further down the line.
   */
  laterT: TFunction;

  /**
   * active locale
   */
  locale: () => string;

  /**
   * get direct access to the i18next object managing localisation.
   * This is only needed to influence how localisation works in general,
   * to just translate a text, use "translate"
   */
  getI18n: () => i18n;

  /**
   * retrieve path for a known directory location.
   *
   * Note: This uses electrons ids for known folder locations.
   * Please write your extensions to always use the appropriate
   * folder location returned from this function, especially
   * 'userData' should be used for all settings/state/temporary data
   * if you don't want to/can't use the store.
   * If Vortex introduces a way for users to customise storage locations
   * then getPath will return the customised path so you don't have to
   * adjust your extension.
   *
   * @type {Electron.AppPathName}
   * @memberOf IExtensionApi
   */
  getPath: (name: string) => string;

  /**
   * register a callback for changes to the state
   *
   * @param {string[]} path path in the state-tree to watch for changes,
   *                   i.e. ['settings', 'interface', 'language'] would call the callback
   *                   for all changes to the interface language
   *
   * @memberOf IExtensionApi
   */
  onStateChange?: <T = any>(path: string[], callback: StateChangeCallback<T>) => void;

  /**
   * registers an uri protocol to be handled by this application. If the "def"ault parameter
   * is set to true, this application will also be inserted as the system wide default handler
   * for the protocol. Use with caution, as this will overwrite the previous value, which
   * can't be undone automatically
   *
   * @type {IRegisterProtocol}
   * @memberOf IExtensionContext
   */
  registerProtocol: IRegisterProtocol;

  /**
   * registers a lookup mechanism that can be used to look up information about a mod based on ids.
   * This will either work as a fallback or as a replacement to the md5 based lookup for
   * applicable mods.
   * The "repositoryId" should be the same as the "source" used.
   * It's possible to return multiple results if the input data doesn't definitively identify a single
   * item but this might be a bit of a mess to figure out later.
   */
  registerRepositoryLookup: IRegisterRepositoryLookup;

  /**
   * deregister an uri protocol currently being handled by us
   *
   * @memberOf IExtensionApi
   */
  deregisterProtocol: (protocol: string) => void;

  /**
   * find meta information about a mod
   *
   * @memberOf IExtensionApi
   */
  lookupModReference: (ref: IModReference, options?: ILookupOptions) => Promise<IModLookupResult[]>;

  /**
   * add a meta server
   * Please note that setting a server with the same id again will replace the existing one
   * with that id and setting it to undefined removes it
   */
  addMetaServer: (id: string, server?: any) => void;

  /**
   * find meta information about a mod
   * this will calculate a hash and the file size of the specified file
   * for the lookup unless those details are already provided.
   * Please note that it's still possible for the file to get multiple
   * matches, i.e. if it has been re-uploaded, potentially for a different
   * game.
   *
   * @memberOf IExtensionApi
   */
  lookupModMeta: (details: ILookupDetails, ignoreCache?: boolean) => Promise<ILookupResult[]>;

  /**
   * save meta information about a mod
   *
   * @memberOf IExtensionApi
   */
  saveModMeta: (modInfo: IModInfo) => Promise<void>;

  /**
   * opens an archive
   */
  openArchive: (archivePath: string, options?: IArchiveOptions,
                extension?: string) => Promise<Archive>;

  /**
   * clear the stylesheet cache to ensure it gets rebuilt even if the list of files hasn't changed
   */
  clearStylesheet: () => void;

  /**
   * insert or replace a sass-stylesheet. It gets integrated into the existing sheets based
   * on the key:
   * By default, the sheets "variables", "details" and "style" are intended to customize the
   * look of the application.
   * - "variables" is a set of variables representing colors, sizes and
   *   margins that will be used throughout the application.
   * - "details" applies these variables to different generic controls (like tabs, lists, ...)
   * - "style" is where you should customize individual controls with css rules
   *
   * If your extension sets a sheet that didn't exist before then that sheet will be inserted
   * before the "style" sheet but after everything else. This allows themes to affect extension
   * styles.
   *
   * @note Important: As usual with css, rules you add affect the entire application, without
   *  severely restricting themes and extensions we can not automatically restrict your stylesheets
   *  to the controls added by your extension. This means it's your responsibility to make sure
   *  your stylesheet doesn't modify foreign controls.
   *
   * @param {string} key identify the key to set. If this is an existing sheet, that sheet will be
   *                     replaced
   * @param {string} filePath path of the corresponding stylesheet file
   *
   * @memberOf IExtensionContext
   */
  setStylesheet: (key: string, filePath: string) => void;

  /**
   * run an executable. This is comparable to node.js child_process.spawn but it allows us to add
   * extensions, like support interpreters and hooks.
   * It will also automatically ask the user to authorize elevation if the executable requires it
   * The returned promise is resolved when the started process has run to completion.
   * IRunOptions.onSpawned can be used to react to react to when the process has been started.
   */
  runExecutable: (executable: string, args: string[], options: IRunOptions) => Promise<void>;

  /**
   * emit an event and allow every receiver to return a Promise. This call will only return
   * after all these Promises are resolved.
   * If the event handlers return a value, this returns an array of results
   */
  emitAndAwait: (eventName: string, ...args: any[]) => Promise<any>;

  /**
   * handle an event emitted with emitAndAwait. The listener can return a promise and the emitter
   * will only return after all promises from handlers are returned.
   * Note that listeners should report all errors themselves, it is considered a bug if the listener
   * returns a rejected promise.
   */
  onAsync: (eventName: string, listener: (...args: any[]) => PromiseLike<any>) => void;

  /**
   * returns true if the running version of Vortex is considered outdated. This is mostly used
   * to determine if feedback should be sent to Nexus Mods.
   */
  isOutdated: () => boolean;

  /**
   * highlight a control for a short time to direct the users attention to it.
   * The control (or controls) is identified by a css selector.
   * A text can be added, but no promise that it actually looks good in practice
   */
  highlightControl: (selector: string, durationMS: number, text?: string) => void;

  /**
   * returns a promise that resolves once the ui has been displayed.
   * This is useful if you have a callback that may be triggered before the ui is
   * displayed but may require the UI to be processed.
   * Specifically events can only be sent once this event has been triggered
   */
  awaitUI: () => Promise<void>;

  /**
   * wrapper for api.store.getState() with the benefit that it automatically assigns a type
   */
  getState: <T extends IState = IState>() => T;

  /**
   * get a list of extensions currently loaded into Vortex
   */
  getLoadedExtensions: () => IRegisteredExtension[];

  /**
   * functions made available from extension to extension. Callers have to make
   * sure they handle gracefully the case where a function doesn't exist
   */
  ext: { [key: string]: (...args: any[]) => any };

  // namespace to be used for localization of this extension
  NAMESPACE: string;
}

export interface IStateVerifier {
  // Human readable description of the problem, emitted if this verifier detects a problem
  description: (input: any) => string;
  // the expected datatype
  type?: 'map' | 'string' | 'boolean' | 'number' | 'object' | 'array';
  // if set, can't be undefined
  noUndefined?: boolean;
  // if set, can't be null
  noNull?: boolean;
  // if set, the array or object can't be empty - if it's a string, that can't be empty either
  noEmpty?: boolean;
  // if set, look at the object elements inside
  elements?: { [key: string]: IStateVerifier };
  // if set, this entry has to exist
  required?: boolean;
  // if set, delete this element or an ancestor element if this one doesn't
  // match the verifier.
  deleteBroken?: boolean | 'parent';
  // if set, this function is called to generate the "repaired" value
  repair?: (input: any, def: any) => any;
}

/**
 * The repair function can't fix a value so delete it instead
 */
export class VerifierDrop extends Error {
  constructor() {
    super('verifier drop');
    this.name = this.constructor.name;
  }
}

/**
 * The repair function can't fix a value so delete the parent object instead
 */
export class VerifierDropParent extends Error {
  constructor() {
    super('verifier drop parent');
    this.name = this.constructor.name;
  }
}

export type PayloadT<Type> = Type extends ComplexActionCreator<infer X> ? X : never;

export function addReducer<ActionT, StateT>(
    action: ActionT, handler: (state: StateT, payload: PayloadT<ActionT>) => StateT) {
  return {
    [action as any]: handler,
  };
}

/**
 * specification a reducer registration has to follow.
 * defaults must be an object with the same keys as
 * reducers
 *
 * @export
 * @interface IReducerSpec
 */
export interface IReducerSpec<T = { [key: string]: any }> {
  reducers: { [key: string]: (state: T, payload: any) => T };
  defaults: T;
  verifiers?: { [key: string]: IStateVerifier };
}

export interface IModTypeOptions {
  // if set, the merge behavior specified here overrides the one specified for the game
  mergeMods?: boolean | ((mod: IMod) => string);
  // if set, may be used as a user-readable name for the mod type
  name?: string;
  // if set, the default mechanism to install dependencies for mods of this mod type is disabled.
  // Vortex will show that dependencies are unfulfilled but not act upon it.
  // I have to admit this is fairly specific to collections, not sure if this flag is useful in
  // any other context
  customDependencyManagement?: boolean;
  deploymentEssential?: boolean;
}

/**
 * The extension context is an object passed into all extensions during initialisation.
 *
 * There are three main parts to this object:
 * a) api. This is an object that contains various functions and objects to interact with the
 *    main application. During runtime of the application (that is: after the startup phase)
 *    this will be the only part of the context object you need.
 *    Most importantly it gives you access to the application store (maintaining all state)
 *    and a bunch of "stateful" convenience functions (stuff like displaying notifications/
 *    dialogs in a way consistent with the remaining application).
 * b) register functions. These must be called immediately inside the init function and they
 *    "inject" your extension functionality into the main function. That is: you register ui
 *    controls, callbacks, ... and the main function will then use that as necessary.
 *    Please note that a call to a register function has no immediate effect, those calls are
 *    stored and evaluated once all extensions have been initialised.
 *    An extension can add new register functions by simply assigning to the context object.
 *    There is one limitation though: Due to the way those functions are called you can't have
 *    optional parameters in register functions, the caller always have to provide the exact number
 *    of arguments to get the function to be called correctly. Vortex will pass additional
 *    parameters to the function that help identify the extension that called the function.
 *    These functions are then available to all other extensions, the order in which extensions
 *    are loaded is irrelevant (and can't be controlled).
 *    If an extension uses a register function from another extension it becomes implicitly
 *    dependent on it. If the register function isn't available (because that other extension
 *    isn't installed) the dependent extension isn't loaded either.
 *    To avoid this, call context.optional.registerXYZ(). Such a call will be evaluated if possible
 *    but won't cause an error if it isn't.
 *    Please note that context is a "Proxy" object that will accept calls to any "registerXYZ"
 *    function no matter if it's available or not. You can't "introspect" this object reliably,
 *    it will not show the available register functions.
 * c) once-callback. This is a callback that will be run after all extensions have been initialized
 *    and all register functions have been evaluated. This is still *before* a gamemode has been
 *    activated so you can't access game-specific data immediately inside once.
 *    It will be called only once at application startup whereas init is called once per process
 *    (that is: twice in total). It should be used for all your extension setup except for the
 *    register calls (i.e. installing event handlers, doing startup calculations).
 *    This is because at the time once is called, the context.api
 *    object is fully initialised and once is only caused if your extension should really load
 *    (as in: it's compatible with the current api).
 */
export interface IExtensionContext {
  /**
   * register a settings page
   *
   * @type {IRegisterSettings}
   * @memberOf IExtensionContext
   */
  registerSettings: RegisterSettings;

  /**
   * register a mod deployment method
   *
   * @memberof IExtensionContext
   */
  registerDeploymentMethod: (method: IDeploymentMethod) => void;

  /**
   * register an installer
   * @param {string} id id for the installer. currently only used for logging
   * @param {number} priority the priority of the installer. The supported installer with the
   *                          highest priority (smallest number) gets to handle the mod.
   *                          Note: scripted fomods are handled at prio 20 and there is a fallback
   *                          installer that will handle practically any archive at prio 100 so
   *                          you want to place your installer in the range 21-99.
   *                          If your installer has priority > 100 it will probably never be
   *                          considered, if it has priority < 20 it will disable fomod installers
   *                          which only makes sense if you implement a scripted installer system
   *                          as well that is superior to fomod.
   * @param {TestSupported} testSupported function called to determine if the handler can deal
   *                                      with a mod
   * @param {InstallFunc} install function called to actually install a mod
   */
  registerInstaller: (id: string, priority: number,
                      testSupported: TestSupported, install: InstallFunc) => void;

  /**
   * register an action (can be a button or a menu item)
   *
   * @type {IRegisterIcon}
   * @memberOf IExtensionContext
   */
  registerAction: RegisterAction;

  /**
   * registers a page for the main content area
   *
   * @type {IRegisterMainPage}
   * @memberOf IExtensionContext
   */
  registerMainPage: RegisterMainPage;

  /**
   * register a dashlet to be displayed on the welcome screen
   */
  registerDashlet: RegisterDashlet;

  /**
   * register a dialog (or any control that is rendered independent of the main content area
   * really)
   * This dialog has to control its own visibility
   */
  registerDialog: RegisterDialog;

  /**
   * registers a element to be displayed in the footer
   *
   * @type {IRegisterFooter}
   * @memberOf IExtensionContext
   */
  registerFooter: RegisterFooter;

  /**
   * register an todo message that will be shown to new users until they
   * dismiss it. You can provide a condition under which it will appear.
   * Please don't overuse this as to not intimidate the user. Also keep in mind that the
   * user can dismiss any todo message without taking action and it will never appear
   * again.
   */
  registerToDo: RegisterToDo;

  /**
   * registers a banner, which is a control that will show in a fixed location with fixed
   * size (determined by the group). If there are multiple banners in the same spot,
   * they will cycle.
   */
  registerBanner: RegisterBanner;

  /**
   * register a source (usually a website) that the mod was retrieved from and that will
   * be used as the reference for features like checking for updates and such.
   * Please note that registering this source has no other effect than adding an option
   * to the selection of mod sources, the corresponding extension has to implement
   * actual features
   * The source can also be used to browse for further mods
   */
  registerModSource: (id: string,
                      name: string,
                      onBrowse: () => void,
                      options?: IModSourceOptions) => void;

  /**
   * register a reducer to introduce new set-operations on the application
   * state.
   * Note: For obvious reasons this is executed before the store is set up so
   * many api operations are not possible during this call
   *
   * The first part of the path decides how and if state persisted:
   *   * window, settings, persistent are always persisted and automatically restored
   *   * session and all other will not be persisted at all. Although session is not
   *     treated different than any other path, please use this path  for all
   *     ephemeral state
   *
   * Another word on the path: You can introduce additional reducers for any "leaf" of
   *   the settings tree and you can introduce new "subnodes" in the tree at any depth.
   *   For technical reasons it is however not possible to introduce subnodes to a leaf
   *   or vice-versa.
   *   I.e. settings.interface contains all settings regarding the ui. Your extension
   *   can register a reducer with path ['settings', 'interface'] and ['settings', 'whatever']
   *   but not ['settings'] and not ['settings', 'interface', 'somethingelse']
   *
   * And one more thing about the spec: All things you store inside the store need to be
   *   serializable. This means: strings, numbers, booleans, arrays, objects are fine but
   *   functions are not. If you absolutely need to store a callback or something then create
   *   a "registry" or factory and store just an id that allows you to retrieve or generate
   *   the function on demand.
   *
   * @param {string[]} path The path within the settings store
   * @param {IReducerSpec} spec a IReducerSpec object that contains reducer functions and defaults
   *        for the newly introduced settings
   *
   * @memberOf IExtensionContext
   */
  registerReducer: (path: string[], spec: IReducerSpec) => void;

  /**
   * register a hive in the store to be persisted. A hive is a top-level branch in the state,
   * like "settings", "state", ...
   * You must not register a hive that is already being persisted or you get data inconsistency.
   * Do not use this on a hive that is registered with "registerPersistor". With this function,
   * Vortex takes care of storing/restoring the data, with registerPersistor you can customize the
   * file format.
   *
   * @param {PersistingType} type controls where the state is stored and when it is loaded
   * @param {string} hive the top-level key inside the state.
   *
   * @memberOf IExtensionContext
   */
  registerSettingsHive: (type: PersistingType, hive: string) => void;

  /**
   * register a new persistor that will hook a data file into the application store,
   * meaning any part of the application can access that data like any other data in the application
   * state and the UI will automatically refresh if it's tied to that data.
   * This way you can unify the access to foreign data files
   *
   * @param {string} hive the top-level key inside the state that this persistor will add
   *                      it's data to. We can't add persistors inside an existing node (
   *                      technical reasons) but you can implement an aggregator-persistor
   *                      that syncs sub-nodes with different files
   * @param {IPersistor} persistor the persistor. Adhere to the interface and it should be fine
   * @param {number} debounce this value (in milliseconds) determins how frequent the file will
   *                          be updated on disk. Higher values reduce load and disk activity
   *                          but more data could be lost in case of an application crash.
   *                          Defaults to 200 ms
   *
   * @memberOf IExtensionContext
   */
  registerPersistor: (hive: string, persistor: IPersistor, debounce?: number) => void;

  /**
   * add an attribute to a table. An attribute can appear as a column inside the table or as a
   * detail field in the side panel.
   * The tableId identifies, obviously, the table to which the attribute should be added. Please
   * find the right id in the documentation of the corresponding extension.
   * Please prefer specifying the attribute as a function returning the ITableAttribute instead of
   * the attribute directly
   */
  registerTableAttribute: (tableId: string, attribute: ITableAttribute) => void;

  /**
   * add a check that will automatically be run on the specified event.
   * Such checks can be used by extensions to check the integrity of their own data, of the
   * application setup or that of the game and present them to the user in a common way.
   *
   * @memberOf IExtensionContext
   */
  registerTest: (id: string, event: string, check: CheckFunction) => void;

  /**
   * register a handler for archive types so the content of such archives is exposed to
   * the application (especially other extensions)
   *
   * @memberOf IExtensionContext
   */
  registerArchiveType: (extension: string, handler: ArchiveHandlerCreator) => void;

  /**
   * registers support for a game
   *
   * @param {IGame} game
   */
  registerGame: (game: IGame) => void;

  /**
   * registers support for a game store.
   *
   * @param {IGameStore} gameStore
   */
  registerGameStore: (gameStore: IGameStore) => void;

  /**
   * registers a provider for general information about a game
   * @param {string} id unique id identifying the provider
   * @param {number} priority if two providers provide the same info (same key) the one with the
   *                          higher priority (smaller number) ends up providing that piece of info
   * @param {number} expireMS the time (in milliseconds) before the info "expires". After expiry it
   *                          will be re-requested. You usually want this to be several days, not
   *                          seconds or milliseconds
   * @param {string[]} keys the keys this provider will provide. If the query function doesn't
   *                        return a value for one of these keys, a null is stored. If the query
   *                        returns keys that aren't listed here they will still be stored, but
   *                        the query will only be run if a listed key is missing or the expiry time
   *                        runs out
   * @param {Function} query the query function
   */
  registerGameInfoProvider: (id: string, priority: number, expireMS: number,
                             keys: string[], query: GameInfoQuery) => void;

  /**
   * register an extractor that can access all information known about a downloaded archive and
   * tranfer them into the modInfo data structure so it can be accessed when rendering/managing
   * the mod
   *
   * @param {number} priority determins the order in which the attributes are combined.
   *                          if two extractors produce the same attribute, the one with the higher
   *                          priority (smaller number) wins. The default attributes retrieved from
   *                          the meta database have priority 100.
   * @param {AttributeExtractor} extractor the function producing mod attributes
   */
  registerAttributeExtractor: (priority: number, extractor: AttributeExtractor) => void;

  /**
   * register a mod type
   * @param {string} id internal identifier for this mod type. can't be the empty string ''!
   * @param {number} priority if there is difficulty differentiating between two mod types, the
   *                          higher priority (smaller number) one wins.
   *                          Otherwise please use 100 so there is room for other extensions
   *                          with lower and higher priority
   * @param {(gameId) => boolean} isSupported return true if the mod type is supported for this
   *                                          game
   * @param {(game: IGame) => string} getPath given the specified game, return the absolute path to
   *                                          where games of this type should be installed.
   * @param {(instructions) => Promise<boolean>} test given the list of install instructions,
   *                                                  determine if the installed mod is of this type
   * @param {IModTypeOptions} options options controlling the mod type
   */
  registerModType: (id: string,
                    priority: number,
                    isSupported: (gameId: string) => boolean,
                    getPath: (game: IGame) => string,
                    test: (installInstructions: IInstruction[]) => Promise<boolean>,
                    options?: IModTypeOptions) => void;

  /**
   * register an action sanity check
   * a sanity check like this is called before any redux-action of the specified type and gets
   * an opportunity to reject it with an error message.
   * This is more powerful than checking inside the reducer as you can access the entire state
   * for the check and it's more robust than checking before dispatching the action, because actions
   * may be dispatched from many places.
   * Please don't overdo this for high-frequency actions as that may affect performance. Also
   * be aware of side effects from stopping an action as all other code is still run.
   * I.e. if you'd reject the addition of a downloaded file, the file itself is still there.
   * In extreme cases you could instead throw an exception from the check (which would bubble up
   * through the dispatch call) which will likely crash Vortex.
   * That might be preferrable to corrupting state
   * Further: Most actions are processed twice, once in the UI process where they got triggered and
   *   in the main process where they get persisted to disk. If you stop an action in the UI
   *   process it will not get forwarded to the main process, so this check only runs once. If you
   *   allow it through though, this check is done a second time in the main process and you *need*
   *   to generate the same result, you can't allow an action in the UI process and then reject it
   *   in the main process!
   *   Due to checks being run twice, if you write a log message that also will happen twice. You
   *   can check "process.type === 'browser') to log only in the main (aka browser) process but
   *   again: The result of the check *has to has to has to* be the same between all processes.
   * @param {string} actionType type of the action (like STORE_WINDOW_SIZE)
   * @param {SanityCheck} check the check to run for the specified action
   */
  registerActionCheck: (actionType: string, check: SanityCheck) => void;

  /**
   * register a file merge that needs to happen during deployment.
   * modType is the mod type this applies to, so only mods from this mod type are merged
   * and the output merge is of that type as well.
   *
   * This api is - complex - as it tries to cover multiple related use cases. Please
   * make sure you understand how it works becauses trial&error might drive you mad.
   *
   * The way this works is that as part of deployment the "in" files get copied to a working
   * directory. It's ok for these files to be non-existent. It's ok for these files to be from one
   * of the deployed mods (see below) or a file generated by or shipped with the game itself.
   * Then the "merge" function is called on each matching file from each mod so you get an
   * opportunity to incorporate the modded content into the file in the working directory
   * Finally, the merged file from the working directory is deployed, just like every other file,
   * based on which mod type you specified.
   * If the "in" file was from mone of the mods, the merge function will be called with that
   * file again, so it's your own responsibility to not duplicate the content from that file.
   * If the "in" file did not exist, you get an empty file as the basis to merge into, that is not
   * an error.
   * The "out" path specified by the baseFiles is the relative path of the "temporary" file
   * in the working directory. Together with the mod type, this will control what the final output
   * path is.
   */
  registerMerge: (test: MergeTest, merge: MergeFunc, modType: string) => void;

  /**
   * register an interpreter to be used to run files of the specified type when starting with
   * IExtensionApi.runExecutable
   * @param {string} extension File extension to handle
   * @param {string} apply A filter function that will receive the run parameters as provided by
   *                       the user (with the script as the executable) and should return adjusted
   *                       parameters that will actually invoke the right interpreter.
   *                       If the interpreter is not installed/found, please throw a
   *                       "MissingInterpreter" exception so Vortex can show a nicer error message
   */
  registerInterpreter:
    (extension: string, apply: (call: IRunParameters) => IRunParameters) => void;

  /**
   * register a hook to be called before Vortex starts any tool and is allowed to replace parameter
   * or cancel the start by rejecting with ProcessCanceled or UserCanceled.
   * This could be used as a more powerful replacement for registerInterpreter.
   * Interpreters registered with registerInterpreter will be processed before any hooks are applied
   * @param {number} priority Hooks are applied in ascending priority order. Please choose
   *                          priorities with a bit of space between hooks you know about so that
   *                          other extension developers can insert their own hooks between.
   *                          Non-extension hooks will be applied in steps of 100
   * @param {string} id identifier for the hook. This will only be used for logging
   * @param {function} hook the hook to be called
   */
  registerStartHook: (priority: number, id: string,
                      hook: (call: IRunParameters) => Promise<IRunParameters>) => void;

  /**
   * register a migration step. This migration is always called when the loaded extension has
   * a different version from the one that was used last.
   * This way when the new version requires any form of migration (upgrading state for example)
   * it can be done from there. The version that was previously run is being passed to the migration
   * function so the extension can determine if the upgrade is actually necessary and if so, which
   * (if there are multiple).
   * IMPORTANT: Use the old version only to save time, your migration must not cause break anything
   *   if this version is inaccurate. E.g. if state was manipulated/damaged, Vortex may send 0.0.0
   *   for the old version even when the current version was run before.
   * If the extension was never loaded before, the version "0.0.0" is passed in.
   * Please note: Vortex will continue running, with the extension loaded, after migrate is called,
   *   it is not currently possible to delay loading an extension until the migration is complete.
   *   This means one of these must be true:
   *     - the extension is functional without the migration, at least so much so that it doesn't
   *       cause "damage"
   *     - the extension disables/blocks itself until the migration is done
   *     - the migration is synchronous so that the migrate function doesn't return until it's done.
   * Important: Migration happens in the *main process*, not in the renderer process.
   * @param {function} migrate called if the running extension version differs from the old one.
   *                           As soon as the promise returned from this is resolved, the stored
   *                           version number is updated.
   */
  registerMigration: (migrate: (oldVersion: string) => Promise<void>) => void;

  /**
   * register a file to be stored with the profile. It will always be synchronised with the current
   * profile, so when users switch to a different profile, this file will be copied to the
   * profile they're switching away from, then the corresponding file from the profile they're
   * switching to is copied to filePath.
   * Right now this only supports static file paths, no patterns (glob or regular expressions) and
   * no way to dynamically find the file to synchronize
   */
  registerProfileFile?: (gameId: string, filePath: string) => void;

  /**
   * register a profile feature that can be toggled/configured on the profiles screen.
   * The configured value can be queried at
   * state.persistent.profiles.<profile id>.features.<feature id>
   */
  registerProfileFeature?: (featureId: string, type: string, icon: string, label: string,
                            description: string, supported: () => boolean) => void;

  /**
   * register a handler that can be used to preview or diff files.
   * A handler can return a promise rejected with a "ProcessCanceled" exception to indicate
   * it doesn't support the file type, in which case the next handler is tried.
   * If no handler supports a file type, an error is displayed.
   *
   * Now at the lowest level a preview handler just has to be able to show a single file
   * of the file type, in which case it should show the first file from the list passed in
   * as a parameter, or offer the user a choice. More advanced handlers may show a diff between
   * the files.
   * If the "allowPick" option is specified the caller would like the user to be
   * able to pick one of the files and that choice should then be returned but
   * this is an optional feature the handler doesn't need to support.
   *
   * Handlers that support both diffing files and picking choices should have high
   * priority (0-100), handlers that support diffing but not picking should be
   * put into the range (100-200), handlers that only support showing a single
   * file should be in the range (300-infinite).
   * (Obviously the use case where the handler supports picking files but can only
   * show a single file doesn't exist because duh.)
   * This way the most feature rich handler supporting a file type will get picked.
   *
   * Note: If the viewer supports picking the Promise shall resolve after the
   *   choice is made and include the selected entry, if it doesn't it can resolve
   *   as soon as the handler knows whether it supports the file.
   */
  registerPreview?: (
    priority: number,
    handler: (files: IPreviewFile[], allowPick: boolean)
      => Promise<IPreviewFile>) => void;

  /**
   * register a callback that will introduce additional variables that can be used as part of
   * tool command lines. The callback you provide here gets called every time a tool gets started
   * from vortex, the returned object gets merged with all other parameter object and then used
   * when resolving the final command line.
   * Please use keys that are all upper case and consist only of latin characters and underscores.
   * While this is not necessary from a technical standpoint it's more consistent and predictable
   * for users.
   * Also make sure the keys you return are sufficiently unique to avoid collisions
   * @param callback the function that gets called to generate variables. the argument
   *                 passed to this contains details about the tool being started, usually
   *                 you will probably not need this
   */
  registerToolVariables: (callback: ToolParameterCB) => void;

  // Provides game extensions with an easy way to add a load order page
  //  if they require it. (DEPRECATED - please use registerLoadOrder instead)
  registerLoadOrderPage: (gameEntry: IGameLoadOrderEntry) => void;

  /**
   * Add file based load ordering functionality to the specified game.
   *  Please use this instead of registerLoadOrderPage
   */
  registerLoadOrder: (gameInfo: ILoadOrderGameInfo) => void;

  /**
   * Sets up a stack for a history of events that can be presented to the user
   */
  registerHistoryStack: (id: string, options: IHistoryStack) => void;

  /**
   * add a function to the IExtensionApi object that is made available to all other extensions
   * in the api.ext object.
   */
  registerAPI: (name: string, func: (...args: any[]) => any, options: IApiFuncOptions) => void;

  /**
   * specify that a certain range of versions of vortex is required
   * (see https://www.npmjs.com/package/semver for syntax documentation).
   * If you call this multiple times, all ranges have to match so that makes little sense
   */
  requireVersion: (versionRange: string) => void;

  /**
   * register a dependency on a different extension
   * @param {string} extId id of the extension that this one depends on
   * @param {string} version a semver version range that the mod is compatible with
   */
  requireExtension: (extId: string, version?: string) => void;

  /**
   * called once after the store has been set up and after all extensions have been initialized
   * This means that if your extension registers its own extension function
   * (@see registerExtensionFunction) then those registrations happen before once is called.
   *
   * You shouldn't make assumptions on the order in which extensions are loaded and on them to be
   * loaded synchronously, so if you have initialization code that requires another extension to
   * be initialized first, you should check if that happened already in your "once" call and react
   * to some sort of event that would indicate that other initialization to be finished (usually
   * a state change)
   *
   * @memberOf IExtensionContext
   */
  once: (callback: () => void | Promise<void>) => void;

  /**
   * similar to once but this callback will be run (only) on the electron "main" process.
   * Use this only if you absolutely must (if you don't know what electron main process means, it's
   * almost certain you don't want this).
   * While almost all program logic of Vortex runs in the renderer process, some libraries will not
   * work correctly on that process so you have to run on the main process.
   */
  onceMain: (callback: () => void) => void;

  /**
   * contains various utility functions. It's valid to store this object inside
   * the extension for later use.
   *
   * @type {IExtensionApi}
   * @memberOf IExtensionContext
   */
  api: IExtensionApi;

  /**
   * proxy to make optional register calls (if such calls are invalid in the api the extension
   * will not be unloaded)
   */
  optional: any;
}<|MERGE_RESOLUTION|>--- conflicted
+++ resolved
@@ -33,6 +33,7 @@
 import { DialogType, IDialogResult } from './IDialog';
 import { IGame } from './IGame';
 import { IGameStore } from './IGameStore';
+import { ILookupOptions, IModLookupResult } from './IModLookupResult';
 import { INotification } from './INotification';
 import { IDiscoveryResult, IMod, IState } from './IState';
 import { ITableAttribute } from './ITableAttribute';
@@ -42,15 +43,8 @@
 import { ILookupResult, IModInfo, IReference } from 'modmeta-db';
 import * as React from 'react';
 import * as Redux from 'redux';
+import { ComplexActionCreator } from 'redux-act';
 import { ThunkDispatch } from 'redux-thunk';
-<<<<<<< HEAD
-
-import { IRegisteredExtension } from '../util/ExtensionManager';
-import { ILookupOptions, IModLookupResult } from './IModLookupResult';
-=======
-import { ComplexActionCreator2 } from '../actions/safeCreateAction';
-import { ComplexActionCreator } from 'redux-act';
->>>>>>> c8f32b10
 
 export { TestSupported, IInstallResult, IInstruction, IDeployedFile, IDeploymentMethod,
          IFileChange, ILookupResult, IModInfo, InstructionType, IReference, InstallFunc,
