--- conflicted
+++ resolved
@@ -1187,19 +1187,11 @@
                   log('warn', 'child output', errOut.trim());
                 }
                 if (options.expectSuccess) {
-<<<<<<< HEAD
                   const lines = errOut.trim().split('\n');
                   const lastLine = errOut !== undefined
                     ? lines[lines.length - 1]
                     : '<No output>';
-=======
-                  let lastLine = '<No output>';
-
-                  if (errOut !== undefined) {
-                    const lines = errOut.trim().split('\n');
-                    lastLine = lines[lines.length - 1];
-                  }
->>>>>>> e798398d
+
                   const err: any = new Error(
                     `Failed to run "${executable}": "${lastLine} (${code.toString(16)})"`);
                   err.exitCode = code;
