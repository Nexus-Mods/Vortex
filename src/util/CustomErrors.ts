--- conflicted
+++ resolved
@@ -148,15 +148,16 @@
   }
 }
 
-<<<<<<< HEAD
 export class StalledError extends Error {
   constructor() {
     super('Operation stalled');
-=======
+    this.name = this.constructor.name;
+  }
+}
+
 export class TimeoutError extends Error {
   constructor() {
     super('Operation timed out');
->>>>>>> ffed3632
     this.name = this.constructor.name;
   }
 }