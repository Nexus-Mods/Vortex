/**
 * wrapper for the fs / fs-extra-promise module
 * this allows us to customise the behaviour of fs function across the application.
 * The api should remain compatible with fs-extra-promise, but extensions can be made
 * Notable behaviour changes:
 * - common async functions now retrieve a backtrace before calling, so that on error
 *   they can provide a useful backtrace to where the function was called
 *   (for many error cases the original function didn't have a stack trace in the first place)
 * - retrying on functions that commonly fail temporarily due to external applications
 *   (virus scanners, functions called from vortex) locking files.
 * - ignoring ENOENT error when deleting a file.
 */

import { DataInvalid, ProcessCanceled, UserCanceled } from './CustomErrors';
import { log } from './log';
import { truthy } from './util';

import * as PromiseBB from 'bluebird';
import { dialog as dialogIn, remote } from 'electron';
import * as fs from 'fs-extra-promise';
import * as I18next from 'i18next';
import * as ipc from 'node-ipc';
import * as path from 'path';
import { allow as allowT, getUserId } from 'permissions';
import * as rimraf from 'rimraf';
import { generate as shortid } from 'shortid';
import { runElevated } from 'vortex-run';
import wholocks from 'wholocks';

const dialog = remote !== undefined ? remote.dialog : dialogIn;

export { constants, FSWatcher, Stats, WriteStream } from 'fs';

// simple re-export of functions we don't touch (yet)
export {
  accessSync,
  closeSync,
  createReadStream,
  createWriteStream,
  linkSync,
  openSync,
  readFileSync,
  readJSONSync,
  statSync,
  symlinkSync,
  watch,
  writeFileSync,
  writeSync,
} from 'fs-extra-promise';

const NUM_RETRIES = 3;
const RETRY_DELAY_MS = 100;
const RETRY_ERRORS = new Set(['EPERM', 'EBUSY', 'UNKNOWN']);

function nospcQuery(): PromiseBB<boolean> {
  if (dialog === undefined) {
    return PromiseBB.resolve(false);
  }

  const options: Electron.MessageBoxOptions = {
    title: 'Disk full',
    message: `Operation can't continue because the disk is full. `
           + 'Please free up some space and click retry. Cancelling the transfer operation '
           + 'at this point will remove any changes and revert back to the previous state.',
    buttons: ['Cancel', 'Retry'],
    type: 'warning',
    noLink: true,
  };

  const choice = dialog.showMessageBox(
    remote !== undefined ? remote.getCurrentWindow() : null,
    options);
  return (choice === 0)
    ? PromiseBB.reject(new UserCanceled())
    : PromiseBB.resolve(true);
}

function unlockConfirm(filePath: string): PromiseBB<boolean> {
  if ((dialog === undefined) || !truthy(filePath)) {
    return PromiseBB.resolve(false);
  }

  const processes = wholocks(filePath);

  const baseMessage = processes.length === 0
    ? `Vortex needs to access "${filePath}" but doesn\'t have permission to.`
    : `Vortex needs to access "${filePath}" but it either has too restrictive `
      + 'permissions or is locked by another process.';

  const buttons = [
      'Cancel',
      'Retry',
  ];

  if (processes.length === 0) {
    buttons.push('Give permission');
  }

  const options: Electron.MessageBoxOptions = {
    title: 'Access denied',
    message: baseMessage
      + ' If your account has admin rights Vortex can try to unlock the file for you.',
    detail: processes.length === 0
      ? undefined
      : 'Please close the following applications and retry:\n'
        + processes.map(proc => `${proc.appName} (${proc.pid})`).join('\n'),
    buttons,
    type: 'warning',
    noLink: true,
  };

  const choice = dialog.showMessageBox(
    remote !== undefined ? remote.getCurrentWindow() : null,
    options);
  return (choice === 0)
    ? PromiseBB.reject(new UserCanceled())
    : PromiseBB.resolve(choice === 2);
}

function unknownErrorRetry(filePath: string): PromiseBB<boolean> {
<<<<<<< HEAD
  if (dialog === undefined) {
    return PromiseBB.resolve(false);
  }

  const options: Electron.MessageBoxOptions = {
    title: 'Unknown error',
    message:
      `The operating system has reported an error without details when accessing "${filePath}" `
      + 'This is usually due the user\'s environment and not a bug in Vortex.\n'
      + 'Please diagonse your environment and then retry',
    detail: 'Possible error causes:\n'
      + `1. ${filePath} is a removable, possibly network drive which has been disconnected.\n`
      + '2. An External application has interferred with file operations'
      + '(Anti-virus, Disk Management Utility, Virus)\n',
    buttons: [
      'Cancel',
      'Retry',
    ],
    type: 'warning',
    noLink: true,
  };

  const choice = dialog.showMessageBox(
    remote !== undefined ? remote.getCurrentWindow() : null,
    options);
  return (choice === 0)
    ? PromiseBB.reject(new UserCanceled())
    : PromiseBB.resolve(true);
}

function busyRetry(filePath: string): PromiseBB<boolean> {
=======
>>>>>>> 6346ece1
  if (dialog === undefined) {
    return PromiseBB.resolve(false);
  }

  const options: Electron.MessageBoxOptions = {
    title: 'Unknown error',
    message:
      `The operating system has reported an error without details when accessing "${filePath}" `
      + 'This is usually due the user\'s environment and not a bug in Vortex.\n'
      + 'Please diagonse your environment and then retry',
    detail: 'Possible error causes:\n'
      + `1. ${filePath || 'The file'} is on a removable, possibly network drive which has been disconnected.\n`
      + '2. An External application has interferred with file operations'
      + '(Anti-virus, Disk Management Utility, Virus)\n',
    buttons: [
      'Cancel',
      'Retry',
    ],
    type: 'warning',
    noLink: true,
  };

  const choice = dialog.showMessageBox(
    remote !== undefined ? remote.getCurrentWindow() : null,
    options);
  return (choice === 0)
    ? PromiseBB.reject(new UserCanceled())
    : PromiseBB.resolve(true);
}

function busyRetry(filePath: string): PromiseBB<boolean> {
  if ((dialog === undefined) || !truthy(filePath)) {
    return PromiseBB.resolve(false);
  }

  const processes = wholocks(filePath);
  const options: Electron.MessageBoxOptions = {
    title: 'File busy',
    message: `Vortex needs to access "${filePath}" but it\'s open in another application. `
      + 'Please close the file in all other applications and then retry.',
    detail: 'Please close the following applications and retry:\n'
          + processes.map(proc => `${proc.appName} (${proc.pid})`).join('\n'),
    buttons: [
      'Cancel',
      'Retry',
    ],
    type: 'warning',
    noLink: true,
  };

  const choice = dialog.showMessageBox(
    remote !== undefined ? remote.getCurrentWindow() : null,
    options);
  return (choice === 0)
    ? PromiseBB.reject(new UserCanceled())
    : PromiseBB.resolve(true);
}

function errorRepeat(error: NodeJS.ErrnoException, filePath: string): PromiseBB<boolean> {
  if (error.code === 'EBUSY') {
    return busyRetry(filePath);
  } else if (error.code === 'ENOSPC') {
    return nospcQuery();
  } else if (error.code === 'EPERM') {
    return unlockConfirm(filePath)
      .then(doUnlock => {
        if (doUnlock) {
          const userId = getUserId();
          return elevated((ipcPath, req: NodeRequireFunction) => {
            const { allow }: { allow: typeof allowT } = req('permissions');
            return allow(filePath, userId as any, 'rwx');
          }, { filePath, userId })
            .then(() => true)
            .catch(elevatedErr => {
              // if elevation failed, return the original error because the one from
              // elevate - while interesting as well - would make error handling too complicated
              log('error', 'failed to acquire permission', {
                filePath,
                error: elevatedErr.message,
              });
              return Promise.reject(error);
            });
        } else {
          return PromiseBB.resolve(true);
        }
      });
  } else if (error.code === 'UNKNOWN') {
    return unknownErrorRetry(filePath);
  } else {
    return PromiseBB.resolve(false);
  }
}

function restackErr(error: Error, stackErr: Error): Error {
  // resolve the stack at the last possible moment because stack is actually a getter
  // that will apply expensive source mapping when called
  Object.defineProperty(error, 'stack', {
    get: () => error.message + '\n' + stackErr.stack,
    set: () => null,
  });
  return error;
}

function errorHandler(error: NodeJS.ErrnoException, stackErr: Error): PromiseBB<void> {
  return errorRepeat(error, (error as any).dest || error.path)
    .then(repeat => repeat
      ? PromiseBB.resolve()
      : PromiseBB.reject(restackErr(error, stackErr)))
    .catch(err => PromiseBB.reject(restackErr(err, stackErr)));
}

function genWrapperAsync<T extends (...args) => any>(func: T): T {
  const wrapper = (stackErr: Error, ...args) =>
    func(...args)
      .catch(err => errorHandler(err, stackErr)
        .then(() => wrapper(stackErr, ...args)));

  const res = (...args) => wrapper(new Error(), ...args);
  return res as T;
}

const chmodAsync = genWrapperAsync(fs.chmodAsync);
const closeAsync = genWrapperAsync(fs.closeAsync);
const fsyncAsync = genWrapperAsync(fs.fsyncAsync);
const linkAsync = genWrapperAsync(fs.linkAsync);
const lstatAsync = genWrapperAsync(fs.lstatAsync);
const mkdirAsync = genWrapperAsync(fs.mkdirAsync);
const mkdirsAsync = genWrapperAsync(fs.mkdirsAsync);
const moveAsync = genWrapperAsync(fs.moveAsync);
const openAsync = genWrapperAsync(fs.openAsync);
const readdirAsync = genWrapperAsync(fs.readdirAsync);
const readFileAsync = genWrapperAsync(fs.readFileAsync);
const readlinkAsync = genWrapperAsync(fs.readlinkAsync);
const statAsync = genWrapperAsync(fs.statAsync);
const symlinkAsync = genWrapperAsync(fs.symlinkAsync);
const utimesAsync = genWrapperAsync(fs.utimesAsync);
const writeAsync = genWrapperAsync(fs.writeAsync);
const writeFileAsync = genWrapperAsync(fs.writeFileAsync);
const isDirectoryAsync = genWrapperAsync(fs.isDirectoryAsync);

export {
  chmodAsync,
  closeAsync,
  fsyncAsync,
  linkAsync,
  lstatAsync,
  mkdirAsync,
  mkdirsAsync,
  moveAsync,
  openAsync,
  readlinkAsync,
  readdirAsync,
  readFileAsync,
  statAsync,
  symlinkAsync,
  utimesAsync,
  writeAsync,
  writeFileAsync,
  isDirectoryAsync,
};

export function ensureDirSync(dirPath: string) {
  try {
    fs.ensureDirSync(dirPath);
  } catch (err) {
    throw restackErr(err, new Error());
  }
}

export function ensureFileAsync(filePath: string): PromiseBB<void> {
  return (fs as any).ensureFileAsync(filePath);
}

export function ensureDirAsync(dirPath: string): PromiseBB<void> {
  const stackErr = new Error();
  return fs.ensureDirAsync(dirPath)
    .catch(err => {
      // ensureDir isn't supposed to cause EEXIST errors as far as I understood
      // it but on windows, when targeting a OneDrive path (and similar?)
      // it apparently still does
      if (err.code === 'EEXIST') {
        return PromiseBB.resolve();
      }
      return PromiseBB.reject(restackErr(err, stackErr));
    });
}

function selfCopyCheck(src: string, dest: string) {
  return PromiseBB.join(fs.statAsync(src), fs.statAsync(dest)
                .catch({ code: 'ENOENT' }, err => PromiseBB.resolve({})))
    .then((stats: fs.Stats[]) => (stats[0].ino === stats[1].ino)
        ? PromiseBB.reject(new Error(
          `Source "${src}" and destination "${dest}" are the same file (id "${stats[0].ino}").`))
        : PromiseBB.resolve());
}

/**
 * copy file
 * The copy function from fs-extra doesn't (at the time of writing) correctly check that a file
 * isn't copied onto itself (it fails for links or potentially on case insensitive disks),
 * so this makes a check based on the ino number.
 * Unfortunately a bug in node.js (https://github.com/nodejs/node/issues/12115) prevents this
 * check from working reliably so it can currently be disabled.
 * @param src file to copy
 * @param dest destination path
 * @param options copy options (see documentation for fs)
 */
export function copyAsync(src: string, dest: string,
                          options?: fs.CopyOptions & { noSelfCopy?: boolean }): PromiseBB<void> {
  const stackErr = new Error();
  // fs.copy in fs-extra has a bug where it doesn't correctly avoid copying files onto themselves
  const check = (options !== undefined) && options.noSelfCopy
    ? PromiseBB.resolve()
    : selfCopyCheck(src, dest);
  return check
    .then(() => copyInt(src, dest, options || undefined, stackErr))
    .catch(err => PromiseBB.reject(restackErr(err, stackErr)));
}

function copyInt(
    src: string, dest: string,
    options: fs.CopyOptions,
    stackErr: Error) {
  return fs.copyAsync(src, dest, options)
    .catch((err: NodeJS.ErrnoException) =>
      errorHandler(err, stackErr).then(() => copyInt(src, dest, options, stackErr)));
}

export function removeSync(dirPath: string) {
  fs.removeSync(dirPath);
}

export function unlinkAsync(dirPath: string): PromiseBB<void> {
  return unlinkInt(dirPath, new Error());
}

function unlinkInt(dirPath: string, stackErr: Error): PromiseBB<void> {
  return fs.unlinkAsync(dirPath)
    .catch((err: NodeJS.ErrnoException) => (err.code === 'ENOENT')
        // don't mind if a file we wanted deleted was already gone
        ? PromiseBB.resolve()
        : errorHandler(err, stackErr)
          .then(() => unlinkInt(dirPath, stackErr)));
}

export function renameAsync(sourcePath: string, destinationPath: string): PromiseBB<void> {
  return renameInt(sourcePath, destinationPath, new Error(), NUM_RETRIES);
}

function renameInt(sourcePath: string, destinationPath: string,
                   stackErr: Error, tries: number): PromiseBB<void> {
  return fs.renameAsync(sourcePath, destinationPath)
    .catch((err: NodeJS.ErrnoException) => {
      if ((tries > 0) && RETRY_ERRORS.has(err.code)) {
        return PromiseBB.delay(RETRY_DELAY_MS)
          .then(() => renameInt(sourcePath, destinationPath, stackErr, tries - 1));
      }
      return (err.code === 'EPERM')
        ? fs.statAsync(destinationPath)
          .then(stat => stat.isDirectory()
            ? PromiseBB.reject(restackErr(err, stackErr))
            : errorHandler(err, stackErr)
              .then(() => renameInt(sourcePath, destinationPath, stackErr, tries)))
          .catch(newErr => PromiseBB.reject(restackErr(newErr, stackErr)))
        : errorHandler(err, stackErr)
          .then(() => renameInt(sourcePath, destinationPath, stackErr, tries));
    });
}

export function rmdirAsync(dirPath: string): PromiseBB<void> {
  return rmdirInt(dirPath, new Error(), NUM_RETRIES);
}

function rmdirInt(dirPath: string, stackErr: Error, tries: number): PromiseBB<void> {
  return fs.rmdirAsync(dirPath)
    .catch((err: NodeJS.ErrnoException) => {
      if (err.code === 'ENOENT') {
        // don't mind if a file we wanted deleted was already gone
        return PromiseBB.resolve();
      } else if (RETRY_ERRORS.has(err.code) && (tries > 0)) {
          return PromiseBB.delay(RETRY_DELAY_MS)
            .then(() => rmdirInt(dirPath, stackErr, tries - 1));
      }
      throw restackErr(err, stackErr);
    });
}

export function removeAsync(remPath: string): PromiseBB<void> {
  const stackErr = new Error();
  return removeInt(remPath, stackErr);
}

function removeInt(remPath: string, stackErr: Error): PromiseBB<void> {
  return rimrafAsync(remPath)
    .catch(err => errorHandler(err, stackErr)
      .then(() => removeInt(remPath, stackErr)));
}

function rimrafAsync(remPath: string): PromiseBB<void> {
  return new PromiseBB((resolve, reject) => {
    // don't use the rimraf implementation of busy retries because it's f*cked:
    // https://github.com/isaacs/rimraf/issues/187
    rimraf(remPath, {
      maxBusyTries: 0,
    }, err => {
      if (err) {
        reject(err);
      } else {
        resolve();
      }
    });
  });
}

function elevated(func: (ipc, req: NodeRequireFunction) => Promise<void>,
                  parameters: any): PromiseBB<void> {
  return new PromiseBB<void>((resolve, reject) => {
    const ipcInst = new ipc.IPC();
    const id = shortid();
    let resolved = false;
    ipcInst.serve(`__fs_elevated_${id}`, () => {
      runElevated(`__fs_elevated_${id}`, func, parameters)
        .catch(err => {
          if ((err.code === 5)
              || ((process.platform === 'win32') && (err.errno === 1223))) {
            // this code is returned when the user rejected the UAC dialog. Not currently
            // aware of another case
            reject(new UserCanceled());
          } else {
            reject(new Error(`OS error ${err.message} (${err.code})`));
          }
        })
        .catch(err => {
          if (!resolved) {
            resolved = true;
            reject(err);
          }
        });
    });
    ipcInst.server.on('socket.disconnected', () => {
      ipcInst.server.stop();
      if (!resolved) {
        resolved = true;
        resolve();
      }
    });
    ipcInst.server.on('error', ipcErr => {
      if (!resolved) {
        resolved = true;
        reject(new Error(ipcErr));
      }
    });
    ipcInst.server.on('disconnect', () => {
      ipcInst.server.stop();
      if (!resolved) {
        resolved = true;
        resolve();
      }
    });
    ipcInst.server.start();
  });
}

export function ensureDirWritableAsync(dirPath: string,
                                       confirm: () => PromiseBB<void>): PromiseBB<void> {
  const stackErr = new Error();
  return fs.ensureDirAsync(dirPath)
    .then(() => {
      const canary = path.join(dirPath, '__vortex_canary');
      return (fs as any).ensureFileAsync(canary)
                    .then(() => fs.removeAsync(canary));
    })
    .catch(err => {
      // weirdly we get EBADF from ensureFile sometimes when the
      // directory isn't writeable instead of EPERM. More weirdly, this seems to happen
      // only on startup.
      if (['EPERM', 'EBADF'].indexOf(err.code) !== -1) {
        return confirm()
          .then(() => {
            const userId = getUserId();
            return elevated((ipcPath, req: NodeRequireFunction) => {
              // tslint:disable-next-line:no-shadowed-variable
              const fs = req('fs-extra-promise');
              const { allow } = req('permissions');
              return fs.ensureDirAsync(dirPath)
                .then(() => allow(dirPath, userId, 'rwx'));
            }, { dirPath, userId });
          });
      } else {
        return PromiseBB.reject(restackErr(err, stackErr));
      }
    });
}

export function changeFileOwnership(filePath: string, stat: fs.Stats): PromiseBB<void> {
  if (process.platform === 'win32') {
    // This is a *nix only function.
    return PromiseBB.resolve();
  }

  const readAndWriteOther = parseInt('0006', 8);
  if ((stat.mode & readAndWriteOther) === readAndWriteOther) {
    return PromiseBB.reject(new ProcessCanceled('Ownership change not required'));
  }

  const readAndWriteGroup = parseInt('0060', 8);
  const hasGroupPermissions = ((stat.mode & readAndWriteGroup) === readAndWriteGroup);

  // (Writing this down as it can get confusing) Cases where we need to change ownership are:
  //  <BaseOwnerCheck> - If the process real ID is different than the file's real ID.
  //
  //  1. If <BaseOwnerCheck> is true and the file does NOT have the group read/write bits set.
  //  2. If <BaseOwnerCheck> is true and the file DOES have the group read/write bits set but
  //   the process group id differs from the file's group id.
  //
  // Ask for forgiveness, not permission.
  return (stat.uid !== process.getuid())
    ? (!hasGroupPermissions) || (hasGroupPermissions && (stat.gid !== process.getgid()))
      ? fs.chownAsync(filePath, process.getuid(), stat.gid).catch(err => PromiseBB.reject(err))
      : PromiseBB.resolve()
    : PromiseBB.resolve();
}

export function changeFileAttributes(filePath: string,
                                     wantedAttributes: number,
                                     stat: fs.Stats): PromiseBB<void> {
    return this.changeFileOwnership(filePath, stat)
      .then(() => {
        const finalAttributes = stat.mode | wantedAttributes;
        return fs.chmodAsync(filePath, finalAttributes);
    })
    .catch(ProcessCanceled, () => PromiseBB.resolve())
    .catch(err => PromiseBB.reject(err));
}

export function ensureFileWritableAsync(filePath: string): PromiseBB<void> {
  const wantedAttributes = process.platform === 'win32' ? parseInt('0666', 8) : parseInt('0600', 8);
  return fs.statAsync(filePath).then(stat => {
    if (!stat.isFile()) {
      return PromiseBB.reject(new DataInvalid(`${filePath} - is not a file!`));
    }

    return ((stat.mode & wantedAttributes) !== wantedAttributes)
      ? this.changeFileAttributes(filePath, wantedAttributes, stat)
      : PromiseBB.resolve();
  });
}

export function forcePerm<T>(t: I18next.TranslationFunction,
                             op: () => PromiseBB<T>,
                             filePath?: string): PromiseBB<T> {
  const raiseUACDialog = (err): PromiseBB<T> => {
    let fileToAccess = filePath !== undefined ? filePath : err.path;
    const choice = dialog.showMessageBox(
      remote !== undefined ? remote.getCurrentWindow() : null, {
      title: 'Access denied (2)',
      message: t('Vortex needs to access "{{ fileName }}" but doesn\'t have permission to.\n'
               + 'If your account has admin rights Vortex can unlock the file for you. '
               + 'Windows will show an UAC dialog.',
        { replace: { fileName: fileToAccess } }),
      buttons: [
        'Cancel',
        'Retry',
        'Give permission',
      ],
      noLink: true,
      type: 'warning',
    });
    if (choice === 1) { // Retry
      return forcePerm(t, op);
    } else if (choice === 2) { // Give Permission
      const userId = getUserId();
      return fs.statAsync(fileToAccess)
        .catch((statErr) => {
          if (statErr.code === 'ENOENT') {
            fileToAccess = path.dirname(fileToAccess);
          }
          return PromiseBB.resolve();
        })
        .then(() => elevated((ipcPath, req: NodeRequireFunction) => {
          // tslint:disable-next-line:no-shadowed-variable
          const { allow } = req('permissions');
          return allow(fileToAccess, userId, 'rwx');
        }, { fileToAccess, userId })
          .catch(elevatedErr => {
            if (elevatedErr.message.indexOf('The operation was canceled by the user') !== -1) {
              return Promise.reject(new UserCanceled());
            }
            // if elevation failed, return the original error because the one from
            // elevate, while interesting as well, would make error handling too complicated
            log('error', 'failed to acquire permission', elevatedErr.message);
            return Promise.reject(err);
          }))
        .then(() => forcePerm(t, op));
    } else {
      return PromiseBB.reject(new UserCanceled());
    }
  };

  return op()
    .catch(err => {
      const fileToAccess = filePath !== undefined ? filePath : err.path;
      if ((err.code === 'EPERM') || (err.errno === 5)) {
        const wantedAttributes = process.platform === 'win32'
          ? parseInt('0666', 8)
          : parseInt('0600', 8);
        return fs.statAsync(fileToAccess)
          .then(stat => this.changeFileAttributes(fileToAccess, wantedAttributes, stat))
          .then(() => op())
          .catch(() => raiseUACDialog(err))
          .catch(UserCanceled, () => undefined);
      } else {
        return PromiseBB.reject(err);
      }
    });
}<|MERGE_RESOLUTION|>--- conflicted
+++ resolved
@@ -118,8 +118,7 @@
 }
 
 function unknownErrorRetry(filePath: string): PromiseBB<boolean> {
-<<<<<<< HEAD
-  if (dialog === undefined) {
+  if ((dialog === undefined) || !truthy(filePath)) {
     return PromiseBB.resolve(false);
   }
 
@@ -131,39 +130,6 @@
       + 'Please diagonse your environment and then retry',
     detail: 'Possible error causes:\n'
       + `1. ${filePath} is a removable, possibly network drive which has been disconnected.\n`
-      + '2. An External application has interferred with file operations'
-      + '(Anti-virus, Disk Management Utility, Virus)\n',
-    buttons: [
-      'Cancel',
-      'Retry',
-    ],
-    type: 'warning',
-    noLink: true,
-  };
-
-  const choice = dialog.showMessageBox(
-    remote !== undefined ? remote.getCurrentWindow() : null,
-    options);
-  return (choice === 0)
-    ? PromiseBB.reject(new UserCanceled())
-    : PromiseBB.resolve(true);
-}
-
-function busyRetry(filePath: string): PromiseBB<boolean> {
-=======
->>>>>>> 6346ece1
-  if (dialog === undefined) {
-    return PromiseBB.resolve(false);
-  }
-
-  const options: Electron.MessageBoxOptions = {
-    title: 'Unknown error',
-    message:
-      `The operating system has reported an error without details when accessing "${filePath}" `
-      + 'This is usually due the user\'s environment and not a bug in Vortex.\n'
-      + 'Please diagonse your environment and then retry',
-    detail: 'Possible error causes:\n'
-      + `1. ${filePath || 'The file'} is on a removable, possibly network drive which has been disconnected.\n`
       + '2. An External application has interferred with file operations'
       + '(Anti-virus, Disk Management Utility, Virus)\n',
     buttons: [
