import { checksum } from './checksum';
import * as fs from './fs';
import { log } from './log';

<<<<<<< HEAD
import * as Promise from 'bluebird';
=======
import Promise from 'bluebird';
import { createHash } from 'crypto';
>>>>>>> 0fc9a1bc
import { file } from 'tmp';

export function writeFileAtomic(filePath: string, input: string | Buffer) {
  return writeFileAtomicImpl(filePath, input, 3);
}

function writeFileAtomicImpl(filePath: string,
                             input: string | Buffer,
                             attempts: number): Promise<void> {
  const stackErr = new Error();
  let cleanup: () => void;
  let tmpPath: string;
  const buf: Buffer = input instanceof Buffer
    ? input
    : Buffer.from(input);

  const callCleanup = () => {
    if (cleanup !== undefined) {
      try {
        cleanup();
      } catch (err) {
        log('error', 'failed to clean up temporary file', err.message);
      }

      cleanup = undefined;
    }
  };

  const hash = checksum(buf);
  let fd = -1;
  return new Promise<number>((resolve, reject) => {
    file({ template: `${filePath}.XXXXXX.tmp` },
      (err: any, genPath: string, fdIn: number, cleanupCB: () => void) => {
        if (err) {
          return reject(err);
        }
        cleanup = cleanupCB;
        tmpPath = genPath;
        fd = fdIn;
        resolve();
      });
  })
    .then(() => fs.writeAsync(fd, buf, 0, buf.byteLength, 0)
      .then(() => fs.fsyncAsync(fd).catch(() => Promise.resolve()))
      .then(() => fs.closeAsync(fd).catch(() => Promise.resolve())))
    .then(() => fs.readFileAsync(tmpPath))
    .catch({ code: 'EBADF' }, () => {
      log('warn', 'failed to access temporary file', {
        filePath,
        fd,
      });
      return Promise.resolve(undefined);
    })
    .then(data => {
      if ((data === undefined) || (checksum(data) !== hash)) {
        callCleanup();
        return (attempts > 0)
          // retry
          ? writeFileAtomicImpl(filePath, input, attempts - 1)
          : Promise.reject(new Error('Write failed, checksums differ'));
      } else {
        return fs.renameAsync(tmpPath, filePath)
          .catch({ code: 'EEXIST' }, () =>
            // renameAsync is supposed to overwrite so this is likely to fail as well
            fs.removeAsync(filePath).then(() => fs.renameAsync(tmpPath, filePath)));
      }
    })
    .catch(err => {
      err.stack = err.message + '\n' + stackErr.stack;
      return Promise.reject(err);
    })
    .finally(() => {
      callCleanup();
    });
}

/**
 * copy a file in such a way that it will not replace the target if the copy is
 * somehow interrupted. The file is first copied to a temporary file in the same
 * directory as the destination, then deletes the destination and renames the temp
 * to destination. Since the rename is atomic and the deletion only happens after
 * a successful write this should minimize the risk of error.
 *
 * @export
 * @param {string} srcPath
 * @param {string} destPath
 * @returns {Promise<void>}
 */
export function copyFileAtomic(srcPath: string,
                               destPath: string): Promise<void> {
  let cleanup: () => void;
  let tmpPath: string;
  return new Promise((resolve, reject) => {
           file({template: `${destPath}.XXXXXX.tmp`},
                (err: any, genPath: string, fd: number,
                 cleanupCB: () => void) => {
                  if (err) {
                    return reject(err);
                  }
                  cleanup = cleanupCB;
                  tmpPath = genPath;
                  resolve(fd);
                });
         })
      .then((fd: number) => fs.closeAsync(fd))
      .then(() => fs.copyAsync(srcPath, tmpPath))
      .then(() => fs.unlinkAsync(destPath).catch((err) => {
        if (err.code === 'EPERM') {
          // if the file is currently in use, try a second time
          // 100ms later
          log('debug', 'file locked, retrying delete', destPath);
          return Promise.delay(100).then(() => fs.unlinkAsync(destPath));
        } else if (err.code === 'ENOENT') {
          // file doesn't exist anyway? no problem
          return Promise.resolve();
        } else {
          return Promise.reject(err);
        }
      }))
      .catch(err => err.code === 'ENOENT' ? Promise.resolve() : Promise.reject(err))
      .then(() => (tmpPath !== undefined)
          ? fs.renameAsync(tmpPath, destPath)
          : Promise.resolve())
      .catch(err => {
        log('info', 'failed to copy', {srcPath, destPath, err: err.stack});
        if (cleanup !== undefined) {
          try {
            cleanup();
          } catch (cleanupErr) {
            log('error', 'failed to clean up temporary file', cleanupErr.message);
          }
        }
        return Promise.reject(err);
      });
}<|MERGE_RESOLUTION|>--- conflicted
+++ resolved
@@ -2,12 +2,8 @@
 import * as fs from './fs';
 import { log } from './log';
 
-<<<<<<< HEAD
-import * as Promise from 'bluebird';
-=======
 import Promise from 'bluebird';
 import { createHash } from 'crypto';
->>>>>>> 0fc9a1bc
 import { file } from 'tmp';
 
 export function writeFileAtomic(filePath: string, input: string | Buffer) {
