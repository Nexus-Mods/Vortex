--- conflicted
+++ resolved
@@ -5,32 +5,7 @@
 import * as Promise from 'bluebird';
 import { file } from 'tmp';
 
-<<<<<<< HEAD
 export function writeFileAtomic(filePath: string, input: string | Buffer) {
-=======
-export function checksum(input: Buffer): string {
-  return createHash('md5')
-    .update(input || '')
-    .digest('hex');
-}
-
-export function fileMD5(filePath: string): Promise<string> {
-  return new Promise<string>((resolve, reject) => {
-    const hash = createHash('md5');
-    const stream = fs.createReadStream(filePath);
-    stream.on('readable', () => {
-      const data = stream.read();
-      if (data) {
-        hash.update(data);
-      }
-    });
-    stream.on('end', () => resolve(hash.digest('hex')));
-    stream.on('error', reject);
-  });
-}
-
-export function writeFileAtomic(filePath: string, input: string | Buffer): Promise<void> {
->>>>>>> e4b7361e
   return writeFileAtomicImpl(filePath, input, 3);
 }
 
