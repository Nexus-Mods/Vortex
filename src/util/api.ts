// rollup module for just the modules we want to be
// part of the api
// (excluding log, which is exported separately to give
//  it a more accessible name)

export * from './message';
export * from './storeHelper';

import { resolveCategoryName, resolveCategoryPath } from '../extensions/category_management';
import { getGame, getGames } from '../extensions/gamemode_management';
import deriveModInstallName from '../extensions/mod_management/modIdManager';
import renderModName from '../extensions/mod_management/util/modName';
import resolvePath from '../extensions/mod_management/util/resolvePath';
import sortMods from '../extensions/mod_management/util/sort';
import testModReference from '../extensions/mod_management/util/testModReference';
import { Archive } from './archives';
import copyRecursive from './copyRecursive';
import { DataInvalid, NotSupportedError, ProcessCanceled,
         SetupError, UserCanceled } from './CustomErrors';
import Debouncer from './Debouncer';
import delayed from './delayed';
import { terminate } from './errorHandling';
import { extend } from './ExtensionProvider';
import getNormalizeFunc, { Normalize } from './getNormalizeFunc';
import { getCurrentLanguage } from './i18n';
import LazyComponent from './LazyComponent';
import lazyRequire from './lazyRequire';
import makeReactive from './makeReactive';
import ReduxProp from './ReduxProp';
import relativeTime from './relativeTime';
import steam, { ISteamEntry } from './Steam';
<<<<<<< HEAD
import runThreaded from './thread';
import { bytesToString, copyFileAtomic, isNullOrWhitespace, objDiff,
=======
import { bytesToString, copyFileAtomic, isNullOrWhitespace,
>>>>>>> 83c09adb
         removePersistent, setdefault } from './util';
import walk from './walk';

import { runElevated, runThreaded } from 'vortex-run';

export {
  Archive,
  bytesToString,
  copyFileAtomic,
  copyRecursive,
  DataInvalid,
  Debouncer,
  delayed,
  deriveModInstallName as deriveInstallName,
  extend,
  getCurrentLanguage,
  getGame,
  getGames,
  getNormalizeFunc,
  isNullOrWhitespace,
  LazyComponent,
  lazyRequire,
  makeReactive,
  Normalize,
  NotSupportedError,
  objDiff,
  ProcessCanceled,
  ReduxProp,
  relativeTime,
  removePersistent,
  renderModName,
  resolveCategoryName,
  resolveCategoryPath,
  resolvePath,
  runElevated,
  runThreaded,
  setdefault,
  SetupError,
  sortMods,
  steam,
  ISteamEntry,
  terminate,
  testModReference,
  UserCanceled,
  walk,
};

// getText functions are rolled up into one function
export type TextGroup = 'mod';
import getTextModManagement from '../extensions/mod_management/texts';

import * as I18next from 'i18next';

export function getText(group: TextGroup, textId: string, t: I18next.TranslationFunction) {
  if (group === 'mod') {
    return getTextModManagement(textId, t);
  }
  throw new Error('invalid text group: ' + group);
}<|MERGE_RESOLUTION|>--- conflicted
+++ resolved
@@ -29,12 +29,7 @@
 import ReduxProp from './ReduxProp';
 import relativeTime from './relativeTime';
 import steam, { ISteamEntry } from './Steam';
-<<<<<<< HEAD
-import runThreaded from './thread';
 import { bytesToString, copyFileAtomic, isNullOrWhitespace, objDiff,
-=======
-import { bytesToString, copyFileAtomic, isNullOrWhitespace,
->>>>>>> 83c09adb
          removePersistent, setdefault } from './util';
 import walk from './walk';
 
