// rollup module for just the modules we want to be
// part of the api
// (excluding log, which is exported separately to give
//  it a more accessible name)

export * from './message';
export * from './storeHelper';

import { installIconSet } from '../controls/Icon';
import { resolveCategoryName,
         resolveCategoryPath } from '../extensions/category_management/util/retrieveCategoryPath';
import { readExtensibleDir } from '../extensions/extension_manager/util';
import { getGame, getGames } from '../extensions/gamemode_management/util/getGame';
import { getModType } from '../extensions/gamemode_management/util/modTypeExtensions';
import deriveModInstallName from '../extensions/mod_management/modIdManager';
import { getManifest } from '../extensions/mod_management/util/activationStore';
import { getActivator,
         getCurrentActivator } from '../extensions/mod_management/util/deploymentMethods';
import renderModName, { renderModReference } from '../extensions/mod_management/util/modName';
import { makeModReference } from '../extensions/mod_management/util/modReference';
import { removeMods } from '../extensions/mod_management/util/removeMods';
import sortMods, { CycleError } from '../extensions/mod_management/util/sort';
import testModReference from '../extensions/mod_management/util/testModReference';
import GameStoreHelper from '../util/GameStoreHelper';
import { Archive } from './archives';
import bbcodeToReact, { bbcodeToHTML } from './bbcode';
import { checksum, fileMD5 } from './checksum';
import ConcurrencyLimiter from './ConcurrencyLimiter';
import copyRecursive from './copyRecursive';
import { ArgumentInvalid, DataInvalid, MissingInterpreter, NotFound, NotSupportedError,
         ProcessCanceled, SetupError, UserCanceled } from './CustomErrors';
import Debouncer from './Debouncer';
import epicGamesLauncher from './EpicGamesLauncher';
import { getVisibleWindow, terminate, withContext as withErrorContext } from './errorHandling';
import { extend } from './ExtensionProvider';
<<<<<<< HEAD
import { copyFileAtomic } from './fsAtomic';
=======
import { copyFileAtomic, fileMD5, writeFileAtomic } from './fsAtomic';
>>>>>>> c8f32b10
import getNormalizeFunc, { makeNormalizingDict, Normalize } from './getNormalizeFunc';
import getVortexPath from './getVortexPath';
import github from './github';
import { getCurrentLanguage, TFunction } from './i18n';
import LazyComponent from './LazyComponent';
import lazyRequire from './lazyRequire';
import makeReactive from './makeReactive';
import onceCB from './onceCB';
import opn from './opn';
import { getReduxLog } from './reduxLogger';
import ReduxProp from './ReduxProp';
import relativeTime, { userFriendlyTime } from './relativeTime';
import StarterInfo from './StarterInfo';
import steam, { GameNotFound, ISteamEntry } from './Steam';
import { bytesToString, deBOM, delay, isChildPath, isFilenameValid, isPathValid, makeQueue, objDiff,
         pad, sanitizeCSSId, setdefault, toPromise, unique } from './util';
import walk from './walk';

import SevenZip = require('node-7z');
import { runElevated, runThreaded } from 'vortex-run';

export * from './network';

export {
  Archive,
  ArgumentInvalid,
  bbcodeToHTML,
  bbcodeToReact,
  bytesToString,
  checksum,
  copyFileAtomic,
  copyRecursive,
  ConcurrencyLimiter,
  CycleError,
  DataInvalid,
  Debouncer,
  deBOM,
  delay,
  deriveModInstallName as deriveInstallName,
  epicGamesLauncher,
  extend,
  fileMD5,
  GameNotFound,
  GameStoreHelper,
  getActivator,
  getCurrentActivator,
  getCurrentLanguage,
  getGame,
  getGames,
  getManifest,
  getModType,
  getNormalizeFunc,
  getReduxLog,
  getVisibleWindow,
  getVortexPath,
  github,
  installIconSet,
  isChildPath,
  isFilenameValid,
  isPathValid,
  LazyComponent,
  lazyRequire,
  makeModReference,
  makeNormalizingDict,
  makeQueue,
  makeReactive,
  MissingInterpreter,
  Normalize,
  NotFound,
  NotSupportedError,
  objDiff,
  onceCB,
  opn,
  pad,
  ProcessCanceled,
  ReduxProp,
  readExtensibleDir,
  relativeTime,
  removeMods,
  renderModName,
  renderModReference,
  resolveCategoryName,
  resolveCategoryPath,
  runElevated,
  runThreaded,
  sanitizeCSSId,
  setdefault,
  SetupError,
  SevenZip,
  sortMods,
  StarterInfo,
  steam,
  ISteamEntry,
  terminate,
  testModReference,
  toPromise,
  unique,
  UserCanceled,
  userFriendlyTime,
  walk,
  withErrorContext,
  writeFileAtomic,
};

// getText functions are rolled up into one function
export type TextGroup = 'mod';
import getTextModManagement from '../extensions/mod_management/texts';

export function getText(group: TextGroup, textId: string, t: TFunction) {
  if (group === 'mod') {
    return getTextModManagement(textId, t);
  }
  throw new Error('invalid text group: ' + group);
}<|MERGE_RESOLUTION|>--- conflicted
+++ resolved
@@ -33,11 +33,7 @@
 import epicGamesLauncher from './EpicGamesLauncher';
 import { getVisibleWindow, terminate, withContext as withErrorContext } from './errorHandling';
 import { extend } from './ExtensionProvider';
-<<<<<<< HEAD
-import { copyFileAtomic } from './fsAtomic';
-=======
-import { copyFileAtomic, fileMD5, writeFileAtomic } from './fsAtomic';
->>>>>>> c8f32b10
+import { copyFileAtomic, writeFileAtomic } from './fsAtomic';
 import getNormalizeFunc, { makeNormalizingDict, Normalize } from './getNormalizeFunc';
 import getVortexPath from './getVortexPath';
 import github from './github';
