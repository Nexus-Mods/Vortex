// IPC handler for forked child processes requesting Electron app info
if (process.send) {
  process.on("message", (msg: any) => {
    if (msg && msg.type === "get-app-info") {
      // You can expand this object with more info as needed
      process.send({
        type: "app-info",
        appPath: app.getAppPath(),
        userData: app.getPath("userData"),
        temp: app.getPath("temp"),
        appData: app.getPath("appData"),
        exe: app.getPath("exe"),
        home: app.getPath("home"),
        documents: app.getPath("documents"),
        desktop: app.getPath("desktop"),
      });
    }
  });
}

/**
 * entry point for the main process
 */
import os from "os";
import { VORTEX_VERSION } from "./constants";
process.env["UV_THREADPOOL_SIZE"] = (os.cpus().length * 2).toString();
process.env["VORTEX_VERSION"] = VORTEX_VERSION;
import "./util/application.electron";
import getVortexPath from "./util/getVortexPath";

import { app, dialog } from "electron";
import * as path from "path";

const earlyErrHandler = (error) => {
  if (error.stack.includes("[as dlopen]")) {
    dialog.showErrorBox(
      "Vortex failed to start up",
      `An unexpected error occurred while Vortex was initialising:\n\n${error.message}\n\n` +
        "This is often caused by a bad installation of the app, " +
        "a security app interfering with Vortex " +
        "or a problem with the Microsoft Visual C++ Redistributable installed on your PC. " +
        "To solve this issue please try the following:\n\n" +
        "- Wait a moment and try starting Vortex again\n" +
        "- Reinstall Vortex from the Nexus Mods website\n" +
        "- Install the latest Microsoft Visual C++ Redistributable (find it using a search engine)\n" +
        "- Disable anti-virus or other security apps that might interfere and install Vortex again\n\n" +
        "If the issue persists, please create a thread in our support forum for further assistance.",
    );
  } else {
    dialog.showErrorBox(
      "Unhandled error",
      "Vortex failed to start up. This is usually caused by foreign software (e.g. Anti Virus) " +
        "interfering.\n\n" +
        error.stack,
    );
  }
  app.exit(1);
};

process.on("uncaughtException", earlyErrHandler);
process.on("unhandledRejection", earlyErrHandler);

// ensure the cwd is always set to the path containing the exe, otherwise dynamically loaded
// dlls will not be able to load vc-runtime files shipped with Vortex.
process.chdir(getVortexPath("application"));

/* the below would completely restart Vortex to ensure everything is loaded with the cwd
   reset but that doesn't seem to be necessary
// if this is the primary instance, verify we run from the right cwd, otherwise
// vc runtime files might not load correctly
if (!process.argv.includes('--relaunched')
  && (path.normalize(process.cwd()).toLowerCase()
    !== path.normalize(getVortexPath('application')).toLowerCase())) {
  // tslint:disable-next-line:no-var-requires
  const cp: typeof child_processT = require('child_process');
  const args = [].concat(['--relaunched'], process.argv.slice(1));
  const proc = cp.spawn(process.execPath, args, {
    cwd: getVortexPath('application'),
    detached: true,
  });
  app.quit();
}
*/

import { DEBUG_PORT, HTTP_HEADER_SIZE } from "./constants";

import * as sourceMapSupport from "source-map-support";
sourceMapSupport.install();

import requireRemap from "./util/requireRemap";
requireRemap();

function setEnv(key: string, value: string, force?: boolean) {
  if (process.env[key] === undefined || force) {
    process.env[key] = value;
  }
}

if (process.env.NODE_ENV !== "development") {
  setEnv("NODE_ENV", "production", true);
} else {
  // tslint:disable-next-line:no-var-requires
  const rebuildRequire = require("./util/requireRebuild").default;
  rebuildRequire();
}

if (process.platform === "win32" && process.env.NODE_ENV !== "development") {
  // On windows dlls may be loaded from directories in the path variable
  // (which I don't know why you'd ever want that) so I filter path quite aggressively here
  // to prevent dynamically loaded dlls to be loaded from unexpected locations.
  // The most common problem this should prevent is the edge dll being loaded from
  // "Browser Assistant" instead of our own.

  const userPath =
    (process.env.HOMEDRIVE || "c:") + (process.env.HOMEPATH || "\\Users");
  const programFiles = process.env.ProgramFiles || "C:\\Program Files";
  const programFilesX86 =
    process.env["ProgramFiles(x86)"] || "C:\\Program Files (x86)";
  const programData = process.env.ProgramData || "C:\\ProgramData";

  const pathFilter = (envPath: string): boolean => {
    return (
      !envPath.startsWith(userPath) &&
      !envPath.startsWith(programData) &&
      !envPath.startsWith(programFiles) &&
      !envPath.startsWith(programFilesX86)
    );
  };

  process.env["PATH_ORIG"] = process.env["PATH"].slice(0);
  process.env["PATH"] = process.env["PATH"]
    .split(";")
    .filter(pathFilter)
    .join(";");
}

// Produce english error messages (windows only atm), otherwise they don't get
// grouped correctly when reported through our feedback system
import * as winapiT from "winapi-bindings";

try {
  // tslint:disable-next-line:no-var-requires
  const winapi: typeof winapiT = require("winapi-bindings");
  winapi?.SetProcessPreferredUILanguages?.(["en-US"]);
} catch (err) {
  // nop
}

import {} from "./util/requireRebuild";

<<<<<<< HEAD
import Application from './app/Application';
=======
import Application from "./main/Application";
>>>>>>> 816e1258

import type { IPresetStep, IPresetStepCommandLine } from "./types/IPreset";

import commandLine, { relaunch } from "./util/commandLine";
import { sendReportFile, terminate, toError } from "./util/errorHandling";
// ensures tsc includes this dependency
// Activate vortex-api polyfill for all extension requires as early as possible
import extensionRequire from "./util/extensionRequire";
extensionRequire(() => []); // Use an empty array or replace with a global accessor if needed
import {} from "./util/extensionRequire";

// required for the side-effect!
import "./util/exeIcon";
import "./util/monkeyPatching";
import "./util/webview";

import * as child_processT from "child_process";
import * as fs from "./util/fs";
import presetManager from "./util/PresetManager";

process.env.Path = process.env.Path + path.delimiter + __dirname;

let application: Application;

const handleError = (error: any) => {
  if (Application.shouldIgnoreError(error)) {
    return;
  }

  terminate(toError(error), {});
};

async function firstTimeInit() {
  // use this to do first time setup, that is: code to be run
  // only the very first time vortex starts up.
  // This functionality was introduced but then we ended up solving
  // the problem in a different way that's why this is unused currently
}

async function main(): Promise<void> {
  // important: The following has to be synchronous!
  let mainArgs = commandLine(process.argv, false);
  if (mainArgs.report) {
    return sendReportFile(mainArgs.report).then(() => {
      app.quit();
    });
  }

  const NODE_OPTIONS = process.env.NODE_OPTIONS || "";
  process.env.NODE_OPTIONS =
    NODE_OPTIONS +
    ` --max-http-header-size=${HTTP_HEADER_SIZE}` +
    " --no-force-async-hooks-checks";

  if (mainArgs.disableGPU) {
    app.disableHardwareAcceleration();
    app.commandLine.appendSwitch("--disable-software-rasterizer");
    app.commandLine.appendSwitch("--disable-gpu");
  }

  app.commandLine.appendSwitch("disable-features", "WidgetLayering");
  app.commandLine.appendSwitch(
    "disable-features",
    "UseEcoQoSForBackgroundProcess",
  );

  // --run has to be evaluated *before* we request the single instance lock!
  if (mainArgs.run !== undefined) {
    // Vortex here acts only as a trampoline (probably elevated) to start
    // some other process
    const cp: typeof child_processT = require("child_process");
    cp.spawn(process.execPath, [mainArgs.run], {
      env: {
        ...process.env,
        ELECTRON_RUN_AS_NODE: "1",
        ELECTRON_USERDATA: app.getPath("userData"),
        ELECTRON_TEMP: app.getPath("temp"),
        ELECTRON_APPDATA: app.getPath("appData"),
        ELECTRON_HOME: app.getPath("home"),
        ELECTRON_DOCUMENTS: app.getPath("documents"),
        ELECTRON_EXE: app.getPath("exe"),
        ELECTRON_DESKTOP: app.getPath("desktop"),
        ELECTRON_APP_PATH: app.getAppPath(),
        ELECTRON_ASSETS: path.join(app.getAppPath(), "assets"),
        ELECTRON_ASSETS_UNPACKED: path.join(
          app.getAppPath() + ".unpacked",
          "assets",
        ),
        ELECTRON_MODULES: path.join(app.getAppPath(), "node_modules"),
        ELECTRON_MODULES_UNPACKED: path.join(
          app.getAppPath() + ".unpacked",
          "node_modules",
        ),
        ELECTRON_BUNDLEDPLUGINS: path.join(
          app.getAppPath() + ".unpacked",
          "bundledPlugins",
        ),
        ELECTRON_LOCALES: path.resolve(app.getAppPath(), "..", "locales"),
        ELECTRON_BASE: app.getAppPath(),
        ELECTRON_APPLICATION: path.resolve(app.getAppPath(), ".."),
        ELECTRON_PACKAGE: app.getAppPath(),
        ELECTRON_PACKAGE_UNPACKED: path.join(
          path.dirname(app.getAppPath()),
          "app.asar.unpacked",
        ),
      },
      stdio: "inherit",
      detached: true,
    }).on("error", (err) => {
      // TODO: In practice we have practically no information about what we're running
      //       at this point
      dialog.showErrorBox("Failed to run script", err.message);
    });
    // quit this process, the new one is detached
    app.quit();
    return;
  }

  if (!app.requestSingleInstanceLock()) {
    app.disableHardwareAcceleration();
    app.commandLine.appendSwitch("--in-process-gpu");
    app.commandLine.appendSwitch("--disable-software-rasterizer");
    app.quit();
    return;
  }

  // async code only allowed from here on out

  if (
    !presetManager.now("commandline", (step: IPresetStep): Promise<void> => {
      (step as IPresetStepCommandLine).arguments.forEach((arg) => {
        mainArgs[arg.key] = arg.value ?? true;
      });
      return Promise.resolve();
    })
  ) {
    // if the first step was not a command-line instruction but we encounter one
    // further down the preset queue, Vortex has to restart to process it.
    // this is only relevant for the main process, if the renderer process encounters
    // this it will have its own handler and can warn the user the restart is coming
    presetManager.on("commandline", (): Promise<void> => {
      // return a promise that doesn't finish
      relaunch();
      return new Promise(() => {
        // nop
      });
    });
  }

  try {
    await fs.statAsync(getVortexPath("userData"));
  } catch (err) {
    await firstTimeInit();
  }

  process.on("uncaughtException", handleError);
  process.on("unhandledRejection", handleError);

  if (
    process.env.NODE_ENV === "development" &&
    !app.commandLine.hasSwitch("remote-debugging-port")
  ) {
    app.commandLine.appendSwitch("remote-debugging-port", DEBUG_PORT);
  }

  // tslint:disable-next-line:no-submodule-imports
  try {
    require("@electron/remote/main").initialize();
  } catch (err) {
    if (!err.message.includes("already been initialized")) {
      throw err;
    }
    // @electron/remote already initialized, continue
  }

  let fixedT = require("i18next").getFixedT("en");
  try {
    fixedT("dummy");
  } catch (err) {
    fixedT = (input) => input;
  }

  /* allow application controlled scaling
  if (process.platform === 'win32') {
    app.commandLine.appendSwitch('high-dpi-support', 'true');
    app.commandLine.appendSwitch('force-device-scale-factor', '1');
  }
  */
  application = new Application(mainArgs);
}

main();<|MERGE_RESOLUTION|>--- conflicted
+++ resolved
@@ -148,11 +148,7 @@
 
 import {} from "./util/requireRebuild";
 
-<<<<<<< HEAD
 import Application from './app/Application';
-=======
-import Application from "./main/Application";
->>>>>>> 816e1258
 
 import type { IPresetStep, IPresetStepCommandLine } from "./types/IPreset";
 
