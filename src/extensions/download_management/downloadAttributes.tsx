import ProgressBar from '../../controls/ProgressBar';
import DateTimeFilter from '../../controls/table/DateTimeFilter';
import GameFilter from '../../controls/table/GameFilter';
import TextFilter from '../../controls/table/TextFilter';

import { IExtensionApi } from '../../types/IExtensionContext';
import { ITableAttribute } from '../../types/ITableAttribute';
import * as fs from '../../util/fs';
import { getCurrentLanguage } from '../../util/i18n';
import { getSafe } from '../../util/storeHelper';
import { bytesToString, truthy } from '../../util/util';

import { gameName } from '../gamemode_management/selectors';

import { IDownload } from './types/IDownload';
import getDownloadGames from './util/getDownloadGames';
import DownloadGameList from './views/DownloadGameList';
import DownloadProgressFilter from './views/DownloadProgressFilter';
import FileTime from './views/FileTime';

import { TFunction } from 'i18next';
import * as path from 'path';
import * as React from 'react';
import * as url from 'url';
import { IDownloadViewProps } from './views/DownloadView';

function progress(props) {
  const {t, download} = props;
  const {state} = download;
  const received = download.received || 0;
  const size = download.size || 1;

  switch (state) {
    case 'init': return <span>{t('Pending')}</span>;
    case 'finished': return <span>{t('Finished')}</span>;
    case 'failed': return <span>{t('Failed')}</span>;
    case 'redirect': return <span>{t('Redirected')}</span>;
    case 'paused': return <span>{t('Paused')}</span>;
    default: return (
        <ProgressBar now={received} max={size} showPercentage showTimeLeft />
      );
  }
}

function capitalize(input: string): string {
  return input.charAt(0).toUpperCase() + input.slice(1);
}

function calc(props) {
  const {download} = props;
  const {state, received, size} = download;

  if (state === 'started') {
    return (received / Math.max(size, 1));
  } else {
    return state;
  }
}

function downloadTime(download: IDownload) {
  return (download.fileTime !== undefined)
    ? new Date(download.fileTime)
    : undefined;
}

function nameFromUrl(input: string) {
  if (input === undefined) {
    return undefined;
  }

  const pathname = url.parse(input).pathname;
  if (!truthy(pathname)) {
    return undefined;
  }

  try {
    return decodeURI(path.basename(pathname));
  } catch (err) {
    return path.basename(pathname);
  }
}

function createColumns(api: IExtensionApi, props: () => IDownloadViewProps)
    : Array<ITableAttribute<IDownload>> {

  let lang: string;
  let collator: Intl.Collator;

  const getCollator = (locale: string) => {
    if ((collator === undefined) || (locale !== lang)) {
      lang = locale;
      collator = new Intl.Collator(locale, { sensitivity: 'base' });
    }
    return collator;
  };

  return [
    {
      id: 'filename',
      name: 'Filename',
      description: 'Filename of the download',
      icon: '',
      calc: (attributes: IDownload) =>
        attributes.localPath
        || nameFromUrl(getSafe(attributes, ['urls', 0], undefined)),
      placement: 'both',
      isToggleable: true,
      edit: {},
      isSortable: true,
      sortFunc: (lhs: string, rhs: string, locale: string): number =>
        getCollator(locale).compare(lhs, rhs),
      filter: new TextFilter(true),
    }, {
      id: 'logicalname',
      name: 'Name',
      description: 'Readable Name',
      icon: '',
      calc: (attributes: IDownload) =>
        getSafe(attributes, ['modInfo', 'name'], '') || attributes.localPath,
      placement: 'both',
      isToggleable: true,
      edit: {},
      isSortable: true,
      sortFunc: (lhs: string, rhs: string, locale: string): number =>
        getCollator(locale).compare(lhs, rhs),
      isDefaultVisible: false,
      filter: new TextFilter(true),
    }, {
      id: 'game',
      name: 'Game',
      description: 'The game(s) this download is associated with',
      help: 'You can associate a download with multiple compatible games so it will show up '
          + 'when managing those games as well.',
      icon: 'game',
      customRenderer: (download: IDownload, detailCell: boolean,
                       t: TFunction) => {
        const { downloads, knownGames } = props();
        const { store } = api;
        // TODO: awkward!
        const id = Object.keys(downloads).find(dlId => downloads[dlId] === download);
        if (detailCell) {
          return (
            <DownloadGameList
              t={t}
              id={id}
              currentGames={getDownloadGames(download)}
              games={knownGames}
              fileName={download.localPath}
            />
          );
        } else {
          const games = getDownloadGames(download);
          const name = gameName(store.getState(), games[0]);
          const more = games.length > 1 ? '...' : '';
          return (
            <div>
              {name}{more}
            </div>
          );
        }
      },
      calc: (attributes: IDownload) => getDownloadGames(attributes),
      placement: 'both',
      isToggleable: true,
      edit: {},
      isSortable: true,
      isGroupable: true,
      filter: new GameFilter(),
      sortFunc: (lhs: string, rhs: string, locale: string): number =>
        getCollator(locale).compare(lhs, rhs),
    }, {
      id: 'filetime',
      name: 'Downloaded',
      description: 'Time the file was last modified',
      icon: 'calendar-plus-o',
      customRenderer: (attributes: IDownload, detail: boolean, t) => {
        const { gameMode, downloadPath } = props();
        const time = downloadTime(attributes);

        if ((time === undefined)
            && ((getDownloadGames(attributes)[0] !== gameMode)
                || (attributes.localPath === undefined))) {
          return null;
        }
        return (
          <FileTime
            t={t}
            time={time}
            download={attributes}
            downloadPath={downloadPath}
            detail={detail}
            language={getCurrentLanguage()}
          />
        );
      },
      calc: (attributes: IDownload) => {
        const { downloadPath, downloads, gameMode, onSetAttribute } = props();
        const time = downloadTime(attributes);

        if (time !== undefined) {
          return time;
        }

        if ((getDownloadGames(attributes)[0] !== gameMode)
          || (attributes.localPath === undefined)) {
          return null;
        }
        return fs.statAsync(path.join(downloadPath, attributes.localPath))
        .then(stat => {
          const id = Object.keys(downloads).find(key => downloads[key] === attributes);
          onSetAttribute(id, stat.mtimeMs);
          return Promise.resolve(stat.mtime);
        })
        .catch(() => undefined);
      },
      placement: 'both',
      isToggleable: true,
      edit: {},
      isSortable: true,
      filter: new DateTimeFilter(),
    }, {
      id: 'filesize',
      name: 'File Size',
      description: 'Total size of the file',
      icon: 'chart-bars',
      customRenderer: (download: IDownload, detailCell: boolean, t: TFunction) =>
        <span>{download.size !== undefined ? bytesToString(download.size) : '???'}</span>,
      calc: (download: IDownload) => download.size,
      placement: 'table',
      isToggleable: true,
      edit: {},
      isSortable: true,
    }, {
      id: 'progress',
      name: 'Progress',
      description: 'Download progress',
      icon: 'clock-o',
      customRenderer: (download: IDownload, detailCell: boolean, t: TFunction) =>
        progress({ download, t }),
      calc: (download: IDownload, t: TFunction) => calc({ download, t }),
      placement: 'table',
      isToggleable: true,
      edit: {},
      isSortable: true,
<<<<<<< HEAD
      isGroupable: (download: IDownload, t: I18next.TFunction) => t(capitalize(download.state)),
=======
      isGroupable: (download: IDownload, t: TFunction) => t(capitalize(download.state)),
>>>>>>> 7a293f89
      filter: new DownloadProgressFilter(),
    },
  ];
}

export default createColumns;<|MERGE_RESOLUTION|>--- conflicted
+++ resolved
@@ -242,11 +242,7 @@
       isToggleable: true,
       edit: {},
       isSortable: true,
-<<<<<<< HEAD
-      isGroupable: (download: IDownload, t: I18next.TFunction) => t(capitalize(download.state)),
-=======
       isGroupable: (download: IDownload, t: TFunction) => t(capitalize(download.state)),
->>>>>>> 7a293f89
       filter: new DownloadProgressFilter(),
     },
   ];
