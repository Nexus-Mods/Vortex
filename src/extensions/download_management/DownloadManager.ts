--- conflicted
+++ resolved
@@ -88,7 +88,6 @@
   size?: number;
   headers?: any;
   assembler?: FileAssembler;
-  redownload: RedownloadMode;
   chunks: IDownloadJob[];
   promises: Array<Promise<any>>;
   progressCB?: ProgressCallback;
@@ -159,15 +158,6 @@
     }
 
     try {
-<<<<<<< HEAD
-      const { cookies } = remote.getCurrentWebContents().session;
-      cookies.get({ url: jobUrl }, (cookieErr, pageCookies) => {
-        if (truthy(cookieErr)) {
-          log('error', 'failed to retrieve cookies', cookieErr.message);
-        }
-        this.startDownload(job, jobUrl, pageCookies);
-      });
-=======
       remote.getCurrentWebContents().session.cookies.get({ url: jobUrl })
         .then(cookies => {
           this.startDownload(job, jobUrl, cookies);
@@ -176,7 +166,6 @@
         .catch(err => {
           log('error', 'failed to retrieve cookies', err.message);
         });
->>>>>>> 0fc9a1bc
     } catch (err) {
       log('error', 'failed to retrieve cookies', err.message);
       this.startDownload(job, jobUrl, []);
@@ -603,11 +592,7 @@
                  fileName: string,
                  progressCB: ProgressCallback,
                  destinationPath?: string,
-<<<<<<< HEAD
                  options?: IDownloadOptions): Promise<IDownloadResult> {
-=======
-                 redownload: RedownloadMode = 'ask'): Promise<IDownloadResult> {
->>>>>>> 0fc9a1bc
     if (urls.length === 0) {
       return Promise.reject(new Error('No download urls'));
     }
@@ -623,7 +608,7 @@
     const destPath = destinationPath || this.mDownloadPath;
     let download: IRunningDownload;
     return fs.ensureDirAsync(destPath)
-      .then(() => this.unusedName(destPath, nameTemplate || 'deferred', redownload))
+      .then(() => this.unusedName(destPath, nameTemplate || 'deferred', options.redownload))
       .then((filePath: string) =>
         new Promise<IDownloadResult>((resolve, reject) => {
           download = {
@@ -632,13 +617,8 @@
             tempName: filePath,
             error: false,
             urls,
-<<<<<<< HEAD
             resolvedUrls: this.resolveUrls(urls, nameTemplate),
             options,
-=======
-            redownload,
-            resolvedUrls: this.resolveUrls(urls),
->>>>>>> 0fc9a1bc
             started: new Date(),
             lastProgressSent: 0,
             received: 0,
@@ -683,7 +663,6 @@
         received,
         // we don't know what this was set to initially but going to assume that it was always
         // or the user said yes, otherwise why is this resumable and not canceled?
-        redownload: 'always',
         size,
         started: new Date(started),
         chunks: [],
@@ -999,7 +978,7 @@
                          fileName: string, chunkable: boolean) {
     if ((fileName !== undefined) && (fileName !== download.origName)) {
       const newName = this.unusedName(
-        path.dirname(download.tempName), fileName, download.redownload);
+        path.dirname(download.tempName), fileName, download.options.redownload);
       download.finalName = newName;
       newName.then(resolvedName => {
         if (!download.assembler.isClosed()) {
@@ -1195,12 +1174,8 @@
             resolve(fullPath);
           }).catch((err) => {
             ++counter;
-<<<<<<< HEAD
-            fullPath = path.join(destination, `${base} (${counter})${ext}`);
-=======
             const tryName = `${base}.${counter}${ext}`;
             fullPath = path.join(destination, tryName);
->>>>>>> 0fc9a1bc
             if (err.code === 'EEXIST') {
               if (first && this.mFileExistsCB !== undefined) {
                 first = false;
@@ -1208,7 +1183,7 @@
                   loop();
                 } else if (redownload === 'never') {
                   return reject(new AlreadyDownloaded(fileName));
-                } else {
+                } else { // redownload is "ask" or undefined
                   this.mFileExistsCB(fileName)
                     .then((cont: boolean) => {
                       if (cont) {
