--- conflicted
+++ resolved
@@ -101,12 +101,9 @@
   size?: number;
   headers?: any;
   assembler?: FileAssembler;
-<<<<<<< HEAD
-=======
   assemblerProm?: Promise<FileAssembler>;
 
   redownload: RedownloadMode;
->>>>>>> b52d63a2
   chunks: IDownloadJob[];
   chunkable: boolean;
   promises: Array<Promise<any>>;
@@ -399,11 +396,6 @@
           }
           this.abort(false);
         }
-<<<<<<< HEAD
-        log('debug', 'worker completed');
-        this.abort(false);
-=======
->>>>>>> b52d63a2
       })
       .catch(UserCanceled, () => null)
       .catch(ProcessCanceled, () => null)
@@ -662,7 +654,8 @@
                  fileName: string,
                  progressCB: ProgressCallback,
                  destinationPath?: string,
-                 options?: IDownloadOptions): Promise<IDownloadResult> {
+                 options?: IDownloadOptions,
+                 redownload: RedownloadMode = 'ask'): Promise<IDownloadResult> {
     if (urls.length === 0) {
       return Promise.reject(new Error('No download urls'));
     }
@@ -689,6 +682,7 @@
               ? Promise.resolve(path.join(destPath, this.sanitizeFilename(fileName))) : undefined,
             error: false,
             urls,
+            redownload,
             resolvedUrls: this.resolveUrls(urls, nameTemplate),
             options,
             started: new Date(),
@@ -737,6 +731,7 @@
         received,
         // we don't know what this was set to initially but going to assume that it was always
         // or the user said yes, otherwise why is this resumable and not canceled?
+        redownload: 'always',
         size,
         started: new Date(started),
         chunks: [],
