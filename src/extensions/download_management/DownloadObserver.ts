--- conflicted
+++ resolved
@@ -293,14 +293,7 @@
     this.mApi.store.dispatch(
       initDownload(id, typeof(urls) ===  'function' ? [] : urls, modInfo, gameIds));
 
-<<<<<<< HEAD
-    // Use the converted internal game ID for download path instead of the domain name
-    // This ensures downloads are saved to the correct directory based on Vortex's
-    // internal game identification rather than the Nexus domain name
-    const downloadPath = selectors.downloadPathForGame(state, downloadGameId);
-=======
     const downloadPath = selectors.downloadPathForGame(state, internalId);
->>>>>>> d80d3e7a
 
     const processCB = this.genProgressCB(id);
 
