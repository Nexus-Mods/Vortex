--- conflicted
+++ resolved
@@ -44,16 +44,10 @@
 import { nexusIdsFromDownloadId } from '../nexus_integration/selectors';
 
 function progressUpdate(store: Redux.Store<any>, dlId: string, received: number,
-<<<<<<< HEAD
-  total: number, chunks: IChunk[], chunkable: boolean,
-  urls: string[], filePath: string, smallUpdate: boolean) {
-  const download: IDownload = store.getState().persistent.downloads.files[dlId];
-=======
                         total: number, chunks: IChunk[], chunkable: boolean,
                         urls: string[], filePath: string, smallUpdate: boolean) {
   const state = store.getState();
   const download: IDownload = state.persistent.downloads.files[dlId];
->>>>>>> de6e74f7
   if (download === undefined) {
     // progress for a download that's no longer active
     return;
@@ -358,16 +352,7 @@
           return this.handleDownloadFinished(id, callback, res, options?.allowInstall ?? true);
         })
         .catch(err => this.handleDownloadError(err, id, downloadPath,
-<<<<<<< HEAD
-          options?.allowOpenHTML ?? true, callback)))
-      .finally(() => {
-        if ((callback !== undefined) && !callbacked) {
-          callback(new ProcessCanceled('forgot to invoke the callback: ' + id));
-        }
-      });
-=======
                                                options?.allowOpenHTML ?? true, callback)));
->>>>>>> de6e74f7
   }
 
   private handleDownloadFinished(id: string,
@@ -432,15 +417,10 @@
           }
 
           const batchedActions: Redux.Action[] = Object.keys(flattened).map(key => setDownloadModInfo(id, key, flattened[key]));
-<<<<<<< HEAD
-          util.batchDispatch(this.mApi.store.dispatch, batchedActions);
-
-=======
           if (batchedActions.length > 0) {
             util.batchDispatch(this.mApi.store.dispatch, batchedActions);
           }
           const state = this.mApi.getState();
->>>>>>> de6e74f7
           if ((state.settings.automation?.install && (allowInstall === true))
             || (allowInstall === 'force')
             || (download.modInfo?.['startedAsUpdate'] === true)) {
@@ -483,11 +463,6 @@
         progressUpdate(this.mApi.store, id, received, total, chunks, chunkable,
                        urls, filePath, small);
       }
-<<<<<<< HEAD
-      progressUpdate(this.mApi.store, id, received, total, chunks, chunkable,
-        urls, filePath, small);
-=======
->>>>>>> de6e74f7
     };
   }
 
@@ -680,15 +655,9 @@
   }
 
   private handleUnknownDownloadError(err: any,
-<<<<<<< HEAD
-    downloadId: string,
-    callback?: (err: Error, id?: string) => void) {
-    if (['ESOCKETTIMEDOUT', 'ECONNRESET', 'EBADF'].includes(err.code)) {
-=======
                                      downloadId: string,
                                      callback?: (err: Error, id?: string) => void) {
     if (['ESOCKETTIMEDOUT', 'ECONNRESET', 'EBADF', 'EIO'].includes(err.code)) {
->>>>>>> de6e74f7
       // may be resumable
       this.handlePauseDownload(downloadId);
       // Track the number of resume attempts for this download
