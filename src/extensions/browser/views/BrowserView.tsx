--- conflicted
+++ resolved
@@ -10,11 +10,7 @@
 
 import { closeBrowser } from '../actions';
 
-<<<<<<< HEAD
-import * as Promise from 'bluebird';
-=======
 import Promise from 'bluebird';
->>>>>>> 7a293f89
 import {  WebviewTag } from 'electron';
 import * as React from 'react';
 import { Breadcrumb, Button, Modal } from 'react-bootstrap';
@@ -282,15 +278,9 @@
 
 function mapStateToProps(state: IState): IConnectedProps {
   return {
-<<<<<<< HEAD
     subscriber: state.session.browser.subscriber || undefined,
     instructions: state.session.browser.instructions || undefined,
     url: state.session.browser.url || undefined,
-=======
-    subscriber: state.session.browser.subscriber,
-    instructions: state.session.browser.instructions,
-    url: state.session.browser.url,
->>>>>>> 7a293f89
   };
 }
 
