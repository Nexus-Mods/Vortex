--- conflicted
+++ resolved
@@ -59,12 +59,8 @@
     context.api.onAsync('browse-for-download', (navUrl: string, instructions: string) => {
       const subscriptionId = shortid();
 
-<<<<<<< HEAD
       return new Promise<IBrowserResult>((resolve, reject) => {
-=======
-      return new Promise<string>((resolve, reject) => {
         lastURL = navUrl;
->>>>>>> c8f32b10
         subscribe(subscriptionId, 'close', () => {
           reject(new UserCanceled());
           return 'continue';
@@ -81,7 +77,6 @@
           return 'close';
         });
 
-<<<<<<< HEAD
         if (instructions === undefined) {
           instructions = '';
         }
@@ -91,10 +86,7 @@
         }
         const t = context.api.translate;
         instructions += t('This window will close as soon as you click a valid download link');
-        context.api.store.dispatch(showURL(url, instructions, subscriptionId));
-=======
         context.api.store.dispatch(showURL(navUrl, instructions, subscriptionId));
->>>>>>> c8f32b10
       })
       .catch(UserCanceled, () => null)
       .catch(err => {
