import { IExtensionContext } from '../../types/IExtensionContext';
import { UserCanceled } from '../../util/CustomErrors';
import { getSafe } from '../../util/storeHelper';
import { setdefault } from '../../util/util';

import BrowserView, { SubscriptionResult } from './views/BrowserView';

import { closeBrowser, showURL } from './actions';
import { sessionReducer } from './reducers';
import { IBrowserResult } from './types';

import Promise from 'bluebird';
import { ipcRenderer } from 'electron';
import { generate as shortid } from 'shortid';
import { IState } from '../../types/IState';

type SubscriptionFunction = (eventId: string, value: any) => SubscriptionResult;

const subscriptions: {
  [subscriber: string]: {
    [eventId: string]: SubscriptionFunction[],
  };
} = {};

function subscribe(subscriber: string, eventId: string,
                   callback: (value: any) => SubscriptionResult) {
  setdefault(setdefault(subscriptions, subscriber, {}), eventId, []).push(callback);
}

function unsubscribeAll(subscriber: string) {
  delete subscriptions[subscriber];
}

function triggerEvent(subscriber: string, eventId: string, value: any): SubscriptionResult {
  let res: SubscriptionResult = 'continue';

  getSafe(subscriptions, [subscriber, eventId], []).forEach(sub => {
    if (res === 'continue') {
      res = sub(value);
    }
  });

  return res;
}

function init(context: IExtensionContext): boolean {
  let lastURL: string;
  context.registerDialog('browser', BrowserView, () => ({
    onEvent: triggerEvent,
    onNavigate: (url: string) => { lastURL = url; },
  }));
  context.registerReducer(['session', 'browser'], sessionReducer);

  context.once(() => {
    // open a browser to an url, displaying instructions if provided.
    // the browser closes as soon as a downloadable link was clicked and returns that
    // url
    context.api.onAsync('browse-for-download', (url: string, instructions: string) => {
      const subscriptionId = shortid();

      return new Promise<IBrowserResult>((resolve, reject) => {
        subscribe(subscriptionId, 'close', () => {
          reject(new UserCanceled());
          return 'continue';
        });
        subscribe(subscriptionId, 'navigate', (newUrl: string) => {
          lastURL = newUrl;
          return 'continue';
        });
        subscribe(subscriptionId, 'download-url', (download: string) => {
          resolve({
            url: download,
            referer: lastURL,
          });
          return 'close';
        });

        if (instructions === undefined) {
          instructions = '';
        }

        if (instructions.length > 0) {
          instructions += '\n\n';
        }
        const t = context.api.translate;
        instructions += t('This window will close as soon as you click a valid download link');
        context.api.store.dispatch(showURL(url, instructions, subscriptionId));
      })
      .catch(UserCanceled, () => null)
      .catch(err => {
        context.api.showErrorNotification('Failed to download via browser', err);
      })
      .finally(() => {
        unsubscribeAll(subscriptionId);
      });
    });

<<<<<<< HEAD
    ipcRenderer.on('received-url', (evt: string, dlUrl: string, fileName: string) => {
=======
    ipcRenderer.on('received-url',
        (evt: Electron.IpcRendererEvent, dlUrl: string, fileName?: string) => {
      if (lastURL !== undefined) {
        dlUrl += '<' + lastURL;
      }
>>>>>>> 0fc9a1bc
      const state: IState = context.api.store.getState();
      const { subscriber } = state.session.browser;
      if (subscriber !== undefined) {
        const res = triggerEvent(subscriber, 'download-url', dlUrl);
        if (res === 'close') {
          context.api.store.dispatch(closeBrowser());
        }
      } else {
        context.api.events.emit('start-download-url', dlUrl);
      }
    });
  });

  return true;
}

export default init;<|MERGE_RESOLUTION|>--- conflicted
+++ resolved
@@ -95,15 +95,11 @@
       });
     });
 
-<<<<<<< HEAD
-    ipcRenderer.on('received-url', (evt: string, dlUrl: string, fileName: string) => {
-=======
     ipcRenderer.on('received-url',
         (evt: Electron.IpcRendererEvent, dlUrl: string, fileName?: string) => {
       if (lastURL !== undefined) {
         dlUrl += '<' + lastURL;
       }
->>>>>>> 0fc9a1bc
       const state: IState = context.api.store.getState();
       const { subscriber } = state.session.browser;
       if (subscriber !== undefined) {
