--- conflicted
+++ resolved
@@ -325,51 +325,29 @@
 }
 
 function init(context: IExtensionContext): boolean {
-<<<<<<< HEAD
-  (context.registerInstaller as any)(
-    'fomod', 100, testSupported,
-    (files, scriptPath, gameId, progressDelegate, choices, unattended) => {
-      const canBeUnattended = (choices !== undefined) && (choices.type === 'fomod');
-      const coreDelegates =
-        new Core(context.api, gameId, canBeUnattended && (unattended === true));
-      const stopPatterns = getStopPatterns(gameId);
-      const pluginPath = getPluginPath(gameId);
-      return currentInstallPromise
-        .then(() => {
-          context.api.store.dispatch(setInstallerDataPath(scriptPath));
-          const fomodChoices = (choices !== undefined) && (choices.type === 'fomod')
-            ? choices.options
-            : undefined;
-          return install(context.api, files, stopPatterns, pluginPath,
-                         scriptPath, fomodChoices,
-                         progressDelegate, coreDelegates);
-        })
-        .finally(() => {
-          context.api.store.dispatch(endDialog());
-          coreDelegates.detach();
-        });
-      });
-=======
-  const installWrap = (files, scriptPath, gameId, progressDelegate) => {
-    const coreDelegates = new Core(context.api, gameId);
+  const installWrap = (files, scriptPath, gameId, progressDelegate, choices, unattended) => {
+    const canBeUnattended = (choices !== undefined) && (choices.type === 'fomod');
+    const coreDelegates = new Core(context.api, gameId, canBeUnattended && (unattended === true));
     const stopPatterns = getStopPatterns(gameId, getGame(gameId));
     const pluginPath = getPluginPath(gameId);
     return currentInstallPromise
       .then(() => {
         context.api.store.dispatch(setInstallerDataPath(scriptPath));
-        return install(files, stopPatterns, pluginPath,
-          scriptPath, progressDelegate, coreDelegates);
+        const fomodChoices = (choices !== undefined) && (choices.type === 'fomod')
+          ? choices.options
+          : undefined;
+        return install(context.api, files, stopPatterns, pluginPath,
+          scriptPath, fomodChoices,
+          progressDelegate, coreDelegates);
       })
-      .catch((err) => {
+      .finally(() => {
         context.api.store.dispatch(endDialog());
-        return Promise.reject(err);
-      })
-      .finally(() => coreDelegates.detach());
+        coreDelegates.detach();
+      });
   };
 
   context.registerInstaller('fomod', 20, testSupportedScripted, installWrap);
   context.registerInstaller('fomod', 100, testSupportedFallback, installWrap);
->>>>>>> e4b7361e
 
   context.registerTest('net-current', 'startup', checkNetInstall);
   context.registerDialog('fomod-installer', InstallerDialog);
