import { setSettingsPage } from '../../actions/session';
import {
  IExtensionApi,
  IExtensionContext,
  IInstallResult,
  ISupportedResult,
  ProgressDelegate,
} from '../../types/IExtensionContext';
import { DataInvalid, ProcessCanceled, SetupError, UserCanceled } from '../../util/CustomErrors';
import Debouncer from '../../util/Debouncer';
import getVortexPath from '../../util/getVortexPath';
import { log } from '../../util/log';
import { getSafe } from '../../util/storeHelper';
import { delayed, toPromise, truthy} from '../../util/util';

import { getGame } from '../gamemode_management/util/getGame';
import { ArchiveBrokenError } from '../mod_management/InstallManager';
import { IMod } from '../mod_management/types/IMod';

import { clearDialog, endDialog, setInstallerDataPath } from './actions/installerUI';
import { setInstallerSandbox } from './actions/settings';
import Core from './delegates/Core';
import { installerUIReducer } from './reducers/installerUI';
import { settingsReducer } from './reducers/settings';
import { IGroupList, IInstallerState } from './types/interface';
import {
  getPluginPath,
  getStopPatterns,
  initGameSupport,
  hasActiveFomodDialog,
} from './util/gameSupport';
import InstallerDialog from './views/InstallerDialog';

import Workarounds from './views/Workarounds';

import { CONTAINER_NAME, NET_CORE_DOWNLOAD, NET_CORE_DOWNLOAD_SITE } from './constants';

import Bluebird from 'bluebird';
import { createIPC, killProcess } from 'fomod-installer';
import * as net from 'net';
import * as path from 'path';
import { generate as shortid } from 'shortid';
import * as util from 'util';
import * as winapi from 'winapi-bindings';
import { execFile, spawn } from 'child_process';
import { SITE_ID } from '../gamemode_management/constants';
import { downloadPathForGame } from '../download_management/selectors';
import ConcurrencyLimiter from '../../util/ConcurrencyLimiter';

const fomodProcessLimiter = new ConcurrencyLimiter(5);

// Process management for FOMOD installer processes
interface IActiveProcess {
  pid: number;
  connectionId: string;
  kill?: () => void;
  isolated?: boolean;
  containerName?: string;
  integrity?: string;
}

// Keep track of all spawned processes for cleanup per connection
const activeProcessesByConnection = new Map<string, IActiveProcess>();
let exitHandlerRegistered = false;

// Track exit listeners added by createIPC to prevent accumulation
const exitListenersByConnection = new Map<string, () => void>();

// Function to check and log current listener status for debugging
function checkListenerStatus(context: string = 'manual check') {
  const currentListenerCount = process.listenerCount('exit');
  const trackedListenerCount = exitListenersByConnection.size;
  const activeProcessCount = activeProcessesByConnection.size;

  log('debug', 'Process exit listener status check', {
    context,
    totalExitListeners: currentListenerCount,
    trackedListeners: trackedListenerCount,
    activeProcesses: activeProcessCount,
    untracked: currentListenerCount - trackedListenerCount - (exitHandlerRegistered ? 3 : 0) // 3 for our global handlers
  });

  return {
    totalExitListeners: currentListenerCount,
    trackedListeners: trackedListenerCount,
    activeProcesses: activeProcessCount
  };
}

// Global cleanup function to kill all active processes
function cleanupAllProcesses() {
  log('info', 'Cleaning up all FOMOD installer processes', {
    count: activeProcessesByConnection.size,
    exitListeners: exitListenersByConnection.size
  });

  for (const connectionId of Array.from(activeProcessesByConnection.keys())) {
    try {
      log('debug', 'Aggressive cleanup: unregistering process for connection', { connectionId });
      unregisterProcess(connectionId);
    } catch (err) {
      log('warn', 'Failed to unregister process during cleanup', { connectionId, error: err.message });
    }
  }

  // As a fallback, forcibly remove any remaining listeners
  for (const [connectionId, listener] of Array.from(exitListenersByConnection.entries())) {
    try {
      (process as any).removeListener('exit', listener);
      log('debug', 'Aggressive cleanup: forcibly removed lingering exit listener', { connectionId });
    } catch (err) {
      log('warn', 'Failed to forcibly remove lingering exit listener', { connectionId, error: err.message });
    }
    exitListenersByConnection.delete(connectionId);
  }

  activeProcessesByConnection.clear();
  exitListenersByConnection.clear();
}

// Register global exit handler only once
function ensureExitHandler() {
  if (!exitHandlerRegistered) {
    // Handle normal exit
    process.on('exit', (code) => {
      log('info', 'Process exiting, cleaning up FOMOD processes', {
        code,
        processCount: activeProcessesByConnection.size
      });
      cleanupAllProcesses();
    });

    // Handle Ctrl+C
    process.on('SIGINT', () => {
      log('info', 'Received SIGINT, cleaning up FOMOD processes');
      cleanupAllProcesses();
      process.exit(0);
    });

    // Handle termination signal
    process.on('SIGTERM', () => {
      log('info', 'Received SIGTERM, cleaning up FOMOD processes');
      cleanupAllProcesses();
      process.exit(0);
    });

    exitHandlerRegistered = true;
  }
}

function registerProcess(connectionId: string, pid: number, killCallback?: () => void) {
  ensureExitHandler();

  // Always remove any existing process and exit listener for this connection first (deduplication)
  if (activeProcessesByConnection.has(connectionId)) {
    log('debug', 'Deduplicating: unregistering previous process for connection', { connectionId });
    unregisterProcess(connectionId);
  }
  if (exitListenersByConnection.has(connectionId)) {
    const oldListener = exitListenersByConnection.get(connectionId);
    try {
      (process as any).removeListener('exit', oldListener);
      log('debug', 'Deduplicating: removed previous exit listener for connection', { connectionId });
    } catch (err) {
      log('warn', 'Failed to remove previous exit listener during deduplication', { connectionId, error: err.message });
    }
    exitListenersByConnection.delete(connectionId);
  }

  const processInfo: IActiveProcess = {
    pid,
    connectionId,
    kill: killCallback,
  };

  activeProcessesByConnection.set(connectionId, processInfo);

  log('debug', 'Registered process for connection', {
    connectionId,
    pid,
    totalProcesses: activeProcessesByConnection.size
  });
}

function unregisterProcess(connectionId: string) {
  // Remove any exit listeners that were added for this connection
  if (exitListenersByConnection.has(connectionId)) {
    const exitListener = exitListenersByConnection.get(connectionId);
    try {
      (process as any).removeListener('exit', exitListener);
      log('debug', 'Removed exit listener for connection', { connectionId });
    } catch (err) {
      log('warn', 'Failed to remove exit listener', { connectionId, error: err.message });
    }
    exitListenersByConnection.delete(connectionId);
  }

  // Remove the process from tracking
  const removed = activeProcessesByConnection.delete(connectionId);
  if (removed) {
    log('debug', 'Unregistered process for connection', {
      connectionId,
      remainingProcesses: activeProcessesByConnection.size,
      remainingExitListeners: exitListenersByConnection.size
    });
  }
}

// Function to kill a specific process by connection ID
function killProcessForConnection(connectionId: string): boolean {
  const proc = activeProcessesByConnection.get(connectionId);
  if (proc) {
    try {
      log('debug', 'Killing process for connection', { connectionId, pid: proc.pid });
      killProcess(proc.pid);
      unregisterProcess(connectionId);
      return true;
    } catch (err) {
      log('warn', 'Failed to kill process for connection', {
        connectionId,
        pid: proc.pid,
        error: err.message
      });
      return false;
    }
  }
  return false;
}

// The rest of the error message is localized
const assemblyMissing = new RegExp('Could not load file or assembly \'([a-zA-Z0-9.]*).*');

const INSTALLER_TRIES = 2;

// TODO: Running the fomod installer as a low integrity process is implemented and basically functional
//   (and should be mostly secure) except the host process can't connect to a named pipe the installer
//   process opened and the installer process can't create a pipe for writing.
//   There may be a solution using unnamed pipes inherited to the process or communicating via stdout
//   but that would require a considerable rewrite of this functionality
enum SecurityLevel {
  Regular,
  LowIntegrity,
  Sandbox,
}

export class InstallerFailedException extends Error {
  private mCode: number;
  constructor(code: number) {
    super(`Installer process terminated (Code "${code.toString(16)}")`);
    this.name = this.constructor.name;
    this.mCode = code;
  }

  public get code() {
    return this.mCode;
  }
}

function transformError(err: any): Error {
  let result: Error;
  if (err === undefined) {
    result = new Error('unknown error');
  } else if (typeof(err) === 'string') {
    // I hope these errors aren't localised or something...
    result = ((err === 'The operation was cancelled.')
              || (err === 'A task was canceled'))
      // weeell, we don't actually know if it was the user who cancelled...
      ? new UserCanceled()
      : new Error(err);
  } else if (err.name === 'System.Threading.Tasks.TaskCanceledException') {
    result = new UserCanceled();
  } else if (err.name === 'System.IO.FileNotFoundException') {
    if (err.message.includes('node_modules\\fomod-installer')) {
      const fileName: string = err.FileName.replace(/^file:\/*/, '');
      result = new SetupError(`Your installation is missing "${fileName}" which is part of the `
        + 'Vortex installer. This would only happen if you use an unofficial installer or the '
        + 'Vortex installation was modified.');
    } else {
      const match = err.message.match(assemblyMissing);
      if (match !== null) {
        result = new SetupError(`Your system is missing "${match[1]}" which is supposed to be part `
          + 'of the .NET Runtime. Please reinstall it.', 'netruntime');
      }
    }
  } else if (err.name === 'System.IO.DirectoryNotFoundException') {
    result = new ArchiveBrokenError('The install directory is incomplete, this may mean the '
                                  + 'archive is damaged, extraction failed or the directory '
                                  + 'was externally modified between extraction and now. '
                                  + `"${err.Message}"`);
  } else if ((err.name === 'System.IO.FileLoadException')
             || (err.message ?? '').includes('FileLoadException: Could not load file or assembly')) {
    if (err?.FileName) {
      if (err.FileName.indexOf('node_modules\\fomod-installer') !== -1) {
        const fileName = err.FileName.replace(/^file:\/*/, '');
        result = new SetupError(`Windows prevented Vortex from loading "${fileName}". `
          + 'This is usually caused if you don\'t install Vortex but only extracted it because '
          + 'Windows will then block all executable files. '
          + 'Please install Vortex or unblock all .dll and .exe files manually.');
      }
    } else {
      result = new SetupError('Windows prevented Vortex from loading files necessary '
        + 'to complete the installation. '
        + 'This is often caused if you extracted Vortex manually instead of running the installer or '
        + 'because your windows setup or third party software modified access permissions for these files. '
        + 'Please install Vortex or unblock all .dll and .exe files manually.');
    }
  } else if (err.name === 'System.IO.PathTooLongException') {
    result = new SetupError('The installer tried to access a file with a path longer than 260 '
                        + 'characters. This usually means that your mod staging path is too long.');
  } else if ((err.name === 'System.IO.IOException')
             && (err.stack.includes('System.IO.Path.InternalGetTempFileName'))) {
    const tempDir = getVortexPath('temp');
    result = new SetupError(`Your temp directory "${tempDir}" contains too many files. `
                          + 'You need to clean up that directory. Files in that directory '
                          + 'should be safe to delete (they are temporary after all) but '
                          + 'some will be inaccessible, just ignore those.');
  } else if ((err.Message ?? '').includes('There is not enough space on the disk')) {
    result = new SetupError(err.Message);
  } else if ((err.stack !== null)
             && ((err.stack.indexOf('XNodeValidator.ValidationCallback') !== -1)
             || (err.stack.indexOf('XmlTextReaderImpl.ParseXmlDeclaration') !== -1)
             || (err.stack.indexOf('XmlTextReaderImpl.ParseAttributes') !== -1)
             || (err.stack.indexOf('XmlTextReaderImpl.ParseDocumentContent') !== -1)
             || (err.stack.indexOf('XmlScriptType.Validate') !== -1)
             || (err.stack.indexOf('XmlScriptType.GetXmlScriptVersion') !== -1))) {
    result = new DataInvalid('Invalid installer script: ' + err.message);
  } else if ((err.name === 'System.Xml.XmlException')
             && ((err.stack.indexOf('System.Xml.XmlTextReaderImpl.ParseText') !== -1)
                 || (err.message.indexOf('does not match the end tag') !== -1))) {
    result = new DataInvalid('Invalid installer script: ' + err.message);
  } else if ((err.name === 'System.AggregateException') && (err.InnerException !== undefined)) {
    return transformError(err.InnerException);
  } else if (err.name === 'System.Runtime.Remoting.RemotingException') {
    result = new SetupError('Communication with fomod installer failed. '
                            + 'If you have any details on why or when this happens, '
                            + 'please let us know.');
  } else if (err.Message === 'task timeout') {
    result = new SetupError('A task in the script didn\'t complete in time. The timeouts are set '
                          + 'very generously so it\'s more likely that this is either caused '
                          + 'by a broken .NET installation or something else on your system '
                          + 'interrupted the process (like a debugger).');
  }

  if (result === undefined) {
    if (err instanceof Error) {
      result = err;
    } else {
      result = new Error(err.message ?? err.Message ?? err.name ?? 'unknown error: ' + util.inspect(err));
      if (err['code'] !== undefined) {
        result['code'] = err['code'];
      }
    }
  }

  [
    { in: 'StackTrace', out: 'stack' },
    { in: 'stack', out: 'stack' },
    { in: 'FileName', out: 'path' },
    { in: 'HResult', out: 'code' },
    { in: 'name', out: 'Name' },
    { in: 'Source', out: 'Module' },
    { in: 'data', out: 'data' },
  ].forEach(transform => {
    if (err[transform.in] !== undefined) {
      result[transform.out] = err[transform.in];
    }
  });

  if ((result['name'] === undefined) || (err['name'] !== undefined)) {
    result['name'] = err['name'];
  }

  result['attachLogOnReport'] = true;

  return result;
}

<<<<<<< HEAD
function processAttributes(input: any, modPath: string): Bluebird<any> {
  if (modPath === undefined) {
    return Bluebird.resolve({});
  }
  return fs.readFileAsync(path.join(modPath, 'fomod', 'info.xml'))
    .then((data: Buffer) => {
      let offset = 0;
      let encoding: BufferEncoding = 'utf8';
      if (data.readUInt16LE(0) === 0xFEFF) {
        encoding = 'utf16le';
        offset = 2;
      } else if (data[0] === 0xEF && data[1] === 0xBB && data[2] === 0xBF) {
        offset = 3;
      }
      const parser = new DOMParser();
      const xmlDoc = parser.parseFromString(data.slice(offset).toString(encoding), 'text/xml');
      const name: Element = xmlDoc.querySelector('fomod Name');
      return truthy(name)
        ? Bluebird.resolve({ customFileName: name.childNodes[0].nodeValue })
        : Bluebird.resolve({});
    })
    .catch(() => Bluebird.resolve({}));
}

=======
>>>>>>> f0c82711
function spawnAsync(command: string, args: string[]): Promise<void> {
  return new Promise((resolve, reject) => {
    try {
      spawn(command, args)
        .on('close', () => resolve())
        .on('error', err => reject(err));
    } catch (err) {
      reject(err);
    }
  });
}

function spawnRetry(api: IExtensionApi, command: string, args: string[], tries = 3): Promise<void> {
  return spawnAsync(command, args)
    .catch(err => {
      if (err.code === 'EBUSY') {
        if (tries > 0) {
          return delayed(100)
            .then(() => spawnRetry(api, command, args, tries - 1))
        } else {
          return api.showDialog('error', 'File locked', {
            text: 'The file "{{fileName}}" is locked, probably because it\'s being accessed by another process.',
            parameters: {
              fileName: command,
            },
          }, [
            { label: 'Cancel' },
            { label: 'Retry' },
          ])
            .then(result => {
              if (result.action === 'Cancel') {
                return Promise.reject(new UserCanceled());
              } else {
                return spawnRetry(api, command, args);
              }
            });
        }
      }
    });
}

let onFoundDotNet: () => void;
const dotNetAssert = new Promise<void>((resolve) => {
  onFoundDotNet = () => {
    resolve();
    onFoundDotNet = () => {
      // nop
    };
  };
});

async function installDotNet(api: IExtensionApi, repair: boolean): Promise<void> {
  const dlId: string = await toPromise(cb =>
    api.events.emit('start-download', [NET_CORE_DOWNLOAD], { game: SITE_ID }, undefined, cb, 'replace', { allowInstall: false }));

  if (dlId === undefined) {
    log('warn', 'failed to download .NET');
    // trigger a new check
    return Promise.resolve();
  }

  const state = api.getState();
  const download = state.persistent.downloads.files[dlId];

  if (download?.state !== 'finished') {
    log('warn', '.NET download not finished');
    // trigger a new check
    return Promise.resolve();
  }

  const downloadsPath = downloadPathForGame(state, SITE_ID);
  const fullPath = path.join(downloadsPath, download.localPath);

  api.showDialog('info', 'Microsoft .NET Desktop Runtime 9 is being installed', {
    bbcode: 'Please follow the instructions in the .NET installer. If you can\'t see the installer window, please check if it\'s hidden behind another window.'
    + '[br][/br][br][/br]'
        + 'Please note: In rare cases you will need to restart windows before .NET works properly.',
  }, [
    { label: 'Ok' },
  ]);

  const args = ['/passive', '/norestart'];
  if (repair) {
    args.push('/repair');
  }

  log('info', 'spawning dotnet installer', { fullPath, args });
  return spawnRetry(api, fullPath, args);
}

// async function checkNetInstall(api: IExtensionApi): Promise<ITestResult> {
//   if (process.platform !== 'win32') {
//     // currently only supported/tested on windows
//     onFoundDotNet();
//     return Promise.resolve(undefined);
//   }

//   const probeExe = path.join(getVortexPath('assets_unpacked'), 'dotnetprobe.exe');
//   let stderr: string = '';
//   const exitCode = await new Promise<number>((resolve) => {
//     const proc = execFile(probeExe).on('close', code => resolve(code));
//     proc.stderr.on('data', dat => stderr += dat.toString());
//   });

  
//   if (exitCode === 0) {
//     onFoundDotNet();
//     return Promise.resolve(undefined);
//   }

//   const result: ITestResult = {
//     description: {
//       short: 'Microsoft .NET Desktop Runtime 6 required',
//       long: 'Vortex requires .NET Desktop Runtime 6 to be installed even though you may already have a newer version. This is due to incompatible changes in the more recent versions.'
//         + '[br][/br][br][/br]'
//         + 'If you already have .NET Desktop Runtime 6 installed then there may be a problem with your installation and a reinstall might be needed.'
//         + '[br][/br][br][/br]'
//         + 'Click "Fix" below to install the required version.'
//         + '[br][/br][br][/br]'
//         + '[spoiler label="Show detailed error"]{{stderr}}[/spoiler]',
//       replace: { stderr: stderr.replace('\n', '[br][/br]') },
//     },
//     automaticFix: () => Bluebird.resolve(installDotNet(api, false)),
//     severity: 'fatal',
//   };

//   return Promise.resolve(result);
// }

interface IAwaitingPromise {
  resolve: (data: any) => void;
  reject: (err: Error) => void;
}

function jsonReplace(key: string, value: any) {
  return (typeof(value) === 'object' && value?.type === 'Buffer')
    ? { type: 'Buffer', data: Buffer.from(value.data).toString('base64') }
    : value;
}

function makeJsonRevive(invoke: (data: any) => Promise<void>, getId: () => string) {
  return (key: string, value: any) => {
    if (truthy(value) && (typeof (value) === 'object')) {
      if (value.type === 'Buffer') {
        return Buffer.from(value.data, 'base64');
      }
      Object.keys(value).forEach(subKey => {
        if (truthy(value[subKey])
          && (typeof (value[subKey]) === 'object')
          && (value[subKey].__callback !== undefined)) {
          const callbackId = value[subKey].__callback;
          value[subKey] = (...args: any[]) => {
            invoke({ requestId: getId(), callbackId, args })
              .catch(err => {
                log('info', 'process data', err.message);
              });
          };
        }
      });
    }
    return value;
  };
}

interface ICreateSocketOptions {
  // if true, use a fixed id/port for the connection
  debug: boolean;
  pipeId?: string;
  useAppContainer: boolean;
}

/**
 * create a socket that will be used to communicate with the installer process
 * @param options options that control how the socket is created
 */
function createSocket(options: ICreateSocketOptions)
    : Promise<{ ipcId: string, server: net.Server }> {
  return new Promise((resolve, reject) => {
    try {
      const server = new net.Server();
      server.on('error', err => {
        reject(err);
      });
      if ((options.pipeId !== undefined) && !options.debug) {
        // on windows, using a socket is a pita because firewalls and AVs...
        const pipePath = `\\\\?\\pipe\\${options.pipeId}`;
        log('info', 'listen', { pipePath });
        server.listen(pipePath, () => {
          try {
            if (options.useAppContainer) {
              winapi?.GrantAppContainer?.(`${CONTAINER_NAME}_${options.pipeId}`, pipePath, 'named_pipe', ['all_access']);
            }
          } catch (err) {
            log('error', 'Failed to allow access to pipe', { pipePath, message: err.message });
          }
          resolve({ ipcId: options.pipeId, server });
        });
      } else {
        const port = options.debug ? 12345 : 0;
        server.listen(port, 'localhost', () => {
          const ipcId = (server.address() as net.AddressInfo).port.toString();
          resolve({ ipcId, server });
        });
      }
    } catch (err) {
      reject(err);
    }
  });
}

class ConnectionIPC {
  public static async bind(securityLevel: SecurityLevel,
                           retry: boolean = false)
                           : Promise<ConnectionIPC> {
    // Use concurrency limiter with isolated IPC connections per installation
    return fomodProcessLimiter.do(async () => {
      return ConnectionIPC.bindDirect(securityLevel, retry);
    });
  }

  public static async bindDirect(securityLevel: SecurityLevel,
                                 retry: boolean = false)
                                 : Promise<ConnectionIPC> {
    // checkListenerStatus('before new FOMOD connection');

    // Generate unique connection ID for this installation
    const connectionId = shortid();

    // Increase max listeners to handle concurrent FOMOD installations
    // Each installation adds exit listeners, and with parallel installations
    // we can exceed the default limit of 10
    const currentMaxListeners = process.getMaxListeners();
    if (currentMaxListeners < 50) {
      process.setMaxListeners(50);
      log('debug', 'Increased process max listeners for FOMOD installations', {
        previous: currentMaxListeners,
        new: 50,
        connectionId
      });
    }

    let onResolve: () => void;
    let onReject: (err: Error) => void;
    const connectedPromise = new Promise<void>((resolve, reject) => {
      onResolve = resolve;
      onReject = reject;
    });
    let wasConnected = false;
    let servSocket: net.Socket;
    let cliSocket: net.Socket;

    // on windows, retry using a network socket, maybe that will work
    const pipe = (process.platform === 'win32') && !retry;
    const debug = false;

    const pipeId = pipe ? (debug ? 'debug' : shortid()) : undefined;
    
    log('debug', 'Starting FOMOD installer with isolated IPC connections', {
      pipe,
      securityLevel: SecurityLevel[securityLevel],
      retry,
      pipeId,
      connectionId
    });

    const useAppContainer = securityLevel === SecurityLevel.Sandbox;

    let listenOut: { ipcId: string, server: net.Server };
    let listenIn: { ipcId: string, server: net.Server };

    // Each FOMOD installation gets its own dedicated sockets
    listenOut = await createSocket({ debug, pipeId, useAppContainer });

    if (pipe) {
      listenIn = await createSocket({ debug, pipeId: pipeId + '_reply', useAppContainer });
      listenIn.server.on('connection', sockIn => {
        log('debug', '[installer] peer connected (inbound channel)');
        sockIn.setEncoding('utf8');
        cliSocket = sockIn;
        const onInitMsg = (msg: Buffer) => {
          log('info', 'client handshake received', { msg: msg.toString() });
          wasConnected = true;
          cliSocket.off('data', onInitMsg);
          setTimeout(() => {
            onResolve?.();
          }, 100);
        };
        cliSocket.on('data', onInitMsg);
        // onResolve?.();
      });
    }

    const { ipcId } = listenOut;

    log('debug', '[installer] waiting for peer process to connect', { pipe, ipcId });

    listenOut.server.on('connection', sockOut => {
      log('debug', '[installer] peer connected (outbound channel)');
      sockOut.setEncoding('utf8');
      if (!wasConnected) {
        servSocket = sockOut;
        if (!pipe) {
          // For non-pipe connections, use bidirectional socket
          cliSocket = servSocket;
          log('info', 'bidir channel connected');
          // onResolve?.();
        } else {
          log('info', 'outbound channel connected, waiting for inbound channel');
        }
      }
    });

    let res: ConnectionIPC;

    // yuck. This is necessary to avoid race conditions between this process and the
    // fomod installer, though there is probably a simpler way...
    let connectOutcome: null | Error;
    let setConnectOutcome = (error: Error, send: boolean) => {
      if (connectOutcome === undefined) {
        connectOutcome = error;
      }
    };

    const awaitConnected = async () => {
      if (connectOutcome !== undefined) {
        return connectOutcome === null ? Promise.resolve() : Promise.reject(connectOutcome);
      } else {
        setConnectOutcome = (error: Error, send: boolean) => {
          if (connectOutcome === undefined) {
            connectOutcome = error;
          } else if (error['code'] !== undefined) {
            connectOutcome['code'] = error['code'];
          }

          if (send) {
            if (connectOutcome === null) {
              onResolve?.();
            } else {
              onReject?.(connectOutcome);
            }
            onResolve = onReject = undefined;
          }
        };
        return connectedPromise;
      }
    };

    let pid: number;
    let exitCode: number;
    let onExitCBs: (code: number) => void;

    if (!debug) {
      // for debugging purposes, the user has to run the installer manually
      // invoke the c# installer, passing the id/port
      try {
        const onExit = (code: number) => {
          exitCode = code;
          log('debug', 'FOMOD installer process exited', {
            code,
            connectionId,
            hasConnection: res !== undefined,
            wasConnected
          });

          if (code !== 0) {
            log('warn', 'FOMOD installer process failed', {
              code,
              connectionId,
              hasConnection: res !== undefined
            });

            // If we have a non-zero exit code and no connection was established,
            // this indicates a critical failure in the installer executable
            if (!wasConnected && res === undefined) {
              const err = new Error(`FOMOD installer process exited with code ${code}. This usually indicates the installer executable (ModInstallerIPC.exe) could not start properly.`);
              err['code'] = code;
              err['attachLogOnReport'] = true;
              setConnectOutcome(err, true);
            }
          }
          onExitCBs?.(code);
        };

        let msg: string = '';
        // stdout can be emitted in arbitrary chunks, using a debouncer to ensure
        // (more or less) we get full messages in a single call
        const stdoutDebouncer = new Debouncer(() => {
          const lines = msg.split('\n').filter(line => line.trim().length !== 0);
          msg = '';

          let isErr: number = -1;

          lines.forEach((line: string, idx: number) => {
            // if the client failed to connect to our pipe, try a second time connecting
            // via socket
            if (retry && line.includes('The operation has timed out')) {
              (async () => {
                try {
                  res = await ConnectionIPC.bind(securityLevel, true);
                  setConnectOutcome(null, true);
                } catch (err) {
                  setConnectOutcome(err, true);
                }
              })();
            }

            if (line.includes('  at ')) {
              // stack line
            } else if (line.startsWith('Failed')
                || line.startsWith('Unhandled exception')
                || line.includes('Exception')
                || line.includes('fatal error')) {
              isErr = idx;
            }
          });

          log('info', 'from installer:', lines.join(';'));

          // Check for specific error patterns that indicate executable issues
          const hasExecutableError = lines.some(line =>
            line.includes('Failed to resolve full path of the current executable') ||
            line.includes('could not execute the application') ||
            line.includes('application failed to initialize') ||
            line.includes('The application was unable to start correctly')
          );
          if (hasExecutableError) {
            log('error', 'FOMOD installer executable error detected', {
              lines,
              connectionId,
              exitCode,
              securityLevel: SecurityLevel[securityLevel] || 'unknown',
              processEnv: {
                DOTNET_SYSTEM_GLOBALIZATION_INVARIANT: process.env['DOTNET_SYSTEM_GLOBALIZATION_INVARIANT'],
                TEMP: process.env['TEMP'],
              },
              nodeVersion: process.version,
              platform: process.platform,
              arch: process.arch
            });

            // Create specific error for executable resolution failures
            const err = new Error('FOMOD installer executable failed to start properly. This typically indicates a .NET runtime issue, Windows App Container restrictions, or corrupted installation files.');
            err['code'] = exitCode || 'EXECUTABLE_RESOLUTION_FAILED';
            err['attachLogOnReport'] = true;
            err['executablePath'] = 'ModInstallerIPC.exe';
            err['securityLevel'] = SecurityLevel[securityLevel];
            setConnectOutcome(err, false);
            wasConnected = true;
            return Promise.resolve();
          }

          if (isErr !== -1) {
            const errStack = lines.slice(isErr + 1).join('\n');
            const err = new Error(lines[isErr]);
            err.stack = errStack;
            if (exitCode !== undefined) {
              err['code'] = exitCode;
            }
            err['attachLogOnReport'] = true;
            setConnectOutcome(err, false);
            wasConnected = true;
          }
          return Promise.resolve();
        }, 1000);

        const onStdout = (dat: string) => {
          msg += dat;
          stdoutDebouncer.schedule();
        };

        onExitCBs = (code: number) => {
          exitCode = code;

          stdoutDebouncer.runNow(() => {
            // if there is an error message logged, the stdout debouncer will already have
            // assigned a connection outcome so this call wouldn't have an effect.
            // This is merely a fallback in case the log output isn't recognized as an
            // error.
            const err = new Error('Fomod installer startup failed, please review your log file');
            err['code'] = code;
            err['attachLogOnReport'] = true;
            setConnectOutcome(err, true);
          });
        };

        log('info', 'waiting until we know .NET is installed');
        await dotNetAssert;

        log('info', 'start fomod installer process', { securityLevel })

        // avoid issues for users missing icu components.
        // Bit of a hack, would be better to pass the environment to createIPC and
        // create the process with that environment but that would require some
        // considerable and errorprone changes to the underlying api
        const oldGlobInvariant = process.env['DOTNET_SYSTEM_GLOBALIZATION_INVARIANT'];
        process.env['DOTNET_SYSTEM_GLOBALIZATION_INVARIANT'] = '1';

        try {
          log('debug', 'Creating FOMOD IPC connection', {
            pipe,
            ipcId,
            securityLevel: SecurityLevel[securityLevel],
            connectionId,
            containerName: securityLevel === SecurityLevel.Sandbox ? `${CONTAINER_NAME}_${pipeId}` : undefined,
            executableEnv: {
              DOTNET_SYSTEM_GLOBALIZATION_INVARIANT: process.env['DOTNET_SYSTEM_GLOBALIZATION_INVARIANT'],
              TEMP: process.env['TEMP']
            }
          });

          // Track the number of exit listeners before createIPC
          const listenerCountBefore = process.listenerCount('exit');

          pid = await createIPC(
            pipe, ipcId, onExit, onStdout,
            securityLevel === SecurityLevel.Sandbox ? `${CONTAINER_NAME}_${pipeId}` : undefined,
            false);
            // securityLevel === SecurityLevel.LowIntegrity);
          log('debug', 'FOMOD IPC connection created successfully', { pid, connectionId });

          const listenerCountAfter = process.listenerCount('exit');
          if (listenerCountAfter > listenerCountBefore) {
            log('debug', 'createIPC added exit listeners', {
              before: listenerCountBefore,
              after: listenerCountAfter,
              added: listenerCountAfter - listenerCountBefore,
              connectionId
            });
            const allListeners = (process as any).listeners('exit');
            if (allListeners.length > 0) {
              const newListener = allListeners[allListeners.length - 1];
              exitListenersByConnection.set(connectionId, newListener);
            }
          }

          // Register the process with our management system
          registerProcess(connectionId, pid, () => {
            return killProcess(pid);
          });

        } catch (ipcErr) {
          log('error', 'Failed to create FOMOD IPC connection', {
            error: ipcErr.message,
            securityLevel: SecurityLevel[securityLevel],
            connectionId,
            pipe,
            ipcId,
            stack: ipcErr.stack,
            containerName: securityLevel === SecurityLevel.Sandbox ? `${CONTAINER_NAME}_${pipeId}` : undefined
          });

          killProcessForConnection(connectionId);

          // Enhanced error reporting for common issues
          if (ipcErr.message.includes('ENOENT') || ipcErr.message.includes('file not found')) {
            const enhancedErr = new Error('FOMOD installer executable (ModInstallerIPC.exe) could not be found. This may indicate a corrupted Vortex installation or missing .NET runtime components.');
            enhancedErr['code'] = 'ENOENT';
            enhancedErr['originalError'] = ipcErr;
            throw enhancedErr;
          } else if (ipcErr.message.includes('access denied') || ipcErr.message.includes('EACCES')) {
            const enhancedErr = new Error('Access denied when trying to start FOMOD installer. This may be caused by antivirus software or insufficient permissions.');
            enhancedErr['code'] = 'EACCES';
            enhancedErr['originalError'] = ipcErr;
            throw enhancedErr;
          }

          throw ipcErr;
        }

        if (oldGlobInvariant === undefined) {
          delete process.env['DOTNET_SYSTEM_GLOBALIZATION_INVARIANT'];
        } else {
          process.env['DOTNET_SYSTEM_GLOBALIZATION_INVARIANT'] = oldGlobInvariant;
        }
      } catch (err) {
        setConnectOutcome(err, true);
      }
    }

    // wait until the child process has actually connected, any error in this phase
    // probably means it's not going to happen...
    await awaitConnected();

    if (res === undefined) {
      // Ensure proper socket assignment based on connection type
      if (pipe) {
        // For pipe connections, we have separate in/out sockets
        res = new ConnectionIPC({ in: cliSocket, out: servSocket }, pid, connectionId);
      } else {
        // For network connections, we use the same socket bidirectionally
        res = new ConnectionIPC({ in: servSocket, out: servSocket }, pid, connectionId);
      }
      onExitCBs = code => {
        res.onExit(code);
        // Clean up isolated IPC connections when process exits
        try {
          listenOut.server.close();
          if (pipe && listenIn) {
            listenIn.server.close();
          }
          log('debug', 'Cleaned up isolated FOMOD IPC connections', { ipcId });
        } catch (cleanupErr) {
          log('warn', 'Error cleaning up FOMOD IPC connections', { error: cleanupErr.message, ipcId });
        }
      };
    }
    return res;
  }

  private mSocket: { in: net.Socket, out: net.Socket };
  private mAwaitedReplies: { [id: string]: IAwaitingPromise } = {};
  private mDelegates: { [id: string]: Core } = {};
  private mOnInterrupted: (err: Error) => void;
  private mReceivedBuffer: string;
  private mActionLog: string[];
  private mOnDrained: Array<() => void> = [];
  private mPid: number;
  private mConnectionId: string;

  constructor(socket: { in: net.Socket, out: net.Socket }, pid: number, connectionId?: string) {
    this.mSocket = socket;
    this.mActionLog = [];
    this.mPid = pid;
    this.mConnectionId = connectionId || shortid();

    socket.out.on('drain', (hadError) => {
      this.mOnDrained.forEach(cb => cb());
      this.mOnDrained = [];
    });

    // Ensure we catch errors on the outbound socket so EPIPE and similar don't
    //  become uncaught exceptions in the renderer process. On error we log and
    //  interrupt the connection to trigger proper cleanup.
    socket.out.on('error', (err: Error) => {
      log('warn', 'ipc outbound socket error', {
        error: err?.message ?? err,
        connectionId: this.mConnectionId,
      });
      try {
        this.interrupt(err);
      } catch (e) {
        // swallow any error during interrupt to avoid bubbling
      }
    });

    socket.in.on('close', async () => {
      socket.out.destroy();
      log('info', 'remote was disconnected', { connectionId: this.mConnectionId });
      try {
        killProcessForConnection(this.mConnectionId);
        this.interrupt(new Error(`Installer process disconnected unexpectedly`));
      } catch (err) {
        log('warn', 'Error during socket close cleanup', {
          connectionId: this.mConnectionId,
          error: err.message
        });
      }
    });
  }

  public handleMessages() {
    this.mSocket.in.on('data', (data: string) => {
      this.logAction(`receiving ${data.length} bytes`);
      if (data.length > 0) {
        this.mReceivedBuffer = (this.mReceivedBuffer === undefined)
          ? data
          : this.mReceivedBuffer + data;

        // Process complete messages (ending with delimiter)
        while (this.mReceivedBuffer && this.mReceivedBuffer.includes('\uffff')) {
          const delimiterIndex = this.mReceivedBuffer.indexOf('\uffff');
          const completeMessage = this.mReceivedBuffer.substring(0, delimiterIndex + 1);
          this.mReceivedBuffer = this.mReceivedBuffer.substring(delimiterIndex + 1);

          this.logAction(`processing complete message of ${completeMessage.length} bytes`);
          try {
            this.processData(completeMessage);
          } catch (err) {
            log('error', 'failed to parse data from remote process', {
              error: err.message,
              connectionId: this.mConnectionId
            });
          }
        }
      }
    })
      .on('error', (err) => {
        log('error', 'ipc socket error', {
          error: err.message,
          connectionId: this.mConnectionId
        });
      });
  }

  public quit(): boolean {
    log('debug', 'Quitting connection', { connectionId: this.mConnectionId, pid: this.mPid });
    return killProcessForConnection(this.mConnectionId);
  }

  public hasActiveDelegates(): boolean {
    return Object.keys(this.mDelegates).length > 0 || Object.keys(this.mAwaitedReplies).length > 0;
  }

  public getConnectionId(): string {
    return this.mConnectionId;
  }

  public getActiveDelegateCount(): number {
    return Object.keys(this.mDelegates).length;
  }

  public getAwaitedRepliesCount(): number {
    return Object.keys(this.mAwaitedReplies).length;
  }

  public async sendMessage(command: string, data: any, delegate?: Core): Promise<any> {
    // reset action log because we're starting a new exchange
    this.mActionLog = [];
    return Promise.race([
      this.interruptible(),
      this.sendMessageInner(command, data, delegate),
    ]);
  }

  public async onExit(code: number) {
    log(code === 0 ? 'info' : 'error', 'remote process exited', {
      code,
      connectionId: this.mConnectionId
    });

    // Unregister the process from our management system
    unregisterProcess(this.mConnectionId);

    const currentListenerCount = process.listenerCount('exit');
    const trackedListenerCount = exitListenersByConnection.size;

    if (currentListenerCount > 20) {
      log('warn', 'High number of process exit listeners detected', {
        count: currentListenerCount,
        trackedListeners: trackedListenerCount,
        activeProcesses: activeProcessesByConnection.size,
        connectionId: this.mConnectionId
      });
    }
    try {
      // Only call end if the socket is writable and not destroyed
      if (this.mSocket?.out && !this.mSocket.out.destroyed && this.mSocket.out.writable) {
        await toPromise(cb => {
          try {
            this.mSocket.out.end(cb);
          } catch (e) {
            // Some streams may already be destroyed; ignore that specific error
            if (e && e.message && e.message.includes('Cannot call end after a stream was destroyed')) {
              return cb();
            }
            return cb(e);
          }
        });
      }
    } catch (err) {
      log('warn', 'failed to close connection to fomod installer process', {
        error: err?.message ?? err,
        connectionId: this.mConnectionId
      });
    }
    this.interrupt(new InstallerFailedException(code));
  }

  private logAction(message: string) {
    this.mActionLog.push(`[${this.mConnectionId}] ${message}`);
  }

  private async interruptible() {
    return new Promise((resolve, reject) => {
      this.mOnInterrupted = reject;
    });
  }

  private async sendMessageInner(command: string, data: any, delegate?: Core): Promise<any> {
    const id = shortid();

    const res = new Promise((resolve, reject) => {
      this.mAwaitedReplies[id] = { resolve, reject };
      if (delegate !== undefined) {
        this.mDelegates[id] = delegate;
      }
    });

    this.logAction(`sending cmd ${command}: ${JSON.stringify(data)}`);

    const outData = JSON.stringify({
      id,
      payload: {
        ...data,
        command,
      },
    }, jsonReplace);

    try {
      if (!this.mSocket?.out || this.mSocket.out.destroyed || !this.mSocket.out.writable) {
        throw new Error('socket not writable');
      }

      const written = this.mSocket.out.write(outData + '\uFFFF');
      if (!written) {
        await new Promise<void>(resolve => {
          this.mOnDrained.push(resolve);
        });
      }
    } catch (e) {
      // Clean up the awaiting reply and any delegate we registered for this id
      try {
        if (this.mAwaitedReplies[id] !== undefined) {
          try {
            this.mAwaitedReplies[id].reject(e);
          } catch (err) {
            // no-op
          }
          delete this.mAwaitedReplies[id];
        }
        if (this.mDelegates[id] !== undefined) {
          delete this.mDelegates[id];
        }
      } catch (err) {
        // no-op
      }

      // Let the callers decide how to proceed without this becoming an unrecoverable exception.
      log('debug', 'ipc write failed (ignored)', { error: e?.message, connectionId: this.mConnectionId });
      return res;
    }

    return res;
  }

  private copyErr(input: Error): any {
    if (input === null) {
      return null;
    }
    return {
      message: input.message,
      name: input.name,
      code: input['code'],
    };
  }

  private processData(data: string) {
    // Remove the delimiter before processing
    const cleanData = data.replace(/\uffff$/, '');

    // there may be multiple messages sent at once
    const messages = cleanData.split('\uffff');
    messages.forEach(msg => {
      if (msg.length > 0) {
        try {
          this.logAction(`processing individual message: ${msg.substring(0, 100)}...`);
          this.processDataImpl(msg);
        } catch (err) {
          log('error', 'failed to parse individual message', { input: msg.substring(0, 100), error: err.message });
        }
      }
    });
  }

  private processDataImpl(msg: string) {
    const data: any = JSON.parse(msg, makeJsonRevive((payload) =>
      this.sendMessageInner('Invoke', payload), () => data.id));

    if (data.id === 'parseerror') {
      const err = new Error(data.error.message);
      err.stack = data.error.stack;
      if (truthy(data.error.name)) {
        err.name = data.error.name;
      }
      Object.keys(this.mAwaitedReplies).forEach(replyId => {
        this.mAwaitedReplies[replyId].reject(err);
        delete this.mAwaitedReplies[replyId];
        // Also clean up any associated delegates on error
        if (this.mDelegates[replyId] !== undefined) {
          delete this.mDelegates[replyId];
        }
      });
    } else if ((data.callback !== null)
        && (this.mDelegates[data.callback.id] !== undefined)) {
      const func = this.mDelegates[data.callback.id][data.callback.type][data.data.name];
      func(...data.data.args, (err, response) => {
        this.sendMessageInner('Reply', { request: data, data: response, error: this.copyErr(err) })
          .catch(e => {
            log('info', 'process data', e.message);
          });
      });
    } else if (this.mAwaitedReplies[data.id] !== undefined) {
      if (data.error !== null) {
        const err = new Error(data.error.message);
        err.stack = data.error.stack;
        if (truthy(data.error.name)) {
          err.name = data.error.name;
        }
        if (truthy(data.error.data)) {
          err['data'] = data.error.data;
        }
        this.mAwaitedReplies[data.id].reject(err);
      } else {
        this.mAwaitedReplies[data.id].resolve(data.data);
      }
      delete this.mAwaitedReplies[data.id];
      // Also clean up any associated delegate to prevent connection leaks
      if (this.mDelegates[data.id] !== undefined) {
        delete this.mDelegates[data.id];
      }
    }
  }

  private interrupt(err: Error) {
    if (this.mSocket?.out !== this.mSocket?.in) {
      this.mSocket?.out?.end();
    }
    this.mSocket?.in?.end();

    if (this.mOnInterrupted !== undefined) {
      this.mOnInterrupted(err);
      this.mOnInterrupted = undefined;
    }
  }
}

// Create isolated connections for each installation to prevent message mixing
async function createIsolatedConnection(securityLevel: SecurityLevel): Promise<ConnectionIPC> {
  return fomodProcessLimiter.do(async () => {
    const conn = await ConnectionIPC.bindDirect(securityLevel);
    conn.handleMessages();
    return conn;
  });
}

async function testSupportedScripted(securityLevel: SecurityLevel,
                                     files: string[])
                                     : Promise<ISupportedResult> {
  let connection: ConnectionIPC;
  try {
    connection = await createIsolatedConnection(securityLevel);

    log('debug', '[installer] test supported');
    const res: ISupportedResult = await connection.sendMessage(
      'TestSupported', { files, allowedTypes: ['XmlScript', 'CSharpScript'] });
    log('debug', '[installer] test supported result', JSON.stringify(res));
    return res;
  } catch (err) {
    if (err.message.includes('socket') && securityLevel !== 0) {
      if (connection) {
        connection.quit();
      }
      return testSupportedScripted(securityLevel - 1, files);
    }
    throw transformError(err);
  } finally {
    // Clean up the isolated connection
    if (connection) {
      connection.quit();
    }
  }
}

async function testSupportedFallback(securityLevel: SecurityLevel,
                                     files: string[])
                                     : Promise<ISupportedResult> {
  let connection: ConnectionIPC;
  try {
    connection = await createIsolatedConnection(securityLevel);

    const res = await connection.sendMessage(
      'TestSupported', { files, allowedTypes: ['Basic'] })
    if (!res.supported) {
      log('warn', 'fomod fallback installer not supported, that shouldn\'t happen');
    }
    return res;
  } catch (err) {
    throw transformError(err);
  } finally {
    // Clean up the isolated connection
    if (connection) {
      connection.quit();
    }
  }
}

async function install(securityLevel: SecurityLevel,
                       files: string[],
                       stopPatterns: string[],
                       pluginPath: string,
                       scriptPath: string,
                       fomodChoices: any,
                       validate: boolean,
                       progressDelegate: ProgressDelegate,
                       coreDelegates: Core,
                       store?): Promise<IInstallResult> {
  let connection: ConnectionIPC;
  try {
    // Use regular process limiter - let UI delegate queue handle dialog conflicts
    connection = await createIsolatedConnection(securityLevel);

    const result = await connection.sendMessage(
      'Install',
      { files, stopPatterns, pluginPath, scriptPath, fomodChoices, validate },
      coreDelegates);

    return result;
  } finally {
    // Clean up the isolated connection after installation completes
    if (connection) {
      connection.quit();
    }
  }
}

function toBlue<T>(func: (...args: any[]) => Promise<T>): (...args: any[]) => Bluebird<T> {
  return (...args: any[]) => Bluebird.resolve(func(...args));
}

function init(context: IExtensionContext): boolean {
  // Proactively increase max listeners to handle concurrent FOMOD installations
  // The fomod-installer package adds process exit listeners and with our new
  // parallel installation system, we can have many concurrent FOMOD installs
  if (process.getMaxListeners() < 50) {
    process.setMaxListeners(50);
    log('info', 'Increased process max listeners for concurrent FOMOD installations', {
      maxListeners: 50
    });
  }

  initGameSupport(context.api);
  const osSupportsAppContainer = winapi?.SupportsAppContainer?.() ?? false;

  const installWrap = async (useAppContainer, files, scriptPath, gameId,
                             progressDelegate, choicesIn, unattended) => {
    const canBeUnattended = (choicesIn !== undefined) && (choicesIn.type === 'fomod');
    // If we have fomod choices, automatically bypass the dialog regardless of unattended flag
    const shouldBypassDialog = canBeUnattended && (unattended === true);
    const instanceId = shortid();
    const coreDelegates = new Core(context.api, gameId, shouldBypassDialog, instanceId);
    const stopPatterns = getStopPatterns(gameId, getGame(gameId));
    const pluginPath = getPluginPath(gameId);

    if (useAppContainer) {
      log('info', 'granting app container access to',
          { scriptPath, grant: winapi?.GrantAppContainer !== undefined });
      winapi?.GrantAppContainer?.(
        `${CONTAINER_NAME}_${instanceId}`, scriptPath, 'file_object', ['generic_read', 'list_directory']);
    }
    context.api.store.dispatch(setInstallerDataPath(instanceId, scriptPath));

    const fomodChoices = (choicesIn !== undefined) && (choicesIn.type === 'fomod')
      ? (choicesIn.options ?? {})
      : undefined;

    const invokeInstall = async (validate: boolean) => {
      const result = await install(
        useAppContainer, files, stopPatterns, pluginPath,
        scriptPath, fomodChoices, validate, progressDelegate, coreDelegates, 
        context.api.store);

      const state = context.api.store.getState();
      const activeInstanceId = state.session.fomod.installer.dialog.activeInstanceId;
      const dialogState: IInstallerState = state.session.fomod.installer.dialog.instances[activeInstanceId];

      const choices = (dialogState?.installSteps === undefined)
        ? undefined
        : dialogState.installSteps.map(step => {
          const ofg: IGroupList = step.optionalFileGroups || { group: [], order: 'Explicit' };
          return {
            name: step.name,
            groups: (ofg.group || []).map(group => ({
              name: group.name,
              choices: group.options
                .filter(opt => opt.selected)
                .map(opt => ({ name: opt.name, idx: opt.id })),
            })),
          };
        });

      result.instructions.push({
        type: 'attribute',
        key: 'installerChoices',
        value: {
          type: 'fomod',
          options: choices,
        },
      });
      return result;
    };

    try {
      return await invokeInstall(true);
    } catch (err) {
      // Don't immediately close dialog on error - other installations might be using it
      // The finally block will handle safe cleanup
      if (err.name === 'System.Xml.XmlException') {
        const res = await context.api.showDialog('error', 'Invalid fomod', {
          text: 'This fomod failed validation. Vortex tends to be stricter validating installers '
              + 'than other tools to ensure mods actually work as expected.\n'
              + 'You can try installing it anyway but we strongly suggest you test if it '
              + 'actually works correctly afterwards - and you should still inform the mod author '
              + 'about this issue.',
          message: err.message,
        }, [
          { label: 'Cancel' },
          { label: 'Ignore' },
        ]);
        if (res.action === 'Ignore') {
          try {
            return await invokeInstall(false);
          } catch (innerErr) {
            const err2 = transformError(innerErr);
            err2['allowReport'] = false;
            return Promise.reject(err2);
          }
        }
      }

      return Promise.reject(transformError(err));
    } finally {
      coreDelegates.detach();
    }
  };
  
  const wrapper = <T>(func: 'test' | 'install', cb: (...args: any[]) => Promise<T>) => {
    const invoke = (securityLevel: SecurityLevel, tries: number, ...args: any[]) =>
      toBlue(cb)(securityLevel, ...args)
        .catch(err => {
          // afaik 0x80008085 would only happen if our installer wasn't used or if running in
          // dev environment
          // I have found no documentation of what 80008096 means
          if ([0x80008085, 0x80008093, 0x80008096].includes(err['code'])) {
            log('info', 'retrying without security sandbox', { error: err.message });
            // invalid runtime configuration? Very likely caused by permission errors due to the process
            // being low integrity, otherwise it would mean Vortex has been modified and then the user
            // already received an error message about that.
            return invoke(SecurityLevel.Regular, INSTALLER_TRIES, ...args);
          } else if (err instanceof InstallerFailedException) {
            log('error', 'installer failed', err.code);
            if ([0, 1].includes(err.code) && (tries > 0)) {
              // Probably due to sandboxing issues, retrying without sandbox
              log('info', 'retrying without security sandbox', { error: err.message });
              return invoke(SecurityLevel.Regular, tries - 1, ...args);
            } else if ([0xC0000005, 0xC0000096, 0xC000041D, 0xCFFFFFFFFF].includes(err.code)) {
              context.api.sendNotification({
                type: 'error',
                message: 'Installer process crashed. This likely means your .NET 9 installation is damaged. '
                       + 'Vortex can try to repair .NET automatically here, this will require a download '
                       + 'of the .NET installer (~55MB).',
                actions: [
                  {
                    title: 'Repair .NET', action: (dismiss) => {
                      installDotNet(context.api, true)
                        .catch(err => {
                          if (err instanceof UserCanceled) {
                            return;
                          }
                          context.api.showErrorNotification('Failed to repair .NET installation, try installing it manually', err, {
                            allowReport: false,
                          });
                        });
                      dismiss();
                    }
                  },
                ],
              });
              return Promise.reject(new ProcessCanceled('Installer failed'));
            } else {
              err['allowReport'] = false;
              return Promise.reject(err);
            }
          } else if (err['name'] === 'System.UnauthorizedAccessException') {
            const archivePath = (func === 'test' ? args[2] : args[6]) ?? '';

            if ((func === 'install') && err.message.includes(args[1])) {
              log('debug', 'Failed to setup sandbox:', { error: err.message, archivePath });
              return toBlue(cb)(SecurityLevel.Regular, ...args);
            }
            const dialogId = shortid();
            return new Promise((resolve, reject) => {
              context.api.showDialog('error', 'Unauthorized Access', {
                bbcode: 'Vortex has prevented the mod installer for "{{name}}" from accessing a protected area of your system '
                      + 'that it shouldn\'t need access to. This indicates that the installer may have an error in it '
                      + 'or that it was attempting to insert malicious code onto your machine.[br][/br][br][/br]'
                      + 'If you feel this mod is safe, please report this issue to the mod author who can work with our team '
                      + 'to investigate the issue.[br][/br][br][/br]'
                      + 'Alternatively, you can ignore this warning and continue the installation at your own risk.',
                parameters: {
                  errorMessage: err.message,
                  name: path.basename(archivePath),
                }
              }, [
                { label: 'Cancel Install', default: true },
                { label: 'Install (not recommended)' },
              ], dialogId)
                .then(result => {
                  if (result.action === 'Install (not recommended)') {
                    resolve(toBlue(cb)(SecurityLevel.Regular, ...args));
                  } else {
                    err['allowReport'] = false;
                    reject(err);
                  }
                });
            });
          } else {
            return Promise.reject(err);
          }
        })
        .catch(err => {
          // 80008083 indicates a version conflict
          if ((err['code'] === 0x80008083)
            || ((err['code'] === 0xE0434352) && err.message.includes('Could not load file or assembly'))
            || ((err['code'] === 0x80008096) && err.message.includes('It was not possible to find any compatible framework version'))
            || ((err instanceof SetupError) && (err.component === 'netruntime'))
          ) {
            const t = context.api.translate;
            context.api.showDialog('error', 'Mod installation failed', {
              bbcode: 'The mod installation failed with an error message that indicates '
                + 'your .NET installation is damaged. '
                + 'More information on .NET, and manual download options, can be found on the {{url}}{{br}}{{br}}'
                + 'Click "Repair" below to automatically download and repair the installation.',
              parameters: { br: '[br][/br]', url: `[url=${NET_CORE_DOWNLOAD_SITE}]${t('.NET website.')}[/url]` },
            }, [
              { label: 'Cancel' },
              { label: 'Repair' },
            ])
              .then(result => {
                if (result.action === 'Repair') {
                  return installDotNet(context.api, true)
                    .catch(err => {
                      if (err instanceof UserCanceled) {
                        return;
                      }
                      const allowReport: boolean = err.code !== 'ENOENT';
                      context.api.showErrorNotification('Failed to repair .NET installation, try installing it manually', err, {
                        allowReport,
                      });
                    })
                }
              });
            err['allowReport'] = false;
          }

          if (['WinApiException', 'HResultException'].includes(err.name)) {
            // this almost certainly means the sandbox failed to set up
            const dialogId = shortid();
            return new Promise((resolve, reject) => {
              context.api.showDialog('error', 'Mod installation failed', {
                bbcode: 'Vortex was unable to set up a security sandbox to protect your system against '
                      + 'mod installers that could potentially contain malicious C# code. '
                      + 'These mod installers are most commonly used in older Bethesda games '
                      + '(Fallout 3, Oblivion, Fallout: New Vegas).[br][/br][br][/br]'
                      + 'The security sandbox is a Windows feature, so this could indicate a '
                      + 'configuration issue with your operating system.[br][/br][br][/br]'
                      + 'You can disable the security sandbox and allow these mod types to install '
                      + 'unprotected at your own risk. '
                      + 'This option can be re-enabled under [url="cb://opensettings"]Settings->Workarounds[/url] '
                      + 'later on.',
                options: {
                  bbcodeContext: {
                    callbacks: {
                      opensettings: () => {
                        context.api.events.emit('show-main-page', 'application_settings');
                        context.api.store.dispatch(setSettingsPage('Workarounds'));
                        context.api.highlightControl('#dotnet-appcontainer', 5000);
                        context.api.closeDialog(dialogId);
                        reject(err);
                      },
                    },
                  },
                },
              }, [
                { label: 'Close' },
                { label: 'Disable Sandbox' },
              ], dialogId)
                .then(result => {
                  if (result.action === 'Disable Sandbox') {
                    context.api.store.dispatch(setInstallerSandbox(false));
                    resolve(toBlue(cb)(SecurityLevel.Regular, ...args));
                  } else {
                    err['allowReport'] = false;
                    reject(err);
                  }
                });
            });
          }
          return Promise.reject(err);
        });

    // Track sandbox permission failures to temporarily disable sandbox mode
    let sandboxFailureCount = 0;
    let lastSandboxFailure = 0;
    const SANDBOX_FAILURE_THRESHOLD = 3;
    const SANDBOX_COOLDOWN_MS = 5 * 60 * 1000; // 5 minutes

    return (...args: any[]) => {
      const state = context.api.getState();
      const now = Date.now();
      
      // Reset failure count if enough time has passed
      if (now - lastSandboxFailure > SANDBOX_COOLDOWN_MS) {
        sandboxFailureCount = 0;
      }
      
      // Determine security level - temporarily disable sandbox if too many failures
      let securityLevel: SecurityLevel;
      if (osSupportsAppContainer && state.settings.mods.installerSandbox && sandboxFailureCount < SANDBOX_FAILURE_THRESHOLD) {
        securityLevel = SecurityLevel.Sandbox;
      } else {
        securityLevel = SecurityLevel.Regular;
        if (sandboxFailureCount >= SANDBOX_FAILURE_THRESHOLD) {
          log('info', 'Temporarily using regular security due to repeated sandbox failures', { 
            failureCount: sandboxFailureCount,
            cooldownUntil: new Date(lastSandboxFailure + SANDBOX_COOLDOWN_MS)
          });
        }
      }

      const originalInvoke = invoke;
      const wrappedInvoke = (sl: SecurityLevel, tries: number, ...invokeArgs: any[]) => {
        return originalInvoke(sl, tries, ...invokeArgs)
          .catch(err => {
            // Track sandbox permission failures
            if (err instanceof InstallerFailedException && 
                err.code === 1 && 
                sl === SecurityLevel.Sandbox && 
                err.message?.includes('Failed to grant permissions')) {
              sandboxFailureCount++;
              lastSandboxFailure = now;
              log('warn', 'Sandbox permission failure detected', { 
                failureCount: sandboxFailureCount,
                threshold: SANDBOX_FAILURE_THRESHOLD
              });
            }
            throw err;
          });
      };

      // Temporarily replace invoke with our wrapper
      const result = wrappedInvoke(securityLevel, INSTALLER_TRIES, ...args);
      return result;
    };
  }

  context.registerReducer(['session', 'fomod', 'installer', 'dialog'], installerUIReducer);
  context.registerReducer(['settings', 'mods'], settingsReducer);

  context.registerInstaller('fomod', 20, wrapper('test', testSupportedScripted), wrapper('install', installWrap));
  context.registerInstaller('fomod', 100, wrapper('test', testSupportedFallback), wrapper('install', installWrap));

  context.registerDialog('fomod-installer', InstallerDialog);

  context.registerSettings('Workarounds', Workarounds, () => ({
    osSupportsAppContainer,
  }));

  context.registerTableAttribute('mods', {
    id: 'installer',
    name: 'Installer',
    description: 'Choices made in the installer',
    icon: 'inspect',
    placement: 'detail',
    calc: (mod: IMod) => {
      const choices = getSafe(mod.attributes, ['installerChoices'], undefined);
      if ((choices === undefined) || (choices.type !== 'fomod')) {
        return '<None>';
      }
      return (choices.options || []).reduce((prev, step) => {
        prev.push(...step.groups
          .filter(group => group.choices.length > 0)
          .map(group =>
            `${group.name} = ${group.choices.map(choice => choice.name).join(', ')}`));
        return prev;
      }, []);
    },
    edit: {},
    isDefaultVisible: false,
  });

  // This attribute extractor is reading and parsing xml files just for the sake
  //  of finding the fomod's name - it's not worth the hassle.
  // context.registerAttributeExtractor(75, processAttributes);

  return true;
}

export {
  cleanupAllProcesses,
  killProcessForConnection,
  activeProcessesByConnection,
};

export default init;
<|MERGE_RESOLUTION|>--- conflicted
+++ resolved
@@ -1,1798 +1,1771 @@
-import { setSettingsPage } from '../../actions/session';
-import {
-  IExtensionApi,
-  IExtensionContext,
-  IInstallResult,
-  ISupportedResult,
-  ProgressDelegate,
-} from '../../types/IExtensionContext';
-import { DataInvalid, ProcessCanceled, SetupError, UserCanceled } from '../../util/CustomErrors';
-import Debouncer from '../../util/Debouncer';
-import getVortexPath from '../../util/getVortexPath';
-import { log } from '../../util/log';
-import { getSafe } from '../../util/storeHelper';
-import { delayed, toPromise, truthy} from '../../util/util';
-
-import { getGame } from '../gamemode_management/util/getGame';
-import { ArchiveBrokenError } from '../mod_management/InstallManager';
-import { IMod } from '../mod_management/types/IMod';
-
-import { clearDialog, endDialog, setInstallerDataPath } from './actions/installerUI';
-import { setInstallerSandbox } from './actions/settings';
-import Core from './delegates/Core';
-import { installerUIReducer } from './reducers/installerUI';
-import { settingsReducer } from './reducers/settings';
-import { IGroupList, IInstallerState } from './types/interface';
-import {
-  getPluginPath,
-  getStopPatterns,
-  initGameSupport,
-  hasActiveFomodDialog,
-} from './util/gameSupport';
-import InstallerDialog from './views/InstallerDialog';
-
-import Workarounds from './views/Workarounds';
-
-import { CONTAINER_NAME, NET_CORE_DOWNLOAD, NET_CORE_DOWNLOAD_SITE } from './constants';
-
-import Bluebird from 'bluebird';
-import { createIPC, killProcess } from 'fomod-installer';
-import * as net from 'net';
-import * as path from 'path';
-import { generate as shortid } from 'shortid';
-import * as util from 'util';
-import * as winapi from 'winapi-bindings';
-import { execFile, spawn } from 'child_process';
-import { SITE_ID } from '../gamemode_management/constants';
-import { downloadPathForGame } from '../download_management/selectors';
-import ConcurrencyLimiter from '../../util/ConcurrencyLimiter';
-
-const fomodProcessLimiter = new ConcurrencyLimiter(5);
-
-// Process management for FOMOD installer processes
-interface IActiveProcess {
-  pid: number;
-  connectionId: string;
-  kill?: () => void;
-  isolated?: boolean;
-  containerName?: string;
-  integrity?: string;
-}
-
-// Keep track of all spawned processes for cleanup per connection
-const activeProcessesByConnection = new Map<string, IActiveProcess>();
-let exitHandlerRegistered = false;
-
-// Track exit listeners added by createIPC to prevent accumulation
-const exitListenersByConnection = new Map<string, () => void>();
-
-// Function to check and log current listener status for debugging
-function checkListenerStatus(context: string = 'manual check') {
-  const currentListenerCount = process.listenerCount('exit');
-  const trackedListenerCount = exitListenersByConnection.size;
-  const activeProcessCount = activeProcessesByConnection.size;
-
-  log('debug', 'Process exit listener status check', {
-    context,
-    totalExitListeners: currentListenerCount,
-    trackedListeners: trackedListenerCount,
-    activeProcesses: activeProcessCount,
-    untracked: currentListenerCount - trackedListenerCount - (exitHandlerRegistered ? 3 : 0) // 3 for our global handlers
-  });
-
-  return {
-    totalExitListeners: currentListenerCount,
-    trackedListeners: trackedListenerCount,
-    activeProcesses: activeProcessCount
-  };
-}
-
-// Global cleanup function to kill all active processes
-function cleanupAllProcesses() {
-  log('info', 'Cleaning up all FOMOD installer processes', {
-    count: activeProcessesByConnection.size,
-    exitListeners: exitListenersByConnection.size
-  });
-
-  for (const connectionId of Array.from(activeProcessesByConnection.keys())) {
-    try {
-      log('debug', 'Aggressive cleanup: unregistering process for connection', { connectionId });
-      unregisterProcess(connectionId);
-    } catch (err) {
-      log('warn', 'Failed to unregister process during cleanup', { connectionId, error: err.message });
-    }
-  }
-
-  // As a fallback, forcibly remove any remaining listeners
-  for (const [connectionId, listener] of Array.from(exitListenersByConnection.entries())) {
-    try {
-      (process as any).removeListener('exit', listener);
-      log('debug', 'Aggressive cleanup: forcibly removed lingering exit listener', { connectionId });
-    } catch (err) {
-      log('warn', 'Failed to forcibly remove lingering exit listener', { connectionId, error: err.message });
-    }
-    exitListenersByConnection.delete(connectionId);
-  }
-
-  activeProcessesByConnection.clear();
-  exitListenersByConnection.clear();
-}
-
-// Register global exit handler only once
-function ensureExitHandler() {
-  if (!exitHandlerRegistered) {
-    // Handle normal exit
-    process.on('exit', (code) => {
-      log('info', 'Process exiting, cleaning up FOMOD processes', {
-        code,
-        processCount: activeProcessesByConnection.size
-      });
-      cleanupAllProcesses();
-    });
-
-    // Handle Ctrl+C
-    process.on('SIGINT', () => {
-      log('info', 'Received SIGINT, cleaning up FOMOD processes');
-      cleanupAllProcesses();
-      process.exit(0);
-    });
-
-    // Handle termination signal
-    process.on('SIGTERM', () => {
-      log('info', 'Received SIGTERM, cleaning up FOMOD processes');
-      cleanupAllProcesses();
-      process.exit(0);
-    });
-
-    exitHandlerRegistered = true;
-  }
-}
-
-function registerProcess(connectionId: string, pid: number, killCallback?: () => void) {
-  ensureExitHandler();
-
-  // Always remove any existing process and exit listener for this connection first (deduplication)
-  if (activeProcessesByConnection.has(connectionId)) {
-    log('debug', 'Deduplicating: unregistering previous process for connection', { connectionId });
-    unregisterProcess(connectionId);
-  }
-  if (exitListenersByConnection.has(connectionId)) {
-    const oldListener = exitListenersByConnection.get(connectionId);
-    try {
-      (process as any).removeListener('exit', oldListener);
-      log('debug', 'Deduplicating: removed previous exit listener for connection', { connectionId });
-    } catch (err) {
-      log('warn', 'Failed to remove previous exit listener during deduplication', { connectionId, error: err.message });
-    }
-    exitListenersByConnection.delete(connectionId);
-  }
-
-  const processInfo: IActiveProcess = {
-    pid,
-    connectionId,
-    kill: killCallback,
-  };
-
-  activeProcessesByConnection.set(connectionId, processInfo);
-
-  log('debug', 'Registered process for connection', {
-    connectionId,
-    pid,
-    totalProcesses: activeProcessesByConnection.size
-  });
-}
-
-function unregisterProcess(connectionId: string) {
-  // Remove any exit listeners that were added for this connection
-  if (exitListenersByConnection.has(connectionId)) {
-    const exitListener = exitListenersByConnection.get(connectionId);
-    try {
-      (process as any).removeListener('exit', exitListener);
-      log('debug', 'Removed exit listener for connection', { connectionId });
-    } catch (err) {
-      log('warn', 'Failed to remove exit listener', { connectionId, error: err.message });
-    }
-    exitListenersByConnection.delete(connectionId);
-  }
-
-  // Remove the process from tracking
-  const removed = activeProcessesByConnection.delete(connectionId);
-  if (removed) {
-    log('debug', 'Unregistered process for connection', {
-      connectionId,
-      remainingProcesses: activeProcessesByConnection.size,
-      remainingExitListeners: exitListenersByConnection.size
-    });
-  }
-}
-
-// Function to kill a specific process by connection ID
-function killProcessForConnection(connectionId: string): boolean {
-  const proc = activeProcessesByConnection.get(connectionId);
-  if (proc) {
-    try {
-      log('debug', 'Killing process for connection', { connectionId, pid: proc.pid });
-      killProcess(proc.pid);
-      unregisterProcess(connectionId);
-      return true;
-    } catch (err) {
-      log('warn', 'Failed to kill process for connection', {
-        connectionId,
-        pid: proc.pid,
-        error: err.message
-      });
-      return false;
-    }
-  }
-  return false;
-}
-
-// The rest of the error message is localized
-const assemblyMissing = new RegExp('Could not load file or assembly \'([a-zA-Z0-9.]*).*');
-
-const INSTALLER_TRIES = 2;
-
-// TODO: Running the fomod installer as a low integrity process is implemented and basically functional
-//   (and should be mostly secure) except the host process can't connect to a named pipe the installer
-//   process opened and the installer process can't create a pipe for writing.
-//   There may be a solution using unnamed pipes inherited to the process or communicating via stdout
-//   but that would require a considerable rewrite of this functionality
-enum SecurityLevel {
-  Regular,
-  LowIntegrity,
-  Sandbox,
-}
-
-export class InstallerFailedException extends Error {
-  private mCode: number;
-  constructor(code: number) {
-    super(`Installer process terminated (Code "${code.toString(16)}")`);
-    this.name = this.constructor.name;
-    this.mCode = code;
-  }
-
-  public get code() {
-    return this.mCode;
-  }
-}
-
-function transformError(err: any): Error {
-  let result: Error;
-  if (err === undefined) {
-    result = new Error('unknown error');
-  } else if (typeof(err) === 'string') {
-    // I hope these errors aren't localised or something...
-    result = ((err === 'The operation was cancelled.')
-              || (err === 'A task was canceled'))
-      // weeell, we don't actually know if it was the user who cancelled...
-      ? new UserCanceled()
-      : new Error(err);
-  } else if (err.name === 'System.Threading.Tasks.TaskCanceledException') {
-    result = new UserCanceled();
-  } else if (err.name === 'System.IO.FileNotFoundException') {
-    if (err.message.includes('node_modules\\fomod-installer')) {
-      const fileName: string = err.FileName.replace(/^file:\/*/, '');
-      result = new SetupError(`Your installation is missing "${fileName}" which is part of the `
-        + 'Vortex installer. This would only happen if you use an unofficial installer or the '
-        + 'Vortex installation was modified.');
-    } else {
-      const match = err.message.match(assemblyMissing);
-      if (match !== null) {
-        result = new SetupError(`Your system is missing "${match[1]}" which is supposed to be part `
-          + 'of the .NET Runtime. Please reinstall it.', 'netruntime');
-      }
-    }
-  } else if (err.name === 'System.IO.DirectoryNotFoundException') {
-    result = new ArchiveBrokenError('The install directory is incomplete, this may mean the '
-                                  + 'archive is damaged, extraction failed or the directory '
-                                  + 'was externally modified between extraction and now. '
-                                  + `"${err.Message}"`);
-  } else if ((err.name === 'System.IO.FileLoadException')
-             || (err.message ?? '').includes('FileLoadException: Could not load file or assembly')) {
-    if (err?.FileName) {
-      if (err.FileName.indexOf('node_modules\\fomod-installer') !== -1) {
-        const fileName = err.FileName.replace(/^file:\/*/, '');
-        result = new SetupError(`Windows prevented Vortex from loading "${fileName}". `
-          + 'This is usually caused if you don\'t install Vortex but only extracted it because '
-          + 'Windows will then block all executable files. '
-          + 'Please install Vortex or unblock all .dll and .exe files manually.');
-      }
-    } else {
-      result = new SetupError('Windows prevented Vortex from loading files necessary '
-        + 'to complete the installation. '
-        + 'This is often caused if you extracted Vortex manually instead of running the installer or '
-        + 'because your windows setup or third party software modified access permissions for these files. '
-        + 'Please install Vortex or unblock all .dll and .exe files manually.');
-    }
-  } else if (err.name === 'System.IO.PathTooLongException') {
-    result = new SetupError('The installer tried to access a file with a path longer than 260 '
-                        + 'characters. This usually means that your mod staging path is too long.');
-  } else if ((err.name === 'System.IO.IOException')
-             && (err.stack.includes('System.IO.Path.InternalGetTempFileName'))) {
-    const tempDir = getVortexPath('temp');
-    result = new SetupError(`Your temp directory "${tempDir}" contains too many files. `
-                          + 'You need to clean up that directory. Files in that directory '
-                          + 'should be safe to delete (they are temporary after all) but '
-                          + 'some will be inaccessible, just ignore those.');
-  } else if ((err.Message ?? '').includes('There is not enough space on the disk')) {
-    result = new SetupError(err.Message);
-  } else if ((err.stack !== null)
-             && ((err.stack.indexOf('XNodeValidator.ValidationCallback') !== -1)
-             || (err.stack.indexOf('XmlTextReaderImpl.ParseXmlDeclaration') !== -1)
-             || (err.stack.indexOf('XmlTextReaderImpl.ParseAttributes') !== -1)
-             || (err.stack.indexOf('XmlTextReaderImpl.ParseDocumentContent') !== -1)
-             || (err.stack.indexOf('XmlScriptType.Validate') !== -1)
-             || (err.stack.indexOf('XmlScriptType.GetXmlScriptVersion') !== -1))) {
-    result = new DataInvalid('Invalid installer script: ' + err.message);
-  } else if ((err.name === 'System.Xml.XmlException')
-             && ((err.stack.indexOf('System.Xml.XmlTextReaderImpl.ParseText') !== -1)
-                 || (err.message.indexOf('does not match the end tag') !== -1))) {
-    result = new DataInvalid('Invalid installer script: ' + err.message);
-  } else if ((err.name === 'System.AggregateException') && (err.InnerException !== undefined)) {
-    return transformError(err.InnerException);
-  } else if (err.name === 'System.Runtime.Remoting.RemotingException') {
-    result = new SetupError('Communication with fomod installer failed. '
-                            + 'If you have any details on why or when this happens, '
-                            + 'please let us know.');
-  } else if (err.Message === 'task timeout') {
-    result = new SetupError('A task in the script didn\'t complete in time. The timeouts are set '
-                          + 'very generously so it\'s more likely that this is either caused '
-                          + 'by a broken .NET installation or something else on your system '
-                          + 'interrupted the process (like a debugger).');
-  }
-
-  if (result === undefined) {
-    if (err instanceof Error) {
-      result = err;
-    } else {
-      result = new Error(err.message ?? err.Message ?? err.name ?? 'unknown error: ' + util.inspect(err));
-      if (err['code'] !== undefined) {
-        result['code'] = err['code'];
-      }
-    }
-  }
-
-  [
-    { in: 'StackTrace', out: 'stack' },
-    { in: 'stack', out: 'stack' },
-    { in: 'FileName', out: 'path' },
-    { in: 'HResult', out: 'code' },
-    { in: 'name', out: 'Name' },
-    { in: 'Source', out: 'Module' },
-    { in: 'data', out: 'data' },
-  ].forEach(transform => {
-    if (err[transform.in] !== undefined) {
-      result[transform.out] = err[transform.in];
-    }
-  });
-
-  if ((result['name'] === undefined) || (err['name'] !== undefined)) {
-    result['name'] = err['name'];
-  }
-
-  result['attachLogOnReport'] = true;
-
-  return result;
-}
-
-<<<<<<< HEAD
-function processAttributes(input: any, modPath: string): Bluebird<any> {
-  if (modPath === undefined) {
-    return Bluebird.resolve({});
-  }
-  return fs.readFileAsync(path.join(modPath, 'fomod', 'info.xml'))
-    .then((data: Buffer) => {
-      let offset = 0;
-      let encoding: BufferEncoding = 'utf8';
-      if (data.readUInt16LE(0) === 0xFEFF) {
-        encoding = 'utf16le';
-        offset = 2;
-      } else if (data[0] === 0xEF && data[1] === 0xBB && data[2] === 0xBF) {
-        offset = 3;
-      }
-      const parser = new DOMParser();
-      const xmlDoc = parser.parseFromString(data.slice(offset).toString(encoding), 'text/xml');
-      const name: Element = xmlDoc.querySelector('fomod Name');
-      return truthy(name)
-        ? Bluebird.resolve({ customFileName: name.childNodes[0].nodeValue })
-        : Bluebird.resolve({});
-    })
-    .catch(() => Bluebird.resolve({}));
-}
-
-=======
->>>>>>> f0c82711
-function spawnAsync(command: string, args: string[]): Promise<void> {
-  return new Promise((resolve, reject) => {
-    try {
-      spawn(command, args)
-        .on('close', () => resolve())
-        .on('error', err => reject(err));
-    } catch (err) {
-      reject(err);
-    }
-  });
-}
-
-function spawnRetry(api: IExtensionApi, command: string, args: string[], tries = 3): Promise<void> {
-  return spawnAsync(command, args)
-    .catch(err => {
-      if (err.code === 'EBUSY') {
-        if (tries > 0) {
-          return delayed(100)
-            .then(() => spawnRetry(api, command, args, tries - 1))
-        } else {
-          return api.showDialog('error', 'File locked', {
-            text: 'The file "{{fileName}}" is locked, probably because it\'s being accessed by another process.',
-            parameters: {
-              fileName: command,
-            },
-          }, [
-            { label: 'Cancel' },
-            { label: 'Retry' },
-          ])
-            .then(result => {
-              if (result.action === 'Cancel') {
-                return Promise.reject(new UserCanceled());
-              } else {
-                return spawnRetry(api, command, args);
-              }
-            });
-        }
-      }
-    });
-}
-
-let onFoundDotNet: () => void;
-const dotNetAssert = new Promise<void>((resolve) => {
-  onFoundDotNet = () => {
-    resolve();
-    onFoundDotNet = () => {
-      // nop
-    };
-  };
-});
-
-async function installDotNet(api: IExtensionApi, repair: boolean): Promise<void> {
-  const dlId: string = await toPromise(cb =>
-    api.events.emit('start-download', [NET_CORE_DOWNLOAD], { game: SITE_ID }, undefined, cb, 'replace', { allowInstall: false }));
-
-  if (dlId === undefined) {
-    log('warn', 'failed to download .NET');
-    // trigger a new check
-    return Promise.resolve();
-  }
-
-  const state = api.getState();
-  const download = state.persistent.downloads.files[dlId];
-
-  if (download?.state !== 'finished') {
-    log('warn', '.NET download not finished');
-    // trigger a new check
-    return Promise.resolve();
-  }
-
-  const downloadsPath = downloadPathForGame(state, SITE_ID);
-  const fullPath = path.join(downloadsPath, download.localPath);
-
-  api.showDialog('info', 'Microsoft .NET Desktop Runtime 9 is being installed', {
-    bbcode: 'Please follow the instructions in the .NET installer. If you can\'t see the installer window, please check if it\'s hidden behind another window.'
-    + '[br][/br][br][/br]'
-        + 'Please note: In rare cases you will need to restart windows before .NET works properly.',
-  }, [
-    { label: 'Ok' },
-  ]);
-
-  const args = ['/passive', '/norestart'];
-  if (repair) {
-    args.push('/repair');
-  }
-
-  log('info', 'spawning dotnet installer', { fullPath, args });
-  return spawnRetry(api, fullPath, args);
-}
-
-// async function checkNetInstall(api: IExtensionApi): Promise<ITestResult> {
-//   if (process.platform !== 'win32') {
-//     // currently only supported/tested on windows
-//     onFoundDotNet();
-//     return Promise.resolve(undefined);
-//   }
-
-//   const probeExe = path.join(getVortexPath('assets_unpacked'), 'dotnetprobe.exe');
-//   let stderr: string = '';
-//   const exitCode = await new Promise<number>((resolve) => {
-//     const proc = execFile(probeExe).on('close', code => resolve(code));
-//     proc.stderr.on('data', dat => stderr += dat.toString());
-//   });
-
-  
-//   if (exitCode === 0) {
-//     onFoundDotNet();
-//     return Promise.resolve(undefined);
-//   }
-
-//   const result: ITestResult = {
-//     description: {
-//       short: 'Microsoft .NET Desktop Runtime 6 required',
-//       long: 'Vortex requires .NET Desktop Runtime 6 to be installed even though you may already have a newer version. This is due to incompatible changes in the more recent versions.'
-//         + '[br][/br][br][/br]'
-//         + 'If you already have .NET Desktop Runtime 6 installed then there may be a problem with your installation and a reinstall might be needed.'
-//         + '[br][/br][br][/br]'
-//         + 'Click "Fix" below to install the required version.'
-//         + '[br][/br][br][/br]'
-//         + '[spoiler label="Show detailed error"]{{stderr}}[/spoiler]',
-//       replace: { stderr: stderr.replace('\n', '[br][/br]') },
-//     },
-//     automaticFix: () => Bluebird.resolve(installDotNet(api, false)),
-//     severity: 'fatal',
-//   };
-
-//   return Promise.resolve(result);
-// }
-
-interface IAwaitingPromise {
-  resolve: (data: any) => void;
-  reject: (err: Error) => void;
-}
-
-function jsonReplace(key: string, value: any) {
-  return (typeof(value) === 'object' && value?.type === 'Buffer')
-    ? { type: 'Buffer', data: Buffer.from(value.data).toString('base64') }
-    : value;
-}
-
-function makeJsonRevive(invoke: (data: any) => Promise<void>, getId: () => string) {
-  return (key: string, value: any) => {
-    if (truthy(value) && (typeof (value) === 'object')) {
-      if (value.type === 'Buffer') {
-        return Buffer.from(value.data, 'base64');
-      }
-      Object.keys(value).forEach(subKey => {
-        if (truthy(value[subKey])
-          && (typeof (value[subKey]) === 'object')
-          && (value[subKey].__callback !== undefined)) {
-          const callbackId = value[subKey].__callback;
-          value[subKey] = (...args: any[]) => {
-            invoke({ requestId: getId(), callbackId, args })
-              .catch(err => {
-                log('info', 'process data', err.message);
-              });
-          };
-        }
-      });
-    }
-    return value;
-  };
-}
-
-interface ICreateSocketOptions {
-  // if true, use a fixed id/port for the connection
-  debug: boolean;
-  pipeId?: string;
-  useAppContainer: boolean;
-}
-
-/**
- * create a socket that will be used to communicate with the installer process
- * @param options options that control how the socket is created
- */
-function createSocket(options: ICreateSocketOptions)
-    : Promise<{ ipcId: string, server: net.Server }> {
-  return new Promise((resolve, reject) => {
-    try {
-      const server = new net.Server();
-      server.on('error', err => {
-        reject(err);
-      });
-      if ((options.pipeId !== undefined) && !options.debug) {
-        // on windows, using a socket is a pita because firewalls and AVs...
-        const pipePath = `\\\\?\\pipe\\${options.pipeId}`;
-        log('info', 'listen', { pipePath });
-        server.listen(pipePath, () => {
-          try {
-            if (options.useAppContainer) {
-              winapi?.GrantAppContainer?.(`${CONTAINER_NAME}_${options.pipeId}`, pipePath, 'named_pipe', ['all_access']);
-            }
-          } catch (err) {
-            log('error', 'Failed to allow access to pipe', { pipePath, message: err.message });
-          }
-          resolve({ ipcId: options.pipeId, server });
-        });
-      } else {
-        const port = options.debug ? 12345 : 0;
-        server.listen(port, 'localhost', () => {
-          const ipcId = (server.address() as net.AddressInfo).port.toString();
-          resolve({ ipcId, server });
-        });
-      }
-    } catch (err) {
-      reject(err);
-    }
-  });
-}
-
-class ConnectionIPC {
-  public static async bind(securityLevel: SecurityLevel,
-                           retry: boolean = false)
-                           : Promise<ConnectionIPC> {
-    // Use concurrency limiter with isolated IPC connections per installation
-    return fomodProcessLimiter.do(async () => {
-      return ConnectionIPC.bindDirect(securityLevel, retry);
-    });
-  }
-
-  public static async bindDirect(securityLevel: SecurityLevel,
-                                 retry: boolean = false)
-                                 : Promise<ConnectionIPC> {
-    // checkListenerStatus('before new FOMOD connection');
-
-    // Generate unique connection ID for this installation
-    const connectionId = shortid();
-
-    // Increase max listeners to handle concurrent FOMOD installations
-    // Each installation adds exit listeners, and with parallel installations
-    // we can exceed the default limit of 10
-    const currentMaxListeners = process.getMaxListeners();
-    if (currentMaxListeners < 50) {
-      process.setMaxListeners(50);
-      log('debug', 'Increased process max listeners for FOMOD installations', {
-        previous: currentMaxListeners,
-        new: 50,
-        connectionId
-      });
-    }
-
-    let onResolve: () => void;
-    let onReject: (err: Error) => void;
-    const connectedPromise = new Promise<void>((resolve, reject) => {
-      onResolve = resolve;
-      onReject = reject;
-    });
-    let wasConnected = false;
-    let servSocket: net.Socket;
-    let cliSocket: net.Socket;
-
-    // on windows, retry using a network socket, maybe that will work
-    const pipe = (process.platform === 'win32') && !retry;
-    const debug = false;
-
-    const pipeId = pipe ? (debug ? 'debug' : shortid()) : undefined;
-    
-    log('debug', 'Starting FOMOD installer with isolated IPC connections', {
-      pipe,
-      securityLevel: SecurityLevel[securityLevel],
-      retry,
-      pipeId,
-      connectionId
-    });
-
-    const useAppContainer = securityLevel === SecurityLevel.Sandbox;
-
-    let listenOut: { ipcId: string, server: net.Server };
-    let listenIn: { ipcId: string, server: net.Server };
-
-    // Each FOMOD installation gets its own dedicated sockets
-    listenOut = await createSocket({ debug, pipeId, useAppContainer });
-
-    if (pipe) {
-      listenIn = await createSocket({ debug, pipeId: pipeId + '_reply', useAppContainer });
-      listenIn.server.on('connection', sockIn => {
-        log('debug', '[installer] peer connected (inbound channel)');
-        sockIn.setEncoding('utf8');
-        cliSocket = sockIn;
-        const onInitMsg = (msg: Buffer) => {
-          log('info', 'client handshake received', { msg: msg.toString() });
-          wasConnected = true;
-          cliSocket.off('data', onInitMsg);
-          setTimeout(() => {
-            onResolve?.();
-          }, 100);
-        };
-        cliSocket.on('data', onInitMsg);
-        // onResolve?.();
-      });
-    }
-
-    const { ipcId } = listenOut;
-
-    log('debug', '[installer] waiting for peer process to connect', { pipe, ipcId });
-
-    listenOut.server.on('connection', sockOut => {
-      log('debug', '[installer] peer connected (outbound channel)');
-      sockOut.setEncoding('utf8');
-      if (!wasConnected) {
-        servSocket = sockOut;
-        if (!pipe) {
-          // For non-pipe connections, use bidirectional socket
-          cliSocket = servSocket;
-          log('info', 'bidir channel connected');
-          // onResolve?.();
-        } else {
-          log('info', 'outbound channel connected, waiting for inbound channel');
-        }
-      }
-    });
-
-    let res: ConnectionIPC;
-
-    // yuck. This is necessary to avoid race conditions between this process and the
-    // fomod installer, though there is probably a simpler way...
-    let connectOutcome: null | Error;
-    let setConnectOutcome = (error: Error, send: boolean) => {
-      if (connectOutcome === undefined) {
-        connectOutcome = error;
-      }
-    };
-
-    const awaitConnected = async () => {
-      if (connectOutcome !== undefined) {
-        return connectOutcome === null ? Promise.resolve() : Promise.reject(connectOutcome);
-      } else {
-        setConnectOutcome = (error: Error, send: boolean) => {
-          if (connectOutcome === undefined) {
-            connectOutcome = error;
-          } else if (error['code'] !== undefined) {
-            connectOutcome['code'] = error['code'];
-          }
-
-          if (send) {
-            if (connectOutcome === null) {
-              onResolve?.();
-            } else {
-              onReject?.(connectOutcome);
-            }
-            onResolve = onReject = undefined;
-          }
-        };
-        return connectedPromise;
-      }
-    };
-
-    let pid: number;
-    let exitCode: number;
-    let onExitCBs: (code: number) => void;
-
-    if (!debug) {
-      // for debugging purposes, the user has to run the installer manually
-      // invoke the c# installer, passing the id/port
-      try {
-        const onExit = (code: number) => {
-          exitCode = code;
-          log('debug', 'FOMOD installer process exited', {
-            code,
-            connectionId,
-            hasConnection: res !== undefined,
-            wasConnected
-          });
-
-          if (code !== 0) {
-            log('warn', 'FOMOD installer process failed', {
-              code,
-              connectionId,
-              hasConnection: res !== undefined
-            });
-
-            // If we have a non-zero exit code and no connection was established,
-            // this indicates a critical failure in the installer executable
-            if (!wasConnected && res === undefined) {
-              const err = new Error(`FOMOD installer process exited with code ${code}. This usually indicates the installer executable (ModInstallerIPC.exe) could not start properly.`);
-              err['code'] = code;
-              err['attachLogOnReport'] = true;
-              setConnectOutcome(err, true);
-            }
-          }
-          onExitCBs?.(code);
-        };
-
-        let msg: string = '';
-        // stdout can be emitted in arbitrary chunks, using a debouncer to ensure
-        // (more or less) we get full messages in a single call
-        const stdoutDebouncer = new Debouncer(() => {
-          const lines = msg.split('\n').filter(line => line.trim().length !== 0);
-          msg = '';
-
-          let isErr: number = -1;
-
-          lines.forEach((line: string, idx: number) => {
-            // if the client failed to connect to our pipe, try a second time connecting
-            // via socket
-            if (retry && line.includes('The operation has timed out')) {
-              (async () => {
-                try {
-                  res = await ConnectionIPC.bind(securityLevel, true);
-                  setConnectOutcome(null, true);
-                } catch (err) {
-                  setConnectOutcome(err, true);
-                }
-              })();
-            }
-
-            if (line.includes('  at ')) {
-              // stack line
-            } else if (line.startsWith('Failed')
-                || line.startsWith('Unhandled exception')
-                || line.includes('Exception')
-                || line.includes('fatal error')) {
-              isErr = idx;
-            }
-          });
-
-          log('info', 'from installer:', lines.join(';'));
-
-          // Check for specific error patterns that indicate executable issues
-          const hasExecutableError = lines.some(line =>
-            line.includes('Failed to resolve full path of the current executable') ||
-            line.includes('could not execute the application') ||
-            line.includes('application failed to initialize') ||
-            line.includes('The application was unable to start correctly')
-          );
-          if (hasExecutableError) {
-            log('error', 'FOMOD installer executable error detected', {
-              lines,
-              connectionId,
-              exitCode,
-              securityLevel: SecurityLevel[securityLevel] || 'unknown',
-              processEnv: {
-                DOTNET_SYSTEM_GLOBALIZATION_INVARIANT: process.env['DOTNET_SYSTEM_GLOBALIZATION_INVARIANT'],
-                TEMP: process.env['TEMP'],
-              },
-              nodeVersion: process.version,
-              platform: process.platform,
-              arch: process.arch
-            });
-
-            // Create specific error for executable resolution failures
-            const err = new Error('FOMOD installer executable failed to start properly. This typically indicates a .NET runtime issue, Windows App Container restrictions, or corrupted installation files.');
-            err['code'] = exitCode || 'EXECUTABLE_RESOLUTION_FAILED';
-            err['attachLogOnReport'] = true;
-            err['executablePath'] = 'ModInstallerIPC.exe';
-            err['securityLevel'] = SecurityLevel[securityLevel];
-            setConnectOutcome(err, false);
-            wasConnected = true;
-            return Promise.resolve();
-          }
-
-          if (isErr !== -1) {
-            const errStack = lines.slice(isErr + 1).join('\n');
-            const err = new Error(lines[isErr]);
-            err.stack = errStack;
-            if (exitCode !== undefined) {
-              err['code'] = exitCode;
-            }
-            err['attachLogOnReport'] = true;
-            setConnectOutcome(err, false);
-            wasConnected = true;
-          }
-          return Promise.resolve();
-        }, 1000);
-
-        const onStdout = (dat: string) => {
-          msg += dat;
-          stdoutDebouncer.schedule();
-        };
-
-        onExitCBs = (code: number) => {
-          exitCode = code;
-
-          stdoutDebouncer.runNow(() => {
-            // if there is an error message logged, the stdout debouncer will already have
-            // assigned a connection outcome so this call wouldn't have an effect.
-            // This is merely a fallback in case the log output isn't recognized as an
-            // error.
-            const err = new Error('Fomod installer startup failed, please review your log file');
-            err['code'] = code;
-            err['attachLogOnReport'] = true;
-            setConnectOutcome(err, true);
-          });
-        };
-
-        log('info', 'waiting until we know .NET is installed');
-        await dotNetAssert;
-
-        log('info', 'start fomod installer process', { securityLevel })
-
-        // avoid issues for users missing icu components.
-        // Bit of a hack, would be better to pass the environment to createIPC and
-        // create the process with that environment but that would require some
-        // considerable and errorprone changes to the underlying api
-        const oldGlobInvariant = process.env['DOTNET_SYSTEM_GLOBALIZATION_INVARIANT'];
-        process.env['DOTNET_SYSTEM_GLOBALIZATION_INVARIANT'] = '1';
-
-        try {
-          log('debug', 'Creating FOMOD IPC connection', {
-            pipe,
-            ipcId,
-            securityLevel: SecurityLevel[securityLevel],
-            connectionId,
-            containerName: securityLevel === SecurityLevel.Sandbox ? `${CONTAINER_NAME}_${pipeId}` : undefined,
-            executableEnv: {
-              DOTNET_SYSTEM_GLOBALIZATION_INVARIANT: process.env['DOTNET_SYSTEM_GLOBALIZATION_INVARIANT'],
-              TEMP: process.env['TEMP']
-            }
-          });
-
-          // Track the number of exit listeners before createIPC
-          const listenerCountBefore = process.listenerCount('exit');
-
-          pid = await createIPC(
-            pipe, ipcId, onExit, onStdout,
-            securityLevel === SecurityLevel.Sandbox ? `${CONTAINER_NAME}_${pipeId}` : undefined,
-            false);
-            // securityLevel === SecurityLevel.LowIntegrity);
-          log('debug', 'FOMOD IPC connection created successfully', { pid, connectionId });
-
-          const listenerCountAfter = process.listenerCount('exit');
-          if (listenerCountAfter > listenerCountBefore) {
-            log('debug', 'createIPC added exit listeners', {
-              before: listenerCountBefore,
-              after: listenerCountAfter,
-              added: listenerCountAfter - listenerCountBefore,
-              connectionId
-            });
-            const allListeners = (process as any).listeners('exit');
-            if (allListeners.length > 0) {
-              const newListener = allListeners[allListeners.length - 1];
-              exitListenersByConnection.set(connectionId, newListener);
-            }
-          }
-
-          // Register the process with our management system
-          registerProcess(connectionId, pid, () => {
-            return killProcess(pid);
-          });
-
-        } catch (ipcErr) {
-          log('error', 'Failed to create FOMOD IPC connection', {
-            error: ipcErr.message,
-            securityLevel: SecurityLevel[securityLevel],
-            connectionId,
-            pipe,
-            ipcId,
-            stack: ipcErr.stack,
-            containerName: securityLevel === SecurityLevel.Sandbox ? `${CONTAINER_NAME}_${pipeId}` : undefined
-          });
-
-          killProcessForConnection(connectionId);
-
-          // Enhanced error reporting for common issues
-          if (ipcErr.message.includes('ENOENT') || ipcErr.message.includes('file not found')) {
-            const enhancedErr = new Error('FOMOD installer executable (ModInstallerIPC.exe) could not be found. This may indicate a corrupted Vortex installation or missing .NET runtime components.');
-            enhancedErr['code'] = 'ENOENT';
-            enhancedErr['originalError'] = ipcErr;
-            throw enhancedErr;
-          } else if (ipcErr.message.includes('access denied') || ipcErr.message.includes('EACCES')) {
-            const enhancedErr = new Error('Access denied when trying to start FOMOD installer. This may be caused by antivirus software or insufficient permissions.');
-            enhancedErr['code'] = 'EACCES';
-            enhancedErr['originalError'] = ipcErr;
-            throw enhancedErr;
-          }
-
-          throw ipcErr;
-        }
-
-        if (oldGlobInvariant === undefined) {
-          delete process.env['DOTNET_SYSTEM_GLOBALIZATION_INVARIANT'];
-        } else {
-          process.env['DOTNET_SYSTEM_GLOBALIZATION_INVARIANT'] = oldGlobInvariant;
-        }
-      } catch (err) {
-        setConnectOutcome(err, true);
-      }
-    }
-
-    // wait until the child process has actually connected, any error in this phase
-    // probably means it's not going to happen...
-    await awaitConnected();
-
-    if (res === undefined) {
-      // Ensure proper socket assignment based on connection type
-      if (pipe) {
-        // For pipe connections, we have separate in/out sockets
-        res = new ConnectionIPC({ in: cliSocket, out: servSocket }, pid, connectionId);
-      } else {
-        // For network connections, we use the same socket bidirectionally
-        res = new ConnectionIPC({ in: servSocket, out: servSocket }, pid, connectionId);
-      }
-      onExitCBs = code => {
-        res.onExit(code);
-        // Clean up isolated IPC connections when process exits
-        try {
-          listenOut.server.close();
-          if (pipe && listenIn) {
-            listenIn.server.close();
-          }
-          log('debug', 'Cleaned up isolated FOMOD IPC connections', { ipcId });
-        } catch (cleanupErr) {
-          log('warn', 'Error cleaning up FOMOD IPC connections', { error: cleanupErr.message, ipcId });
-        }
-      };
-    }
-    return res;
-  }
-
-  private mSocket: { in: net.Socket, out: net.Socket };
-  private mAwaitedReplies: { [id: string]: IAwaitingPromise } = {};
-  private mDelegates: { [id: string]: Core } = {};
-  private mOnInterrupted: (err: Error) => void;
-  private mReceivedBuffer: string;
-  private mActionLog: string[];
-  private mOnDrained: Array<() => void> = [];
-  private mPid: number;
-  private mConnectionId: string;
-
-  constructor(socket: { in: net.Socket, out: net.Socket }, pid: number, connectionId?: string) {
-    this.mSocket = socket;
-    this.mActionLog = [];
-    this.mPid = pid;
-    this.mConnectionId = connectionId || shortid();
-
-    socket.out.on('drain', (hadError) => {
-      this.mOnDrained.forEach(cb => cb());
-      this.mOnDrained = [];
-    });
-
-    // Ensure we catch errors on the outbound socket so EPIPE and similar don't
-    //  become uncaught exceptions in the renderer process. On error we log and
-    //  interrupt the connection to trigger proper cleanup.
-    socket.out.on('error', (err: Error) => {
-      log('warn', 'ipc outbound socket error', {
-        error: err?.message ?? err,
-        connectionId: this.mConnectionId,
-      });
-      try {
-        this.interrupt(err);
-      } catch (e) {
-        // swallow any error during interrupt to avoid bubbling
-      }
-    });
-
-    socket.in.on('close', async () => {
-      socket.out.destroy();
-      log('info', 'remote was disconnected', { connectionId: this.mConnectionId });
-      try {
-        killProcessForConnection(this.mConnectionId);
-        this.interrupt(new Error(`Installer process disconnected unexpectedly`));
-      } catch (err) {
-        log('warn', 'Error during socket close cleanup', {
-          connectionId: this.mConnectionId,
-          error: err.message
-        });
-      }
-    });
-  }
-
-  public handleMessages() {
-    this.mSocket.in.on('data', (data: string) => {
-      this.logAction(`receiving ${data.length} bytes`);
-      if (data.length > 0) {
-        this.mReceivedBuffer = (this.mReceivedBuffer === undefined)
-          ? data
-          : this.mReceivedBuffer + data;
-
-        // Process complete messages (ending with delimiter)
-        while (this.mReceivedBuffer && this.mReceivedBuffer.includes('\uffff')) {
-          const delimiterIndex = this.mReceivedBuffer.indexOf('\uffff');
-          const completeMessage = this.mReceivedBuffer.substring(0, delimiterIndex + 1);
-          this.mReceivedBuffer = this.mReceivedBuffer.substring(delimiterIndex + 1);
-
-          this.logAction(`processing complete message of ${completeMessage.length} bytes`);
-          try {
-            this.processData(completeMessage);
-          } catch (err) {
-            log('error', 'failed to parse data from remote process', {
-              error: err.message,
-              connectionId: this.mConnectionId
-            });
-          }
-        }
-      }
-    })
-      .on('error', (err) => {
-        log('error', 'ipc socket error', {
-          error: err.message,
-          connectionId: this.mConnectionId
-        });
-      });
-  }
-
-  public quit(): boolean {
-    log('debug', 'Quitting connection', { connectionId: this.mConnectionId, pid: this.mPid });
-    return killProcessForConnection(this.mConnectionId);
-  }
-
-  public hasActiveDelegates(): boolean {
-    return Object.keys(this.mDelegates).length > 0 || Object.keys(this.mAwaitedReplies).length > 0;
-  }
-
-  public getConnectionId(): string {
-    return this.mConnectionId;
-  }
-
-  public getActiveDelegateCount(): number {
-    return Object.keys(this.mDelegates).length;
-  }
-
-  public getAwaitedRepliesCount(): number {
-    return Object.keys(this.mAwaitedReplies).length;
-  }
-
-  public async sendMessage(command: string, data: any, delegate?: Core): Promise<any> {
-    // reset action log because we're starting a new exchange
-    this.mActionLog = [];
-    return Promise.race([
-      this.interruptible(),
-      this.sendMessageInner(command, data, delegate),
-    ]);
-  }
-
-  public async onExit(code: number) {
-    log(code === 0 ? 'info' : 'error', 'remote process exited', {
-      code,
-      connectionId: this.mConnectionId
-    });
-
-    // Unregister the process from our management system
-    unregisterProcess(this.mConnectionId);
-
-    const currentListenerCount = process.listenerCount('exit');
-    const trackedListenerCount = exitListenersByConnection.size;
-
-    if (currentListenerCount > 20) {
-      log('warn', 'High number of process exit listeners detected', {
-        count: currentListenerCount,
-        trackedListeners: trackedListenerCount,
-        activeProcesses: activeProcessesByConnection.size,
-        connectionId: this.mConnectionId
-      });
-    }
-    try {
-      // Only call end if the socket is writable and not destroyed
-      if (this.mSocket?.out && !this.mSocket.out.destroyed && this.mSocket.out.writable) {
-        await toPromise(cb => {
-          try {
-            this.mSocket.out.end(cb);
-          } catch (e) {
-            // Some streams may already be destroyed; ignore that specific error
-            if (e && e.message && e.message.includes('Cannot call end after a stream was destroyed')) {
-              return cb();
-            }
-            return cb(e);
-          }
-        });
-      }
-    } catch (err) {
-      log('warn', 'failed to close connection to fomod installer process', {
-        error: err?.message ?? err,
-        connectionId: this.mConnectionId
-      });
-    }
-    this.interrupt(new InstallerFailedException(code));
-  }
-
-  private logAction(message: string) {
-    this.mActionLog.push(`[${this.mConnectionId}] ${message}`);
-  }
-
-  private async interruptible() {
-    return new Promise((resolve, reject) => {
-      this.mOnInterrupted = reject;
-    });
-  }
-
-  private async sendMessageInner(command: string, data: any, delegate?: Core): Promise<any> {
-    const id = shortid();
-
-    const res = new Promise((resolve, reject) => {
-      this.mAwaitedReplies[id] = { resolve, reject };
-      if (delegate !== undefined) {
-        this.mDelegates[id] = delegate;
-      }
-    });
-
-    this.logAction(`sending cmd ${command}: ${JSON.stringify(data)}`);
-
-    const outData = JSON.stringify({
-      id,
-      payload: {
-        ...data,
-        command,
-      },
-    }, jsonReplace);
-
-    try {
-      if (!this.mSocket?.out || this.mSocket.out.destroyed || !this.mSocket.out.writable) {
-        throw new Error('socket not writable');
-      }
-
-      const written = this.mSocket.out.write(outData + '\uFFFF');
-      if (!written) {
-        await new Promise<void>(resolve => {
-          this.mOnDrained.push(resolve);
-        });
-      }
-    } catch (e) {
-      // Clean up the awaiting reply and any delegate we registered for this id
-      try {
-        if (this.mAwaitedReplies[id] !== undefined) {
-          try {
-            this.mAwaitedReplies[id].reject(e);
-          } catch (err) {
-            // no-op
-          }
-          delete this.mAwaitedReplies[id];
-        }
-        if (this.mDelegates[id] !== undefined) {
-          delete this.mDelegates[id];
-        }
-      } catch (err) {
-        // no-op
-      }
-
-      // Let the callers decide how to proceed without this becoming an unrecoverable exception.
-      log('debug', 'ipc write failed (ignored)', { error: e?.message, connectionId: this.mConnectionId });
-      return res;
-    }
-
-    return res;
-  }
-
-  private copyErr(input: Error): any {
-    if (input === null) {
-      return null;
-    }
-    return {
-      message: input.message,
-      name: input.name,
-      code: input['code'],
-    };
-  }
-
-  private processData(data: string) {
-    // Remove the delimiter before processing
-    const cleanData = data.replace(/\uffff$/, '');
-
-    // there may be multiple messages sent at once
-    const messages = cleanData.split('\uffff');
-    messages.forEach(msg => {
-      if (msg.length > 0) {
-        try {
-          this.logAction(`processing individual message: ${msg.substring(0, 100)}...`);
-          this.processDataImpl(msg);
-        } catch (err) {
-          log('error', 'failed to parse individual message', { input: msg.substring(0, 100), error: err.message });
-        }
-      }
-    });
-  }
-
-  private processDataImpl(msg: string) {
-    const data: any = JSON.parse(msg, makeJsonRevive((payload) =>
-      this.sendMessageInner('Invoke', payload), () => data.id));
-
-    if (data.id === 'parseerror') {
-      const err = new Error(data.error.message);
-      err.stack = data.error.stack;
-      if (truthy(data.error.name)) {
-        err.name = data.error.name;
-      }
-      Object.keys(this.mAwaitedReplies).forEach(replyId => {
-        this.mAwaitedReplies[replyId].reject(err);
-        delete this.mAwaitedReplies[replyId];
-        // Also clean up any associated delegates on error
-        if (this.mDelegates[replyId] !== undefined) {
-          delete this.mDelegates[replyId];
-        }
-      });
-    } else if ((data.callback !== null)
-        && (this.mDelegates[data.callback.id] !== undefined)) {
-      const func = this.mDelegates[data.callback.id][data.callback.type][data.data.name];
-      func(...data.data.args, (err, response) => {
-        this.sendMessageInner('Reply', { request: data, data: response, error: this.copyErr(err) })
-          .catch(e => {
-            log('info', 'process data', e.message);
-          });
-      });
-    } else if (this.mAwaitedReplies[data.id] !== undefined) {
-      if (data.error !== null) {
-        const err = new Error(data.error.message);
-        err.stack = data.error.stack;
-        if (truthy(data.error.name)) {
-          err.name = data.error.name;
-        }
-        if (truthy(data.error.data)) {
-          err['data'] = data.error.data;
-        }
-        this.mAwaitedReplies[data.id].reject(err);
-      } else {
-        this.mAwaitedReplies[data.id].resolve(data.data);
-      }
-      delete this.mAwaitedReplies[data.id];
-      // Also clean up any associated delegate to prevent connection leaks
-      if (this.mDelegates[data.id] !== undefined) {
-        delete this.mDelegates[data.id];
-      }
-    }
-  }
-
-  private interrupt(err: Error) {
-    if (this.mSocket?.out !== this.mSocket?.in) {
-      this.mSocket?.out?.end();
-    }
-    this.mSocket?.in?.end();
-
-    if (this.mOnInterrupted !== undefined) {
-      this.mOnInterrupted(err);
-      this.mOnInterrupted = undefined;
-    }
-  }
-}
-
-// Create isolated connections for each installation to prevent message mixing
-async function createIsolatedConnection(securityLevel: SecurityLevel): Promise<ConnectionIPC> {
-  return fomodProcessLimiter.do(async () => {
-    const conn = await ConnectionIPC.bindDirect(securityLevel);
-    conn.handleMessages();
-    return conn;
-  });
-}
-
-async function testSupportedScripted(securityLevel: SecurityLevel,
-                                     files: string[])
-                                     : Promise<ISupportedResult> {
-  let connection: ConnectionIPC;
-  try {
-    connection = await createIsolatedConnection(securityLevel);
-
-    log('debug', '[installer] test supported');
-    const res: ISupportedResult = await connection.sendMessage(
-      'TestSupported', { files, allowedTypes: ['XmlScript', 'CSharpScript'] });
-    log('debug', '[installer] test supported result', JSON.stringify(res));
-    return res;
-  } catch (err) {
-    if (err.message.includes('socket') && securityLevel !== 0) {
-      if (connection) {
-        connection.quit();
-      }
-      return testSupportedScripted(securityLevel - 1, files);
-    }
-    throw transformError(err);
-  } finally {
-    // Clean up the isolated connection
-    if (connection) {
-      connection.quit();
-    }
-  }
-}
-
-async function testSupportedFallback(securityLevel: SecurityLevel,
-                                     files: string[])
-                                     : Promise<ISupportedResult> {
-  let connection: ConnectionIPC;
-  try {
-    connection = await createIsolatedConnection(securityLevel);
-
-    const res = await connection.sendMessage(
-      'TestSupported', { files, allowedTypes: ['Basic'] })
-    if (!res.supported) {
-      log('warn', 'fomod fallback installer not supported, that shouldn\'t happen');
-    }
-    return res;
-  } catch (err) {
-    throw transformError(err);
-  } finally {
-    // Clean up the isolated connection
-    if (connection) {
-      connection.quit();
-    }
-  }
-}
-
-async function install(securityLevel: SecurityLevel,
-                       files: string[],
-                       stopPatterns: string[],
-                       pluginPath: string,
-                       scriptPath: string,
-                       fomodChoices: any,
-                       validate: boolean,
-                       progressDelegate: ProgressDelegate,
-                       coreDelegates: Core,
-                       store?): Promise<IInstallResult> {
-  let connection: ConnectionIPC;
-  try {
-    // Use regular process limiter - let UI delegate queue handle dialog conflicts
-    connection = await createIsolatedConnection(securityLevel);
-
-    const result = await connection.sendMessage(
-      'Install',
-      { files, stopPatterns, pluginPath, scriptPath, fomodChoices, validate },
-      coreDelegates);
-
-    return result;
-  } finally {
-    // Clean up the isolated connection after installation completes
-    if (connection) {
-      connection.quit();
-    }
-  }
-}
-
-function toBlue<T>(func: (...args: any[]) => Promise<T>): (...args: any[]) => Bluebird<T> {
-  return (...args: any[]) => Bluebird.resolve(func(...args));
-}
-
-function init(context: IExtensionContext): boolean {
-  // Proactively increase max listeners to handle concurrent FOMOD installations
-  // The fomod-installer package adds process exit listeners and with our new
-  // parallel installation system, we can have many concurrent FOMOD installs
-  if (process.getMaxListeners() < 50) {
-    process.setMaxListeners(50);
-    log('info', 'Increased process max listeners for concurrent FOMOD installations', {
-      maxListeners: 50
-    });
-  }
-
-  initGameSupport(context.api);
-  const osSupportsAppContainer = winapi?.SupportsAppContainer?.() ?? false;
-
-  const installWrap = async (useAppContainer, files, scriptPath, gameId,
-                             progressDelegate, choicesIn, unattended) => {
-    const canBeUnattended = (choicesIn !== undefined) && (choicesIn.type === 'fomod');
-    // If we have fomod choices, automatically bypass the dialog regardless of unattended flag
-    const shouldBypassDialog = canBeUnattended && (unattended === true);
-    const instanceId = shortid();
-    const coreDelegates = new Core(context.api, gameId, shouldBypassDialog, instanceId);
-    const stopPatterns = getStopPatterns(gameId, getGame(gameId));
-    const pluginPath = getPluginPath(gameId);
-
-    if (useAppContainer) {
-      log('info', 'granting app container access to',
-          { scriptPath, grant: winapi?.GrantAppContainer !== undefined });
-      winapi?.GrantAppContainer?.(
-        `${CONTAINER_NAME}_${instanceId}`, scriptPath, 'file_object', ['generic_read', 'list_directory']);
-    }
-    context.api.store.dispatch(setInstallerDataPath(instanceId, scriptPath));
-
-    const fomodChoices = (choicesIn !== undefined) && (choicesIn.type === 'fomod')
-      ? (choicesIn.options ?? {})
-      : undefined;
-
-    const invokeInstall = async (validate: boolean) => {
-      const result = await install(
-        useAppContainer, files, stopPatterns, pluginPath,
-        scriptPath, fomodChoices, validate, progressDelegate, coreDelegates, 
-        context.api.store);
-
-      const state = context.api.store.getState();
-      const activeInstanceId = state.session.fomod.installer.dialog.activeInstanceId;
-      const dialogState: IInstallerState = state.session.fomod.installer.dialog.instances[activeInstanceId];
-
-      const choices = (dialogState?.installSteps === undefined)
-        ? undefined
-        : dialogState.installSteps.map(step => {
-          const ofg: IGroupList = step.optionalFileGroups || { group: [], order: 'Explicit' };
-          return {
-            name: step.name,
-            groups: (ofg.group || []).map(group => ({
-              name: group.name,
-              choices: group.options
-                .filter(opt => opt.selected)
-                .map(opt => ({ name: opt.name, idx: opt.id })),
-            })),
-          };
-        });
-
-      result.instructions.push({
-        type: 'attribute',
-        key: 'installerChoices',
-        value: {
-          type: 'fomod',
-          options: choices,
-        },
-      });
-      return result;
-    };
-
-    try {
-      return await invokeInstall(true);
-    } catch (err) {
-      // Don't immediately close dialog on error - other installations might be using it
-      // The finally block will handle safe cleanup
-      if (err.name === 'System.Xml.XmlException') {
-        const res = await context.api.showDialog('error', 'Invalid fomod', {
-          text: 'This fomod failed validation. Vortex tends to be stricter validating installers '
-              + 'than other tools to ensure mods actually work as expected.\n'
-              + 'You can try installing it anyway but we strongly suggest you test if it '
-              + 'actually works correctly afterwards - and you should still inform the mod author '
-              + 'about this issue.',
-          message: err.message,
-        }, [
-          { label: 'Cancel' },
-          { label: 'Ignore' },
-        ]);
-        if (res.action === 'Ignore') {
-          try {
-            return await invokeInstall(false);
-          } catch (innerErr) {
-            const err2 = transformError(innerErr);
-            err2['allowReport'] = false;
-            return Promise.reject(err2);
-          }
-        }
-      }
-
-      return Promise.reject(transformError(err));
-    } finally {
-      coreDelegates.detach();
-    }
-  };
-  
-  const wrapper = <T>(func: 'test' | 'install', cb: (...args: any[]) => Promise<T>) => {
-    const invoke = (securityLevel: SecurityLevel, tries: number, ...args: any[]) =>
-      toBlue(cb)(securityLevel, ...args)
-        .catch(err => {
-          // afaik 0x80008085 would only happen if our installer wasn't used or if running in
-          // dev environment
-          // I have found no documentation of what 80008096 means
-          if ([0x80008085, 0x80008093, 0x80008096].includes(err['code'])) {
-            log('info', 'retrying without security sandbox', { error: err.message });
-            // invalid runtime configuration? Very likely caused by permission errors due to the process
-            // being low integrity, otherwise it would mean Vortex has been modified and then the user
-            // already received an error message about that.
-            return invoke(SecurityLevel.Regular, INSTALLER_TRIES, ...args);
-          } else if (err instanceof InstallerFailedException) {
-            log('error', 'installer failed', err.code);
-            if ([0, 1].includes(err.code) && (tries > 0)) {
-              // Probably due to sandboxing issues, retrying without sandbox
-              log('info', 'retrying without security sandbox', { error: err.message });
-              return invoke(SecurityLevel.Regular, tries - 1, ...args);
-            } else if ([0xC0000005, 0xC0000096, 0xC000041D, 0xCFFFFFFFFF].includes(err.code)) {
-              context.api.sendNotification({
-                type: 'error',
-                message: 'Installer process crashed. This likely means your .NET 9 installation is damaged. '
-                       + 'Vortex can try to repair .NET automatically here, this will require a download '
-                       + 'of the .NET installer (~55MB).',
-                actions: [
-                  {
-                    title: 'Repair .NET', action: (dismiss) => {
-                      installDotNet(context.api, true)
-                        .catch(err => {
-                          if (err instanceof UserCanceled) {
-                            return;
-                          }
-                          context.api.showErrorNotification('Failed to repair .NET installation, try installing it manually', err, {
-                            allowReport: false,
-                          });
-                        });
-                      dismiss();
-                    }
-                  },
-                ],
-              });
-              return Promise.reject(new ProcessCanceled('Installer failed'));
-            } else {
-              err['allowReport'] = false;
-              return Promise.reject(err);
-            }
-          } else if (err['name'] === 'System.UnauthorizedAccessException') {
-            const archivePath = (func === 'test' ? args[2] : args[6]) ?? '';
-
-            if ((func === 'install') && err.message.includes(args[1])) {
-              log('debug', 'Failed to setup sandbox:', { error: err.message, archivePath });
-              return toBlue(cb)(SecurityLevel.Regular, ...args);
-            }
-            const dialogId = shortid();
-            return new Promise((resolve, reject) => {
-              context.api.showDialog('error', 'Unauthorized Access', {
-                bbcode: 'Vortex has prevented the mod installer for "{{name}}" from accessing a protected area of your system '
-                      + 'that it shouldn\'t need access to. This indicates that the installer may have an error in it '
-                      + 'or that it was attempting to insert malicious code onto your machine.[br][/br][br][/br]'
-                      + 'If you feel this mod is safe, please report this issue to the mod author who can work with our team '
-                      + 'to investigate the issue.[br][/br][br][/br]'
-                      + 'Alternatively, you can ignore this warning and continue the installation at your own risk.',
-                parameters: {
-                  errorMessage: err.message,
-                  name: path.basename(archivePath),
-                }
-              }, [
-                { label: 'Cancel Install', default: true },
-                { label: 'Install (not recommended)' },
-              ], dialogId)
-                .then(result => {
-                  if (result.action === 'Install (not recommended)') {
-                    resolve(toBlue(cb)(SecurityLevel.Regular, ...args));
-                  } else {
-                    err['allowReport'] = false;
-                    reject(err);
-                  }
-                });
-            });
-          } else {
-            return Promise.reject(err);
-          }
-        })
-        .catch(err => {
-          // 80008083 indicates a version conflict
-          if ((err['code'] === 0x80008083)
-            || ((err['code'] === 0xE0434352) && err.message.includes('Could not load file or assembly'))
-            || ((err['code'] === 0x80008096) && err.message.includes('It was not possible to find any compatible framework version'))
-            || ((err instanceof SetupError) && (err.component === 'netruntime'))
-          ) {
-            const t = context.api.translate;
-            context.api.showDialog('error', 'Mod installation failed', {
-              bbcode: 'The mod installation failed with an error message that indicates '
-                + 'your .NET installation is damaged. '
-                + 'More information on .NET, and manual download options, can be found on the {{url}}{{br}}{{br}}'
-                + 'Click "Repair" below to automatically download and repair the installation.',
-              parameters: { br: '[br][/br]', url: `[url=${NET_CORE_DOWNLOAD_SITE}]${t('.NET website.')}[/url]` },
-            }, [
-              { label: 'Cancel' },
-              { label: 'Repair' },
-            ])
-              .then(result => {
-                if (result.action === 'Repair') {
-                  return installDotNet(context.api, true)
-                    .catch(err => {
-                      if (err instanceof UserCanceled) {
-                        return;
-                      }
-                      const allowReport: boolean = err.code !== 'ENOENT';
-                      context.api.showErrorNotification('Failed to repair .NET installation, try installing it manually', err, {
-                        allowReport,
-                      });
-                    })
-                }
-              });
-            err['allowReport'] = false;
-          }
-
-          if (['WinApiException', 'HResultException'].includes(err.name)) {
-            // this almost certainly means the sandbox failed to set up
-            const dialogId = shortid();
-            return new Promise((resolve, reject) => {
-              context.api.showDialog('error', 'Mod installation failed', {
-                bbcode: 'Vortex was unable to set up a security sandbox to protect your system against '
-                      + 'mod installers that could potentially contain malicious C# code. '
-                      + 'These mod installers are most commonly used in older Bethesda games '
-                      + '(Fallout 3, Oblivion, Fallout: New Vegas).[br][/br][br][/br]'
-                      + 'The security sandbox is a Windows feature, so this could indicate a '
-                      + 'configuration issue with your operating system.[br][/br][br][/br]'
-                      + 'You can disable the security sandbox and allow these mod types to install '
-                      + 'unprotected at your own risk. '
-                      + 'This option can be re-enabled under [url="cb://opensettings"]Settings->Workarounds[/url] '
-                      + 'later on.',
-                options: {
-                  bbcodeContext: {
-                    callbacks: {
-                      opensettings: () => {
-                        context.api.events.emit('show-main-page', 'application_settings');
-                        context.api.store.dispatch(setSettingsPage('Workarounds'));
-                        context.api.highlightControl('#dotnet-appcontainer', 5000);
-                        context.api.closeDialog(dialogId);
-                        reject(err);
-                      },
-                    },
-                  },
-                },
-              }, [
-                { label: 'Close' },
-                { label: 'Disable Sandbox' },
-              ], dialogId)
-                .then(result => {
-                  if (result.action === 'Disable Sandbox') {
-                    context.api.store.dispatch(setInstallerSandbox(false));
-                    resolve(toBlue(cb)(SecurityLevel.Regular, ...args));
-                  } else {
-                    err['allowReport'] = false;
-                    reject(err);
-                  }
-                });
-            });
-          }
-          return Promise.reject(err);
-        });
-
-    // Track sandbox permission failures to temporarily disable sandbox mode
-    let sandboxFailureCount = 0;
-    let lastSandboxFailure = 0;
-    const SANDBOX_FAILURE_THRESHOLD = 3;
-    const SANDBOX_COOLDOWN_MS = 5 * 60 * 1000; // 5 minutes
-
-    return (...args: any[]) => {
-      const state = context.api.getState();
-      const now = Date.now();
-      
-      // Reset failure count if enough time has passed
-      if (now - lastSandboxFailure > SANDBOX_COOLDOWN_MS) {
-        sandboxFailureCount = 0;
-      }
-      
-      // Determine security level - temporarily disable sandbox if too many failures
-      let securityLevel: SecurityLevel;
-      if (osSupportsAppContainer && state.settings.mods.installerSandbox && sandboxFailureCount < SANDBOX_FAILURE_THRESHOLD) {
-        securityLevel = SecurityLevel.Sandbox;
-      } else {
-        securityLevel = SecurityLevel.Regular;
-        if (sandboxFailureCount >= SANDBOX_FAILURE_THRESHOLD) {
-          log('info', 'Temporarily using regular security due to repeated sandbox failures', { 
-            failureCount: sandboxFailureCount,
-            cooldownUntil: new Date(lastSandboxFailure + SANDBOX_COOLDOWN_MS)
-          });
-        }
-      }
-
-      const originalInvoke = invoke;
-      const wrappedInvoke = (sl: SecurityLevel, tries: number, ...invokeArgs: any[]) => {
-        return originalInvoke(sl, tries, ...invokeArgs)
-          .catch(err => {
-            // Track sandbox permission failures
-            if (err instanceof InstallerFailedException && 
-                err.code === 1 && 
-                sl === SecurityLevel.Sandbox && 
-                err.message?.includes('Failed to grant permissions')) {
-              sandboxFailureCount++;
-              lastSandboxFailure = now;
-              log('warn', 'Sandbox permission failure detected', { 
-                failureCount: sandboxFailureCount,
-                threshold: SANDBOX_FAILURE_THRESHOLD
-              });
-            }
-            throw err;
-          });
-      };
-
-      // Temporarily replace invoke with our wrapper
-      const result = wrappedInvoke(securityLevel, INSTALLER_TRIES, ...args);
-      return result;
-    };
-  }
-
-  context.registerReducer(['session', 'fomod', 'installer', 'dialog'], installerUIReducer);
-  context.registerReducer(['settings', 'mods'], settingsReducer);
-
-  context.registerInstaller('fomod', 20, wrapper('test', testSupportedScripted), wrapper('install', installWrap));
-  context.registerInstaller('fomod', 100, wrapper('test', testSupportedFallback), wrapper('install', installWrap));
-
-  context.registerDialog('fomod-installer', InstallerDialog);
-
-  context.registerSettings('Workarounds', Workarounds, () => ({
-    osSupportsAppContainer,
-  }));
-
-  context.registerTableAttribute('mods', {
-    id: 'installer',
-    name: 'Installer',
-    description: 'Choices made in the installer',
-    icon: 'inspect',
-    placement: 'detail',
-    calc: (mod: IMod) => {
-      const choices = getSafe(mod.attributes, ['installerChoices'], undefined);
-      if ((choices === undefined) || (choices.type !== 'fomod')) {
-        return '<None>';
-      }
-      return (choices.options || []).reduce((prev, step) => {
-        prev.push(...step.groups
-          .filter(group => group.choices.length > 0)
-          .map(group =>
-            `${group.name} = ${group.choices.map(choice => choice.name).join(', ')}`));
-        return prev;
-      }, []);
-    },
-    edit: {},
-    isDefaultVisible: false,
-  });
-
-  // This attribute extractor is reading and parsing xml files just for the sake
-  //  of finding the fomod's name - it's not worth the hassle.
-  // context.registerAttributeExtractor(75, processAttributes);
-
-  return true;
-}
-
-export {
-  cleanupAllProcesses,
-  killProcessForConnection,
-  activeProcessesByConnection,
-};
-
-export default init;
+import { setSettingsPage } from '../../actions/session';
+import {
+  IExtensionApi,
+  IExtensionContext,
+  IInstallResult,
+  ISupportedResult,
+  ProgressDelegate,
+} from '../../types/IExtensionContext';
+import { DataInvalid, ProcessCanceled, SetupError, UserCanceled } from '../../util/CustomErrors';
+import Debouncer from '../../util/Debouncer';
+import getVortexPath from '../../util/getVortexPath';
+import { log } from '../../util/log';
+import { getSafe } from '../../util/storeHelper';
+import { delayed, toPromise, truthy} from '../../util/util';
+
+import { getGame } from '../gamemode_management/util/getGame';
+import { ArchiveBrokenError } from '../mod_management/InstallManager';
+import { IMod } from '../mod_management/types/IMod';
+
+import { clearDialog, endDialog, setInstallerDataPath } from './actions/installerUI';
+import { setInstallerSandbox } from './actions/settings';
+import Core from './delegates/Core';
+import { installerUIReducer } from './reducers/installerUI';
+import { settingsReducer } from './reducers/settings';
+import { IGroupList, IInstallerState } from './types/interface';
+import {
+  getPluginPath,
+  getStopPatterns,
+  initGameSupport,
+  hasActiveFomodDialog,
+} from './util/gameSupport';
+import InstallerDialog from './views/InstallerDialog';
+
+import Workarounds from './views/Workarounds';
+
+import { CONTAINER_NAME, NET_CORE_DOWNLOAD, NET_CORE_DOWNLOAD_SITE } from './constants';
+
+import Bluebird from 'bluebird';
+import { createIPC, killProcess } from 'fomod-installer';
+import * as net from 'net';
+import * as path from 'path';
+import { generate as shortid } from 'shortid';
+import * as util from 'util';
+import * as winapi from 'winapi-bindings';
+import { execFile, spawn } from 'child_process';
+import { SITE_ID } from '../gamemode_management/constants';
+import { downloadPathForGame } from '../download_management/selectors';
+import ConcurrencyLimiter from '../../util/ConcurrencyLimiter';
+
+const fomodProcessLimiter = new ConcurrencyLimiter(5);
+
+// Process management for FOMOD installer processes
+interface IActiveProcess {
+  pid: number;
+  connectionId: string;
+  kill?: () => void;
+  isolated?: boolean;
+  containerName?: string;
+  integrity?: string;
+}
+
+// Keep track of all spawned processes for cleanup per connection
+const activeProcessesByConnection = new Map<string, IActiveProcess>();
+let exitHandlerRegistered = false;
+
+// Track exit listeners added by createIPC to prevent accumulation
+const exitListenersByConnection = new Map<string, () => void>();
+
+// Function to check and log current listener status for debugging
+function checkListenerStatus(context: string = 'manual check') {
+  const currentListenerCount = process.listenerCount('exit');
+  const trackedListenerCount = exitListenersByConnection.size;
+  const activeProcessCount = activeProcessesByConnection.size;
+
+  log('debug', 'Process exit listener status check', {
+    context,
+    totalExitListeners: currentListenerCount,
+    trackedListeners: trackedListenerCount,
+    activeProcesses: activeProcessCount,
+    untracked: currentListenerCount - trackedListenerCount - (exitHandlerRegistered ? 3 : 0) // 3 for our global handlers
+  });
+
+  return {
+    totalExitListeners: currentListenerCount,
+    trackedListeners: trackedListenerCount,
+    activeProcesses: activeProcessCount
+  };
+}
+
+// Global cleanup function to kill all active processes
+function cleanupAllProcesses() {
+  log('info', 'Cleaning up all FOMOD installer processes', {
+    count: activeProcessesByConnection.size,
+    exitListeners: exitListenersByConnection.size
+  });
+
+  for (const connectionId of Array.from(activeProcessesByConnection.keys())) {
+    try {
+      log('debug', 'Aggressive cleanup: unregistering process for connection', { connectionId });
+      unregisterProcess(connectionId);
+    } catch (err) {
+      log('warn', 'Failed to unregister process during cleanup', { connectionId, error: err.message });
+    }
+  }
+
+  // As a fallback, forcibly remove any remaining listeners
+  for (const [connectionId, listener] of Array.from(exitListenersByConnection.entries())) {
+    try {
+      (process as any).removeListener('exit', listener);
+      log('debug', 'Aggressive cleanup: forcibly removed lingering exit listener', { connectionId });
+    } catch (err) {
+      log('warn', 'Failed to forcibly remove lingering exit listener', { connectionId, error: err.message });
+    }
+    exitListenersByConnection.delete(connectionId);
+  }
+
+  activeProcessesByConnection.clear();
+  exitListenersByConnection.clear();
+}
+
+// Register global exit handler only once
+function ensureExitHandler() {
+  if (!exitHandlerRegistered) {
+    // Handle normal exit
+    process.on('exit', (code) => {
+      log('info', 'Process exiting, cleaning up FOMOD processes', {
+        code,
+        processCount: activeProcessesByConnection.size
+      });
+      cleanupAllProcesses();
+    });
+
+    // Handle Ctrl+C
+    process.on('SIGINT', () => {
+      log('info', 'Received SIGINT, cleaning up FOMOD processes');
+      cleanupAllProcesses();
+      process.exit(0);
+    });
+
+    // Handle termination signal
+    process.on('SIGTERM', () => {
+      log('info', 'Received SIGTERM, cleaning up FOMOD processes');
+      cleanupAllProcesses();
+      process.exit(0);
+    });
+
+    exitHandlerRegistered = true;
+  }
+}
+
+function registerProcess(connectionId: string, pid: number, killCallback?: () => void) {
+  ensureExitHandler();
+
+  // Always remove any existing process and exit listener for this connection first (deduplication)
+  if (activeProcessesByConnection.has(connectionId)) {
+    log('debug', 'Deduplicating: unregistering previous process for connection', { connectionId });
+    unregisterProcess(connectionId);
+  }
+  if (exitListenersByConnection.has(connectionId)) {
+    const oldListener = exitListenersByConnection.get(connectionId);
+    try {
+      (process as any).removeListener('exit', oldListener);
+      log('debug', 'Deduplicating: removed previous exit listener for connection', { connectionId });
+    } catch (err) {
+      log('warn', 'Failed to remove previous exit listener during deduplication', { connectionId, error: err.message });
+    }
+    exitListenersByConnection.delete(connectionId);
+  }
+
+  const processInfo: IActiveProcess = {
+    pid,
+    connectionId,
+    kill: killCallback,
+  };
+
+  activeProcessesByConnection.set(connectionId, processInfo);
+
+  log('debug', 'Registered process for connection', {
+    connectionId,
+    pid,
+    totalProcesses: activeProcessesByConnection.size
+  });
+}
+
+function unregisterProcess(connectionId: string) {
+  // Remove any exit listeners that were added for this connection
+  if (exitListenersByConnection.has(connectionId)) {
+    const exitListener = exitListenersByConnection.get(connectionId);
+    try {
+      (process as any).removeListener('exit', exitListener);
+      log('debug', 'Removed exit listener for connection', { connectionId });
+    } catch (err) {
+      log('warn', 'Failed to remove exit listener', { connectionId, error: err.message });
+    }
+    exitListenersByConnection.delete(connectionId);
+  }
+
+  // Remove the process from tracking
+  const removed = activeProcessesByConnection.delete(connectionId);
+  if (removed) {
+    log('debug', 'Unregistered process for connection', {
+      connectionId,
+      remainingProcesses: activeProcessesByConnection.size,
+      remainingExitListeners: exitListenersByConnection.size
+    });
+  }
+}
+
+// Function to kill a specific process by connection ID
+function killProcessForConnection(connectionId: string): boolean {
+  const proc = activeProcessesByConnection.get(connectionId);
+  if (proc) {
+    try {
+      log('debug', 'Killing process for connection', { connectionId, pid: proc.pid });
+      killProcess(proc.pid);
+      unregisterProcess(connectionId);
+      return true;
+    } catch (err) {
+      log('warn', 'Failed to kill process for connection', {
+        connectionId,
+        pid: proc.pid,
+        error: err.message
+      });
+      return false;
+    }
+  }
+  return false;
+}
+
+// The rest of the error message is localized
+const assemblyMissing = new RegExp('Could not load file or assembly \'([a-zA-Z0-9.]*).*');
+
+const INSTALLER_TRIES = 2;
+
+// TODO: Running the fomod installer as a low integrity process is implemented and basically functional
+//   (and should be mostly secure) except the host process can't connect to a named pipe the installer
+//   process opened and the installer process can't create a pipe for writing.
+//   There may be a solution using unnamed pipes inherited to the process or communicating via stdout
+//   but that would require a considerable rewrite of this functionality
+enum SecurityLevel {
+  Regular,
+  LowIntegrity,
+  Sandbox,
+}
+
+export class InstallerFailedException extends Error {
+  private mCode: number;
+  constructor(code: number) {
+    super(`Installer process terminated (Code "${code.toString(16)}")`);
+    this.name = this.constructor.name;
+    this.mCode = code;
+  }
+
+  public get code() {
+    return this.mCode;
+  }
+}
+
+function transformError(err: any): Error {
+  let result: Error;
+  if (err === undefined) {
+    result = new Error('unknown error');
+  } else if (typeof(err) === 'string') {
+    // I hope these errors aren't localised or something...
+    result = ((err === 'The operation was cancelled.')
+              || (err === 'A task was canceled'))
+      // weeell, we don't actually know if it was the user who cancelled...
+      ? new UserCanceled()
+      : new Error(err);
+  } else if (err.name === 'System.Threading.Tasks.TaskCanceledException') {
+    result = new UserCanceled();
+  } else if (err.name === 'System.IO.FileNotFoundException') {
+    if (err.message.includes('node_modules\\fomod-installer')) {
+      const fileName: string = err.FileName.replace(/^file:\/*/, '');
+      result = new SetupError(`Your installation is missing "${fileName}" which is part of the `
+        + 'Vortex installer. This would only happen if you use an unofficial installer or the '
+        + 'Vortex installation was modified.');
+    } else {
+      const match = err.message.match(assemblyMissing);
+      if (match !== null) {
+        result = new SetupError(`Your system is missing "${match[1]}" which is supposed to be part `
+          + 'of the .NET Runtime. Please reinstall it.', 'netruntime');
+      }
+    }
+  } else if (err.name === 'System.IO.DirectoryNotFoundException') {
+    result = new ArchiveBrokenError('The install directory is incomplete, this may mean the '
+                                  + 'archive is damaged, extraction failed or the directory '
+                                  + 'was externally modified between extraction and now. '
+                                  + `"${err.Message}"`);
+  } else if ((err.name === 'System.IO.FileLoadException')
+             || (err.message ?? '').includes('FileLoadException: Could not load file or assembly')) {
+    if (err?.FileName) {
+      if (err.FileName.indexOf('node_modules\\fomod-installer') !== -1) {
+        const fileName = err.FileName.replace(/^file:\/*/, '');
+        result = new SetupError(`Windows prevented Vortex from loading "${fileName}". `
+          + 'This is usually caused if you don\'t install Vortex but only extracted it because '
+          + 'Windows will then block all executable files. '
+          + 'Please install Vortex or unblock all .dll and .exe files manually.');
+      }
+    } else {
+      result = new SetupError('Windows prevented Vortex from loading files necessary '
+        + 'to complete the installation. '
+        + 'This is often caused if you extracted Vortex manually instead of running the installer or '
+        + 'because your windows setup or third party software modified access permissions for these files. '
+        + 'Please install Vortex or unblock all .dll and .exe files manually.');
+    }
+  } else if (err.name === 'System.IO.PathTooLongException') {
+    result = new SetupError('The installer tried to access a file with a path longer than 260 '
+                        + 'characters. This usually means that your mod staging path is too long.');
+  } else if ((err.name === 'System.IO.IOException')
+             && (err.stack.includes('System.IO.Path.InternalGetTempFileName'))) {
+    const tempDir = getVortexPath('temp');
+    result = new SetupError(`Your temp directory "${tempDir}" contains too many files. `
+                          + 'You need to clean up that directory. Files in that directory '
+                          + 'should be safe to delete (they are temporary after all) but '
+                          + 'some will be inaccessible, just ignore those.');
+  } else if ((err.Message ?? '').includes('There is not enough space on the disk')) {
+    result = new SetupError(err.Message);
+  } else if ((err.stack !== null)
+             && ((err.stack.indexOf('XNodeValidator.ValidationCallback') !== -1)
+             || (err.stack.indexOf('XmlTextReaderImpl.ParseXmlDeclaration') !== -1)
+             || (err.stack.indexOf('XmlTextReaderImpl.ParseAttributes') !== -1)
+             || (err.stack.indexOf('XmlTextReaderImpl.ParseDocumentContent') !== -1)
+             || (err.stack.indexOf('XmlScriptType.Validate') !== -1)
+             || (err.stack.indexOf('XmlScriptType.GetXmlScriptVersion') !== -1))) {
+    result = new DataInvalid('Invalid installer script: ' + err.message);
+  } else if ((err.name === 'System.Xml.XmlException')
+             && ((err.stack.indexOf('System.Xml.XmlTextReaderImpl.ParseText') !== -1)
+                 || (err.message.indexOf('does not match the end tag') !== -1))) {
+    result = new DataInvalid('Invalid installer script: ' + err.message);
+  } else if ((err.name === 'System.AggregateException') && (err.InnerException !== undefined)) {
+    return transformError(err.InnerException);
+  } else if (err.name === 'System.Runtime.Remoting.RemotingException') {
+    result = new SetupError('Communication with fomod installer failed. '
+                            + 'If you have any details on why or when this happens, '
+                            + 'please let us know.');
+  } else if (err.Message === 'task timeout') {
+    result = new SetupError('A task in the script didn\'t complete in time. The timeouts are set '
+                          + 'very generously so it\'s more likely that this is either caused '
+                          + 'by a broken .NET installation or something else on your system '
+                          + 'interrupted the process (like a debugger).');
+  }
+
+  if (result === undefined) {
+    if (err instanceof Error) {
+      result = err;
+    } else {
+      result = new Error(err.message ?? err.Message ?? err.name ?? 'unknown error: ' + util.inspect(err));
+      if (err['code'] !== undefined) {
+        result['code'] = err['code'];
+      }
+    }
+  }
+
+  [
+    { in: 'StackTrace', out: 'stack' },
+    { in: 'stack', out: 'stack' },
+    { in: 'FileName', out: 'path' },
+    { in: 'HResult', out: 'code' },
+    { in: 'name', out: 'Name' },
+    { in: 'Source', out: 'Module' },
+    { in: 'data', out: 'data' },
+  ].forEach(transform => {
+    if (err[transform.in] !== undefined) {
+      result[transform.out] = err[transform.in];
+    }
+  });
+
+  if ((result['name'] === undefined) || (err['name'] !== undefined)) {
+    result['name'] = err['name'];
+  }
+
+  result['attachLogOnReport'] = true;
+
+  return result;
+}
+
+function spawnAsync(command: string, args: string[]): Promise<void> {
+  return new Promise((resolve, reject) => {
+    try {
+      spawn(command, args)
+        .on('close', () => resolve())
+        .on('error', err => reject(err));
+    } catch (err) {
+      reject(err);
+    }
+  });
+}
+
+function spawnRetry(api: IExtensionApi, command: string, args: string[], tries = 3): Promise<void> {
+  return spawnAsync(command, args)
+    .catch(err => {
+      if (err.code === 'EBUSY') {
+        if (tries > 0) {
+          return delayed(100)
+            .then(() => spawnRetry(api, command, args, tries - 1))
+        } else {
+          return api.showDialog('error', 'File locked', {
+            text: 'The file "{{fileName}}" is locked, probably because it\'s being accessed by another process.',
+            parameters: {
+              fileName: command,
+            },
+          }, [
+            { label: 'Cancel' },
+            { label: 'Retry' },
+          ])
+            .then(result => {
+              if (result.action === 'Cancel') {
+                return Promise.reject(new UserCanceled());
+              } else {
+                return spawnRetry(api, command, args);
+              }
+            });
+        }
+      }
+    });
+}
+
+let onFoundDotNet: () => void;
+const dotNetAssert = new Promise<void>((resolve) => {
+  onFoundDotNet = () => {
+    resolve();
+    onFoundDotNet = () => {
+      // nop
+    };
+  };
+});
+
+async function installDotNet(api: IExtensionApi, repair: boolean): Promise<void> {
+  const dlId: string = await toPromise(cb =>
+    api.events.emit('start-download', [NET_CORE_DOWNLOAD], { game: SITE_ID }, undefined, cb, 'replace', { allowInstall: false }));
+
+  if (dlId === undefined) {
+    log('warn', 'failed to download .NET');
+    // trigger a new check
+    return Promise.resolve();
+  }
+
+  const state = api.getState();
+  const download = state.persistent.downloads.files[dlId];
+
+  if (download?.state !== 'finished') {
+    log('warn', '.NET download not finished');
+    // trigger a new check
+    return Promise.resolve();
+  }
+
+  const downloadsPath = downloadPathForGame(state, SITE_ID);
+  const fullPath = path.join(downloadsPath, download.localPath);
+
+  api.showDialog('info', 'Microsoft .NET Desktop Runtime 9 is being installed', {
+    bbcode: 'Please follow the instructions in the .NET installer. If you can\'t see the installer window, please check if it\'s hidden behind another window.'
+    + '[br][/br][br][/br]'
+        + 'Please note: In rare cases you will need to restart windows before .NET works properly.',
+  }, [
+    { label: 'Ok' },
+  ]);
+
+  const args = ['/passive', '/norestart'];
+  if (repair) {
+    args.push('/repair');
+  }
+
+  log('info', 'spawning dotnet installer', { fullPath, args });
+  return spawnRetry(api, fullPath, args);
+}
+
+// async function checkNetInstall(api: IExtensionApi): Promise<ITestResult> {
+//   if (process.platform !== 'win32') {
+//     // currently only supported/tested on windows
+//     onFoundDotNet();
+//     return Promise.resolve(undefined);
+//   }
+
+//   const probeExe = path.join(getVortexPath('assets_unpacked'), 'dotnetprobe.exe');
+//   let stderr: string = '';
+//   const exitCode = await new Promise<number>((resolve) => {
+//     const proc = execFile(probeExe).on('close', code => resolve(code));
+//     proc.stderr.on('data', dat => stderr += dat.toString());
+//   });
+
+  
+//   if (exitCode === 0) {
+//     onFoundDotNet();
+//     return Promise.resolve(undefined);
+//   }
+
+//   const result: ITestResult = {
+//     description: {
+//       short: 'Microsoft .NET Desktop Runtime 6 required',
+//       long: 'Vortex requires .NET Desktop Runtime 6 to be installed even though you may already have a newer version. This is due to incompatible changes in the more recent versions.'
+//         + '[br][/br][br][/br]'
+//         + 'If you already have .NET Desktop Runtime 6 installed then there may be a problem with your installation and a reinstall might be needed.'
+//         + '[br][/br][br][/br]'
+//         + 'Click "Fix" below to install the required version.'
+//         + '[br][/br][br][/br]'
+//         + '[spoiler label="Show detailed error"]{{stderr}}[/spoiler]',
+//       replace: { stderr: stderr.replace('\n', '[br][/br]') },
+//     },
+//     automaticFix: () => Bluebird.resolve(installDotNet(api, false)),
+//     severity: 'fatal',
+//   };
+
+//   return Promise.resolve(result);
+// }
+
+interface IAwaitingPromise {
+  resolve: (data: any) => void;
+  reject: (err: Error) => void;
+}
+
+function jsonReplace(key: string, value: any) {
+  return (typeof(value) === 'object' && value?.type === 'Buffer')
+    ? { type: 'Buffer', data: Buffer.from(value.data).toString('base64') }
+    : value;
+}
+
+function makeJsonRevive(invoke: (data: any) => Promise<void>, getId: () => string) {
+  return (key: string, value: any) => {
+    if (truthy(value) && (typeof (value) === 'object')) {
+      if (value.type === 'Buffer') {
+        return Buffer.from(value.data, 'base64');
+      }
+      Object.keys(value).forEach(subKey => {
+        if (truthy(value[subKey])
+          && (typeof (value[subKey]) === 'object')
+          && (value[subKey].__callback !== undefined)) {
+          const callbackId = value[subKey].__callback;
+          value[subKey] = (...args: any[]) => {
+            invoke({ requestId: getId(), callbackId, args })
+              .catch(err => {
+                log('info', 'process data', err.message);
+              });
+          };
+        }
+      });
+    }
+    return value;
+  };
+}
+
+interface ICreateSocketOptions {
+  // if true, use a fixed id/port for the connection
+  debug: boolean;
+  pipeId?: string;
+  useAppContainer: boolean;
+}
+
+/**
+ * create a socket that will be used to communicate with the installer process
+ * @param options options that control how the socket is created
+ */
+function createSocket(options: ICreateSocketOptions)
+    : Promise<{ ipcId: string, server: net.Server }> {
+  return new Promise((resolve, reject) => {
+    try {
+      const server = new net.Server();
+      server.on('error', err => {
+        reject(err);
+      });
+      if ((options.pipeId !== undefined) && !options.debug) {
+        // on windows, using a socket is a pita because firewalls and AVs...
+        const pipePath = `\\\\?\\pipe\\${options.pipeId}`;
+        log('info', 'listen', { pipePath });
+        server.listen(pipePath, () => {
+          try {
+            if (options.useAppContainer) {
+              winapi?.GrantAppContainer?.(`${CONTAINER_NAME}_${options.pipeId}`, pipePath, 'named_pipe', ['all_access']);
+            }
+          } catch (err) {
+            log('error', 'Failed to allow access to pipe', { pipePath, message: err.message });
+          }
+          resolve({ ipcId: options.pipeId, server });
+        });
+      } else {
+        const port = options.debug ? 12345 : 0;
+        server.listen(port, 'localhost', () => {
+          const ipcId = (server.address() as net.AddressInfo).port.toString();
+          resolve({ ipcId, server });
+        });
+      }
+    } catch (err) {
+      reject(err);
+    }
+  });
+}
+
+class ConnectionIPC {
+  public static async bind(securityLevel: SecurityLevel,
+                           retry: boolean = false)
+                           : Promise<ConnectionIPC> {
+    // Use concurrency limiter with isolated IPC connections per installation
+    return fomodProcessLimiter.do(async () => {
+      return ConnectionIPC.bindDirect(securityLevel, retry);
+    });
+  }
+
+  public static async bindDirect(securityLevel: SecurityLevel,
+                                 retry: boolean = false)
+                                 : Promise<ConnectionIPC> {
+    // checkListenerStatus('before new FOMOD connection');
+
+    // Generate unique connection ID for this installation
+    const connectionId = shortid();
+
+    // Increase max listeners to handle concurrent FOMOD installations
+    // Each installation adds exit listeners, and with parallel installations
+    // we can exceed the default limit of 10
+    const currentMaxListeners = process.getMaxListeners();
+    if (currentMaxListeners < 50) {
+      process.setMaxListeners(50);
+      log('debug', 'Increased process max listeners for FOMOD installations', {
+        previous: currentMaxListeners,
+        new: 50,
+        connectionId
+      });
+    }
+
+    let onResolve: () => void;
+    let onReject: (err: Error) => void;
+    const connectedPromise = new Promise<void>((resolve, reject) => {
+      onResolve = resolve;
+      onReject = reject;
+    });
+    let wasConnected = false;
+    let servSocket: net.Socket;
+    let cliSocket: net.Socket;
+
+    // on windows, retry using a network socket, maybe that will work
+    const pipe = (process.platform === 'win32') && !retry;
+    const debug = false;
+
+    const pipeId = pipe ? (debug ? 'debug' : shortid()) : undefined;
+    
+    log('debug', 'Starting FOMOD installer with isolated IPC connections', {
+      pipe,
+      securityLevel: SecurityLevel[securityLevel],
+      retry,
+      pipeId,
+      connectionId
+    });
+
+    const useAppContainer = securityLevel === SecurityLevel.Sandbox;
+
+    let listenOut: { ipcId: string, server: net.Server };
+    let listenIn: { ipcId: string, server: net.Server };
+
+    // Each FOMOD installation gets its own dedicated sockets
+    listenOut = await createSocket({ debug, pipeId, useAppContainer });
+
+    if (pipe) {
+      listenIn = await createSocket({ debug, pipeId: pipeId + '_reply', useAppContainer });
+      listenIn.server.on('connection', sockIn => {
+        log('debug', '[installer] peer connected (inbound channel)');
+        sockIn.setEncoding('utf8');
+        cliSocket = sockIn;
+        const onInitMsg = (msg: Buffer) => {
+          log('info', 'client handshake received', { msg: msg.toString() });
+          wasConnected = true;
+          cliSocket.off('data', onInitMsg);
+          setTimeout(() => {
+            onResolve?.();
+          }, 100);
+        };
+        cliSocket.on('data', onInitMsg);
+        // onResolve?.();
+      });
+    }
+
+    const { ipcId } = listenOut;
+
+    log('debug', '[installer] waiting for peer process to connect', { pipe, ipcId });
+
+    listenOut.server.on('connection', sockOut => {
+      log('debug', '[installer] peer connected (outbound channel)');
+      sockOut.setEncoding('utf8');
+      if (!wasConnected) {
+        servSocket = sockOut;
+        if (!pipe) {
+          // For non-pipe connections, use bidirectional socket
+          cliSocket = servSocket;
+          log('info', 'bidir channel connected');
+          // onResolve?.();
+        } else {
+          log('info', 'outbound channel connected, waiting for inbound channel');
+        }
+      }
+    });
+
+    let res: ConnectionIPC;
+
+    // yuck. This is necessary to avoid race conditions between this process and the
+    // fomod installer, though there is probably a simpler way...
+    let connectOutcome: null | Error;
+    let setConnectOutcome = (error: Error, send: boolean) => {
+      if (connectOutcome === undefined) {
+        connectOutcome = error;
+      }
+    };
+
+    const awaitConnected = async () => {
+      if (connectOutcome !== undefined) {
+        return connectOutcome === null ? Promise.resolve() : Promise.reject(connectOutcome);
+      } else {
+        setConnectOutcome = (error: Error, send: boolean) => {
+          if (connectOutcome === undefined) {
+            connectOutcome = error;
+          } else if (error['code'] !== undefined) {
+            connectOutcome['code'] = error['code'];
+          }
+
+          if (send) {
+            if (connectOutcome === null) {
+              onResolve?.();
+            } else {
+              onReject?.(connectOutcome);
+            }
+            onResolve = onReject = undefined;
+          }
+        };
+        return connectedPromise;
+      }
+    };
+
+    let pid: number;
+    let exitCode: number;
+    let onExitCBs: (code: number) => void;
+
+    if (!debug) {
+      // for debugging purposes, the user has to run the installer manually
+      // invoke the c# installer, passing the id/port
+      try {
+        const onExit = (code: number) => {
+          exitCode = code;
+          log('debug', 'FOMOD installer process exited', {
+            code,
+            connectionId,
+            hasConnection: res !== undefined,
+            wasConnected
+          });
+
+          if (code !== 0) {
+            log('warn', 'FOMOD installer process failed', {
+              code,
+              connectionId,
+              hasConnection: res !== undefined
+            });
+
+            // If we have a non-zero exit code and no connection was established,
+            // this indicates a critical failure in the installer executable
+            if (!wasConnected && res === undefined) {
+              const err = new Error(`FOMOD installer process exited with code ${code}. This usually indicates the installer executable (ModInstallerIPC.exe) could not start properly.`);
+              err['code'] = code;
+              err['attachLogOnReport'] = true;
+              setConnectOutcome(err, true);
+            }
+          }
+          onExitCBs?.(code);
+        };
+
+        let msg: string = '';
+        // stdout can be emitted in arbitrary chunks, using a debouncer to ensure
+        // (more or less) we get full messages in a single call
+        const stdoutDebouncer = new Debouncer(() => {
+          const lines = msg.split('\n').filter(line => line.trim().length !== 0);
+          msg = '';
+
+          let isErr: number = -1;
+
+          lines.forEach((line: string, idx: number) => {
+            // if the client failed to connect to our pipe, try a second time connecting
+            // via socket
+            if (retry && line.includes('The operation has timed out')) {
+              (async () => {
+                try {
+                  res = await ConnectionIPC.bind(securityLevel, true);
+                  setConnectOutcome(null, true);
+                } catch (err) {
+                  setConnectOutcome(err, true);
+                }
+              })();
+            }
+
+            if (line.includes('  at ')) {
+              // stack line
+            } else if (line.startsWith('Failed')
+                || line.startsWith('Unhandled exception')
+                || line.includes('Exception')
+                || line.includes('fatal error')) {
+              isErr = idx;
+            }
+          });
+
+          log('info', 'from installer:', lines.join(';'));
+
+          // Check for specific error patterns that indicate executable issues
+          const hasExecutableError = lines.some(line =>
+            line.includes('Failed to resolve full path of the current executable') ||
+            line.includes('could not execute the application') ||
+            line.includes('application failed to initialize') ||
+            line.includes('The application was unable to start correctly')
+          );
+          if (hasExecutableError) {
+            log('error', 'FOMOD installer executable error detected', {
+              lines,
+              connectionId,
+              exitCode,
+              securityLevel: SecurityLevel[securityLevel] || 'unknown',
+              processEnv: {
+                DOTNET_SYSTEM_GLOBALIZATION_INVARIANT: process.env['DOTNET_SYSTEM_GLOBALIZATION_INVARIANT'],
+                TEMP: process.env['TEMP'],
+              },
+              nodeVersion: process.version,
+              platform: process.platform,
+              arch: process.arch
+            });
+
+            // Create specific error for executable resolution failures
+            const err = new Error('FOMOD installer executable failed to start properly. This typically indicates a .NET runtime issue, Windows App Container restrictions, or corrupted installation files.');
+            err['code'] = exitCode || 'EXECUTABLE_RESOLUTION_FAILED';
+            err['attachLogOnReport'] = true;
+            err['executablePath'] = 'ModInstallerIPC.exe';
+            err['securityLevel'] = SecurityLevel[securityLevel];
+            setConnectOutcome(err, false);
+            wasConnected = true;
+            return Promise.resolve();
+          }
+
+          if (isErr !== -1) {
+            const errStack = lines.slice(isErr + 1).join('\n');
+            const err = new Error(lines[isErr]);
+            err.stack = errStack;
+            if (exitCode !== undefined) {
+              err['code'] = exitCode;
+            }
+            err['attachLogOnReport'] = true;
+            setConnectOutcome(err, false);
+            wasConnected = true;
+          }
+          return Promise.resolve();
+        }, 1000);
+
+        const onStdout = (dat: string) => {
+          msg += dat;
+          stdoutDebouncer.schedule();
+        };
+
+        onExitCBs = (code: number) => {
+          exitCode = code;
+
+          stdoutDebouncer.runNow(() => {
+            // if there is an error message logged, the stdout debouncer will already have
+            // assigned a connection outcome so this call wouldn't have an effect.
+            // This is merely a fallback in case the log output isn't recognized as an
+            // error.
+            const err = new Error('Fomod installer startup failed, please review your log file');
+            err['code'] = code;
+            err['attachLogOnReport'] = true;
+            setConnectOutcome(err, true);
+          });
+        };
+
+        log('info', 'waiting until we know .NET is installed');
+        await dotNetAssert;
+
+        log('info', 'start fomod installer process', { securityLevel })
+
+        // avoid issues for users missing icu components.
+        // Bit of a hack, would be better to pass the environment to createIPC and
+        // create the process with that environment but that would require some
+        // considerable and errorprone changes to the underlying api
+        const oldGlobInvariant = process.env['DOTNET_SYSTEM_GLOBALIZATION_INVARIANT'];
+        process.env['DOTNET_SYSTEM_GLOBALIZATION_INVARIANT'] = '1';
+
+        try {
+          log('debug', 'Creating FOMOD IPC connection', {
+            pipe,
+            ipcId,
+            securityLevel: SecurityLevel[securityLevel],
+            connectionId,
+            containerName: securityLevel === SecurityLevel.Sandbox ? `${CONTAINER_NAME}_${pipeId}` : undefined,
+            executableEnv: {
+              DOTNET_SYSTEM_GLOBALIZATION_INVARIANT: process.env['DOTNET_SYSTEM_GLOBALIZATION_INVARIANT'],
+              TEMP: process.env['TEMP']
+            }
+          });
+
+          // Track the number of exit listeners before createIPC
+          const listenerCountBefore = process.listenerCount('exit');
+
+          pid = await createIPC(
+            pipe, ipcId, onExit, onStdout,
+            securityLevel === SecurityLevel.Sandbox ? `${CONTAINER_NAME}_${pipeId}` : undefined,
+            false);
+            // securityLevel === SecurityLevel.LowIntegrity);
+          log('debug', 'FOMOD IPC connection created successfully', { pid, connectionId });
+
+          const listenerCountAfter = process.listenerCount('exit');
+          if (listenerCountAfter > listenerCountBefore) {
+            log('debug', 'createIPC added exit listeners', {
+              before: listenerCountBefore,
+              after: listenerCountAfter,
+              added: listenerCountAfter - listenerCountBefore,
+              connectionId
+            });
+            const allListeners = (process as any).listeners('exit');
+            if (allListeners.length > 0) {
+              const newListener = allListeners[allListeners.length - 1];
+              exitListenersByConnection.set(connectionId, newListener);
+            }
+          }
+
+          // Register the process with our management system
+          registerProcess(connectionId, pid, () => {
+            return killProcess(pid);
+          });
+
+        } catch (ipcErr) {
+          log('error', 'Failed to create FOMOD IPC connection', {
+            error: ipcErr.message,
+            securityLevel: SecurityLevel[securityLevel],
+            connectionId,
+            pipe,
+            ipcId,
+            stack: ipcErr.stack,
+            containerName: securityLevel === SecurityLevel.Sandbox ? `${CONTAINER_NAME}_${pipeId}` : undefined
+          });
+
+          killProcessForConnection(connectionId);
+
+          // Enhanced error reporting for common issues
+          if (ipcErr.message.includes('ENOENT') || ipcErr.message.includes('file not found')) {
+            const enhancedErr = new Error('FOMOD installer executable (ModInstallerIPC.exe) could not be found. This may indicate a corrupted Vortex installation or missing .NET runtime components.');
+            enhancedErr['code'] = 'ENOENT';
+            enhancedErr['originalError'] = ipcErr;
+            throw enhancedErr;
+          } else if (ipcErr.message.includes('access denied') || ipcErr.message.includes('EACCES')) {
+            const enhancedErr = new Error('Access denied when trying to start FOMOD installer. This may be caused by antivirus software or insufficient permissions.');
+            enhancedErr['code'] = 'EACCES';
+            enhancedErr['originalError'] = ipcErr;
+            throw enhancedErr;
+          }
+
+          throw ipcErr;
+        }
+
+        if (oldGlobInvariant === undefined) {
+          delete process.env['DOTNET_SYSTEM_GLOBALIZATION_INVARIANT'];
+        } else {
+          process.env['DOTNET_SYSTEM_GLOBALIZATION_INVARIANT'] = oldGlobInvariant;
+        }
+      } catch (err) {
+        setConnectOutcome(err, true);
+      }
+    }
+
+    // wait until the child process has actually connected, any error in this phase
+    // probably means it's not going to happen...
+    await awaitConnected();
+
+    if (res === undefined) {
+      // Ensure proper socket assignment based on connection type
+      if (pipe) {
+        // For pipe connections, we have separate in/out sockets
+        res = new ConnectionIPC({ in: cliSocket, out: servSocket }, pid, connectionId);
+      } else {
+        // For network connections, we use the same socket bidirectionally
+        res = new ConnectionIPC({ in: servSocket, out: servSocket }, pid, connectionId);
+      }
+      onExitCBs = code => {
+        res.onExit(code);
+        // Clean up isolated IPC connections when process exits
+        try {
+          listenOut.server.close();
+          if (pipe && listenIn) {
+            listenIn.server.close();
+          }
+          log('debug', 'Cleaned up isolated FOMOD IPC connections', { ipcId });
+        } catch (cleanupErr) {
+          log('warn', 'Error cleaning up FOMOD IPC connections', { error: cleanupErr.message, ipcId });
+        }
+      };
+    }
+    return res;
+  }
+
+  private mSocket: { in: net.Socket, out: net.Socket };
+  private mAwaitedReplies: { [id: string]: IAwaitingPromise } = {};
+  private mDelegates: { [id: string]: Core } = {};
+  private mOnInterrupted: (err: Error) => void;
+  private mReceivedBuffer: string;
+  private mActionLog: string[];
+  private mOnDrained: Array<() => void> = [];
+  private mPid: number;
+  private mConnectionId: string;
+
+  constructor(socket: { in: net.Socket, out: net.Socket }, pid: number, connectionId?: string) {
+    this.mSocket = socket;
+    this.mActionLog = [];
+    this.mPid = pid;
+    this.mConnectionId = connectionId || shortid();
+
+    socket.out.on('drain', (hadError) => {
+      this.mOnDrained.forEach(cb => cb());
+      this.mOnDrained = [];
+    });
+
+    // Ensure we catch errors on the outbound socket so EPIPE and similar don't
+    //  become uncaught exceptions in the renderer process. On error we log and
+    //  interrupt the connection to trigger proper cleanup.
+    socket.out.on('error', (err: Error) => {
+      log('warn', 'ipc outbound socket error', {
+        error: err?.message ?? err,
+        connectionId: this.mConnectionId,
+      });
+      try {
+        this.interrupt(err);
+      } catch (e) {
+        // swallow any error during interrupt to avoid bubbling
+      }
+    });
+
+    socket.in.on('close', async () => {
+      socket.out.destroy();
+      log('info', 'remote was disconnected', { connectionId: this.mConnectionId });
+      try {
+        killProcessForConnection(this.mConnectionId);
+        this.interrupt(new Error(`Installer process disconnected unexpectedly`));
+      } catch (err) {
+        log('warn', 'Error during socket close cleanup', {
+          connectionId: this.mConnectionId,
+          error: err.message
+        });
+      }
+    });
+  }
+
+  public handleMessages() {
+    this.mSocket.in.on('data', (data: string) => {
+      this.logAction(`receiving ${data.length} bytes`);
+      if (data.length > 0) {
+        this.mReceivedBuffer = (this.mReceivedBuffer === undefined)
+          ? data
+          : this.mReceivedBuffer + data;
+
+        // Process complete messages (ending with delimiter)
+        while (this.mReceivedBuffer && this.mReceivedBuffer.includes('\uffff')) {
+          const delimiterIndex = this.mReceivedBuffer.indexOf('\uffff');
+          const completeMessage = this.mReceivedBuffer.substring(0, delimiterIndex + 1);
+          this.mReceivedBuffer = this.mReceivedBuffer.substring(delimiterIndex + 1);
+
+          this.logAction(`processing complete message of ${completeMessage.length} bytes`);
+          try {
+            this.processData(completeMessage);
+          } catch (err) {
+            log('error', 'failed to parse data from remote process', {
+              error: err.message,
+              connectionId: this.mConnectionId
+            });
+          }
+        }
+      }
+    })
+      .on('error', (err) => {
+        log('error', 'ipc socket error', {
+          error: err.message,
+          connectionId: this.mConnectionId
+        });
+      });
+  }
+
+  public quit(): boolean {
+    log('debug', 'Quitting connection', { connectionId: this.mConnectionId, pid: this.mPid });
+    return killProcessForConnection(this.mConnectionId);
+  }
+
+  public hasActiveDelegates(): boolean {
+    return Object.keys(this.mDelegates).length > 0 || Object.keys(this.mAwaitedReplies).length > 0;
+  }
+
+  public getConnectionId(): string {
+    return this.mConnectionId;
+  }
+
+  public getActiveDelegateCount(): number {
+    return Object.keys(this.mDelegates).length;
+  }
+
+  public getAwaitedRepliesCount(): number {
+    return Object.keys(this.mAwaitedReplies).length;
+  }
+
+  public async sendMessage(command: string, data: any, delegate?: Core): Promise<any> {
+    // reset action log because we're starting a new exchange
+    this.mActionLog = [];
+    return Promise.race([
+      this.interruptible(),
+      this.sendMessageInner(command, data, delegate),
+    ]);
+  }
+
+  public async onExit(code: number) {
+    log(code === 0 ? 'info' : 'error', 'remote process exited', {
+      code,
+      connectionId: this.mConnectionId
+    });
+
+    // Unregister the process from our management system
+    unregisterProcess(this.mConnectionId);
+
+    const currentListenerCount = process.listenerCount('exit');
+    const trackedListenerCount = exitListenersByConnection.size;
+
+    if (currentListenerCount > 20) {
+      log('warn', 'High number of process exit listeners detected', {
+        count: currentListenerCount,
+        trackedListeners: trackedListenerCount,
+        activeProcesses: activeProcessesByConnection.size,
+        connectionId: this.mConnectionId
+      });
+    }
+    try {
+      // Only call end if the socket is writable and not destroyed
+      if (this.mSocket?.out && !this.mSocket.out.destroyed && this.mSocket.out.writable) {
+        await toPromise(cb => {
+          try {
+            this.mSocket.out.end(cb);
+          } catch (e) {
+            // Some streams may already be destroyed; ignore that specific error
+            if (e && e.message && e.message.includes('Cannot call end after a stream was destroyed')) {
+              return cb();
+            }
+            return cb(e);
+          }
+        });
+      }
+    } catch (err) {
+      log('warn', 'failed to close connection to fomod installer process', {
+        error: err?.message ?? err,
+        connectionId: this.mConnectionId
+      });
+    }
+    this.interrupt(new InstallerFailedException(code));
+  }
+
+  private logAction(message: string) {
+    this.mActionLog.push(`[${this.mConnectionId}] ${message}`);
+  }
+
+  private async interruptible() {
+    return new Promise((resolve, reject) => {
+      this.mOnInterrupted = reject;
+    });
+  }
+
+  private async sendMessageInner(command: string, data: any, delegate?: Core): Promise<any> {
+    const id = shortid();
+
+    const res = new Promise((resolve, reject) => {
+      this.mAwaitedReplies[id] = { resolve, reject };
+      if (delegate !== undefined) {
+        this.mDelegates[id] = delegate;
+      }
+    });
+
+    this.logAction(`sending cmd ${command}: ${JSON.stringify(data)}`);
+
+    const outData = JSON.stringify({
+      id,
+      payload: {
+        ...data,
+        command,
+      },
+    }, jsonReplace);
+
+    try {
+      if (!this.mSocket?.out || this.mSocket.out.destroyed || !this.mSocket.out.writable) {
+        throw new Error('socket not writable');
+      }
+
+      const written = this.mSocket.out.write(outData + '\uFFFF');
+      if (!written) {
+        await new Promise<void>(resolve => {
+          this.mOnDrained.push(resolve);
+        });
+      }
+    } catch (e) {
+      // Clean up the awaiting reply and any delegate we registered for this id
+      try {
+        if (this.mAwaitedReplies[id] !== undefined) {
+          try {
+            this.mAwaitedReplies[id].reject(e);
+          } catch (err) {
+            // no-op
+          }
+          delete this.mAwaitedReplies[id];
+        }
+        if (this.mDelegates[id] !== undefined) {
+          delete this.mDelegates[id];
+        }
+      } catch (err) {
+        // no-op
+      }
+
+      // Let the callers decide how to proceed without this becoming an unrecoverable exception.
+      log('debug', 'ipc write failed (ignored)', { error: e?.message, connectionId: this.mConnectionId });
+      return res;
+    }
+
+    return res;
+  }
+
+  private copyErr(input: Error): any {
+    if (input === null) {
+      return null;
+    }
+    return {
+      message: input.message,
+      name: input.name,
+      code: input['code'],
+    };
+  }
+
+  private processData(data: string) {
+    // Remove the delimiter before processing
+    const cleanData = data.replace(/\uffff$/, '');
+
+    // there may be multiple messages sent at once
+    const messages = cleanData.split('\uffff');
+    messages.forEach(msg => {
+      if (msg.length > 0) {
+        try {
+          this.logAction(`processing individual message: ${msg.substring(0, 100)}...`);
+          this.processDataImpl(msg);
+        } catch (err) {
+          log('error', 'failed to parse individual message', { input: msg.substring(0, 100), error: err.message });
+        }
+      }
+    });
+  }
+
+  private processDataImpl(msg: string) {
+    const data: any = JSON.parse(msg, makeJsonRevive((payload) =>
+      this.sendMessageInner('Invoke', payload), () => data.id));
+
+    if (data.id === 'parseerror') {
+      const err = new Error(data.error.message);
+      err.stack = data.error.stack;
+      if (truthy(data.error.name)) {
+        err.name = data.error.name;
+      }
+      Object.keys(this.mAwaitedReplies).forEach(replyId => {
+        this.mAwaitedReplies[replyId].reject(err);
+        delete this.mAwaitedReplies[replyId];
+        // Also clean up any associated delegates on error
+        if (this.mDelegates[replyId] !== undefined) {
+          delete this.mDelegates[replyId];
+        }
+      });
+    } else if ((data.callback !== null)
+        && (this.mDelegates[data.callback.id] !== undefined)) {
+      const func = this.mDelegates[data.callback.id][data.callback.type][data.data.name];
+      func(...data.data.args, (err, response) => {
+        this.sendMessageInner('Reply', { request: data, data: response, error: this.copyErr(err) })
+          .catch(e => {
+            log('info', 'process data', e.message);
+          });
+      });
+    } else if (this.mAwaitedReplies[data.id] !== undefined) {
+      if (data.error !== null) {
+        const err = new Error(data.error.message);
+        err.stack = data.error.stack;
+        if (truthy(data.error.name)) {
+          err.name = data.error.name;
+        }
+        if (truthy(data.error.data)) {
+          err['data'] = data.error.data;
+        }
+        this.mAwaitedReplies[data.id].reject(err);
+      } else {
+        this.mAwaitedReplies[data.id].resolve(data.data);
+      }
+      delete this.mAwaitedReplies[data.id];
+      // Also clean up any associated delegate to prevent connection leaks
+      if (this.mDelegates[data.id] !== undefined) {
+        delete this.mDelegates[data.id];
+      }
+    }
+  }
+
+  private interrupt(err: Error) {
+    if (this.mSocket?.out !== this.mSocket?.in) {
+      this.mSocket?.out?.end();
+    }
+    this.mSocket?.in?.end();
+
+    if (this.mOnInterrupted !== undefined) {
+      this.mOnInterrupted(err);
+      this.mOnInterrupted = undefined;
+    }
+  }
+}
+
+// Create isolated connections for each installation to prevent message mixing
+async function createIsolatedConnection(securityLevel: SecurityLevel): Promise<ConnectionIPC> {
+  return fomodProcessLimiter.do(async () => {
+    const conn = await ConnectionIPC.bindDirect(securityLevel);
+    conn.handleMessages();
+    return conn;
+  });
+}
+
+async function testSupportedScripted(securityLevel: SecurityLevel,
+                                     files: string[])
+                                     : Promise<ISupportedResult> {
+  let connection: ConnectionIPC;
+  try {
+    connection = await createIsolatedConnection(securityLevel);
+
+    log('debug', '[installer] test supported');
+    const res: ISupportedResult = await connection.sendMessage(
+      'TestSupported', { files, allowedTypes: ['XmlScript', 'CSharpScript'] });
+    log('debug', '[installer] test supported result', JSON.stringify(res));
+    return res;
+  } catch (err) {
+    if (err.message.includes('socket') && securityLevel !== 0) {
+      if (connection) {
+        connection.quit();
+      }
+      return testSupportedScripted(securityLevel - 1, files);
+    }
+    throw transformError(err);
+  } finally {
+    // Clean up the isolated connection
+    if (connection) {
+      connection.quit();
+    }
+  }
+}
+
+async function testSupportedFallback(securityLevel: SecurityLevel,
+                                     files: string[])
+                                     : Promise<ISupportedResult> {
+  let connection: ConnectionIPC;
+  try {
+    connection = await createIsolatedConnection(securityLevel);
+
+    const res = await connection.sendMessage(
+      'TestSupported', { files, allowedTypes: ['Basic'] })
+    if (!res.supported) {
+      log('warn', 'fomod fallback installer not supported, that shouldn\'t happen');
+    }
+    return res;
+  } catch (err) {
+    throw transformError(err);
+  } finally {
+    // Clean up the isolated connection
+    if (connection) {
+      connection.quit();
+    }
+  }
+}
+
+async function install(securityLevel: SecurityLevel,
+                       files: string[],
+                       stopPatterns: string[],
+                       pluginPath: string,
+                       scriptPath: string,
+                       fomodChoices: any,
+                       validate: boolean,
+                       progressDelegate: ProgressDelegate,
+                       coreDelegates: Core,
+                       store?): Promise<IInstallResult> {
+  let connection: ConnectionIPC;
+  try {
+    // Use regular process limiter - let UI delegate queue handle dialog conflicts
+    connection = await createIsolatedConnection(securityLevel);
+
+    const result = await connection.sendMessage(
+      'Install',
+      { files, stopPatterns, pluginPath, scriptPath, fomodChoices, validate },
+      coreDelegates);
+
+    return result;
+  } finally {
+    // Clean up the isolated connection after installation completes
+    if (connection) {
+      connection.quit();
+    }
+  }
+}
+
+function toBlue<T>(func: (...args: any[]) => Promise<T>): (...args: any[]) => Bluebird<T> {
+  return (...args: any[]) => Bluebird.resolve(func(...args));
+}
+
+function init(context: IExtensionContext): boolean {
+  // Proactively increase max listeners to handle concurrent FOMOD installations
+  // The fomod-installer package adds process exit listeners and with our new
+  // parallel installation system, we can have many concurrent FOMOD installs
+  if (process.getMaxListeners() < 50) {
+    process.setMaxListeners(50);
+    log('info', 'Increased process max listeners for concurrent FOMOD installations', {
+      maxListeners: 50
+    });
+  }
+
+  initGameSupport(context.api);
+  const osSupportsAppContainer = winapi?.SupportsAppContainer?.() ?? false;
+
+  const installWrap = async (useAppContainer, files, scriptPath, gameId,
+                             progressDelegate, choicesIn, unattended) => {
+    const canBeUnattended = (choicesIn !== undefined) && (choicesIn.type === 'fomod');
+    // If we have fomod choices, automatically bypass the dialog regardless of unattended flag
+    const shouldBypassDialog = canBeUnattended && (unattended === true);
+    const instanceId = shortid();
+    const coreDelegates = new Core(context.api, gameId, shouldBypassDialog, instanceId);
+    const stopPatterns = getStopPatterns(gameId, getGame(gameId));
+    const pluginPath = getPluginPath(gameId);
+
+    if (useAppContainer) {
+      log('info', 'granting app container access to',
+          { scriptPath, grant: winapi?.GrantAppContainer !== undefined });
+      winapi?.GrantAppContainer?.(
+        `${CONTAINER_NAME}_${instanceId}`, scriptPath, 'file_object', ['generic_read', 'list_directory']);
+    }
+    context.api.store.dispatch(setInstallerDataPath(instanceId, scriptPath));
+
+    const fomodChoices = (choicesIn !== undefined) && (choicesIn.type === 'fomod')
+      ? (choicesIn.options ?? {})
+      : undefined;
+
+    const invokeInstall = async (validate: boolean) => {
+      const result = await install(
+        useAppContainer, files, stopPatterns, pluginPath,
+        scriptPath, fomodChoices, validate, progressDelegate, coreDelegates, 
+        context.api.store);
+
+      const state = context.api.store.getState();
+      const activeInstanceId = state.session.fomod.installer.dialog.activeInstanceId;
+      const dialogState: IInstallerState = state.session.fomod.installer.dialog.instances[activeInstanceId];
+
+      const choices = (dialogState?.installSteps === undefined)
+        ? undefined
+        : dialogState.installSteps.map(step => {
+          const ofg: IGroupList = step.optionalFileGroups || { group: [], order: 'Explicit' };
+          return {
+            name: step.name,
+            groups: (ofg.group || []).map(group => ({
+              name: group.name,
+              choices: group.options
+                .filter(opt => opt.selected)
+                .map(opt => ({ name: opt.name, idx: opt.id })),
+            })),
+          };
+        });
+
+      result.instructions.push({
+        type: 'attribute',
+        key: 'installerChoices',
+        value: {
+          type: 'fomod',
+          options: choices,
+        },
+      });
+      return result;
+    };
+
+    try {
+      return await invokeInstall(true);
+    } catch (err) {
+      // Don't immediately close dialog on error - other installations might be using it
+      // The finally block will handle safe cleanup
+      if (err.name === 'System.Xml.XmlException') {
+        const res = await context.api.showDialog('error', 'Invalid fomod', {
+          text: 'This fomod failed validation. Vortex tends to be stricter validating installers '
+              + 'than other tools to ensure mods actually work as expected.\n'
+              + 'You can try installing it anyway but we strongly suggest you test if it '
+              + 'actually works correctly afterwards - and you should still inform the mod author '
+              + 'about this issue.',
+          message: err.message,
+        }, [
+          { label: 'Cancel' },
+          { label: 'Ignore' },
+        ]);
+        if (res.action === 'Ignore') {
+          try {
+            return await invokeInstall(false);
+          } catch (innerErr) {
+            const err2 = transformError(innerErr);
+            err2['allowReport'] = false;
+            return Promise.reject(err2);
+          }
+        }
+      }
+
+      return Promise.reject(transformError(err));
+    } finally {
+      coreDelegates.detach();
+    }
+  };
+  
+  const wrapper = <T>(func: 'test' | 'install', cb: (...args: any[]) => Promise<T>) => {
+    const invoke = (securityLevel: SecurityLevel, tries: number, ...args: any[]) =>
+      toBlue(cb)(securityLevel, ...args)
+        .catch(err => {
+          // afaik 0x80008085 would only happen if our installer wasn't used or if running in
+          // dev environment
+          // I have found no documentation of what 80008096 means
+          if ([0x80008085, 0x80008093, 0x80008096].includes(err['code'])) {
+            log('info', 'retrying without security sandbox', { error: err.message });
+            // invalid runtime configuration? Very likely caused by permission errors due to the process
+            // being low integrity, otherwise it would mean Vortex has been modified and then the user
+            // already received an error message about that.
+            return invoke(SecurityLevel.Regular, INSTALLER_TRIES, ...args);
+          } else if (err instanceof InstallerFailedException) {
+            log('error', 'installer failed', err.code);
+            if ([0, 1].includes(err.code) && (tries > 0)) {
+              // Probably due to sandboxing issues, retrying without sandbox
+              log('info', 'retrying without security sandbox', { error: err.message });
+              return invoke(SecurityLevel.Regular, tries - 1, ...args);
+            } else if ([0xC0000005, 0xC0000096, 0xC000041D, 0xCFFFFFFFFF].includes(err.code)) {
+              context.api.sendNotification({
+                type: 'error',
+                message: 'Installer process crashed. This likely means your .NET 9 installation is damaged. '
+                       + 'Vortex can try to repair .NET automatically here, this will require a download '
+                       + 'of the .NET installer (~55MB).',
+                actions: [
+                  {
+                    title: 'Repair .NET', action: (dismiss) => {
+                      installDotNet(context.api, true)
+                        .catch(err => {
+                          if (err instanceof UserCanceled) {
+                            return;
+                          }
+                          context.api.showErrorNotification('Failed to repair .NET installation, try installing it manually', err, {
+                            allowReport: false,
+                          });
+                        });
+                      dismiss();
+                    }
+                  },
+                ],
+              });
+              return Promise.reject(new ProcessCanceled('Installer failed'));
+            } else {
+              err['allowReport'] = false;
+              return Promise.reject(err);
+            }
+          } else if (err['name'] === 'System.UnauthorizedAccessException') {
+            const archivePath = (func === 'test' ? args[2] : args[6]) ?? '';
+
+            if ((func === 'install') && err.message.includes(args[1])) {
+              log('debug', 'Failed to setup sandbox:', { error: err.message, archivePath });
+              return toBlue(cb)(SecurityLevel.Regular, ...args);
+            }
+            const dialogId = shortid();
+            return new Promise((resolve, reject) => {
+              context.api.showDialog('error', 'Unauthorized Access', {
+                bbcode: 'Vortex has prevented the mod installer for "{{name}}" from accessing a protected area of your system '
+                      + 'that it shouldn\'t need access to. This indicates that the installer may have an error in it '
+                      + 'or that it was attempting to insert malicious code onto your machine.[br][/br][br][/br]'
+                      + 'If you feel this mod is safe, please report this issue to the mod author who can work with our team '
+                      + 'to investigate the issue.[br][/br][br][/br]'
+                      + 'Alternatively, you can ignore this warning and continue the installation at your own risk.',
+                parameters: {
+                  errorMessage: err.message,
+                  name: path.basename(archivePath),
+                }
+              }, [
+                { label: 'Cancel Install', default: true },
+                { label: 'Install (not recommended)' },
+              ], dialogId)
+                .then(result => {
+                  if (result.action === 'Install (not recommended)') {
+                    resolve(toBlue(cb)(SecurityLevel.Regular, ...args));
+                  } else {
+                    err['allowReport'] = false;
+                    reject(err);
+                  }
+                });
+            });
+          } else {
+            return Promise.reject(err);
+          }
+        })
+        .catch(err => {
+          // 80008083 indicates a version conflict
+          if ((err['code'] === 0x80008083)
+            || ((err['code'] === 0xE0434352) && err.message.includes('Could not load file or assembly'))
+            || ((err['code'] === 0x80008096) && err.message.includes('It was not possible to find any compatible framework version'))
+            || ((err instanceof SetupError) && (err.component === 'netruntime'))
+          ) {
+            const t = context.api.translate;
+            context.api.showDialog('error', 'Mod installation failed', {
+              bbcode: 'The mod installation failed with an error message that indicates '
+                + 'your .NET installation is damaged. '
+                + 'More information on .NET, and manual download options, can be found on the {{url}}{{br}}{{br}}'
+                + 'Click "Repair" below to automatically download and repair the installation.',
+              parameters: { br: '[br][/br]', url: `[url=${NET_CORE_DOWNLOAD_SITE}]${t('.NET website.')}[/url]` },
+            }, [
+              { label: 'Cancel' },
+              { label: 'Repair' },
+            ])
+              .then(result => {
+                if (result.action === 'Repair') {
+                  return installDotNet(context.api, true)
+                    .catch(err => {
+                      if (err instanceof UserCanceled) {
+                        return;
+                      }
+                      const allowReport: boolean = err.code !== 'ENOENT';
+                      context.api.showErrorNotification('Failed to repair .NET installation, try installing it manually', err, {
+                        allowReport,
+                      });
+                    })
+                }
+              });
+            err['allowReport'] = false;
+          }
+
+          if (['WinApiException', 'HResultException'].includes(err.name)) {
+            // this almost certainly means the sandbox failed to set up
+            const dialogId = shortid();
+            return new Promise((resolve, reject) => {
+              context.api.showDialog('error', 'Mod installation failed', {
+                bbcode: 'Vortex was unable to set up a security sandbox to protect your system against '
+                      + 'mod installers that could potentially contain malicious C# code. '
+                      + 'These mod installers are most commonly used in older Bethesda games '
+                      + '(Fallout 3, Oblivion, Fallout: New Vegas).[br][/br][br][/br]'
+                      + 'The security sandbox is a Windows feature, so this could indicate a '
+                      + 'configuration issue with your operating system.[br][/br][br][/br]'
+                      + 'You can disable the security sandbox and allow these mod types to install '
+                      + 'unprotected at your own risk. '
+                      + 'This option can be re-enabled under [url="cb://opensettings"]Settings->Workarounds[/url] '
+                      + 'later on.',
+                options: {
+                  bbcodeContext: {
+                    callbacks: {
+                      opensettings: () => {
+                        context.api.events.emit('show-main-page', 'application_settings');
+                        context.api.store.dispatch(setSettingsPage('Workarounds'));
+                        context.api.highlightControl('#dotnet-appcontainer', 5000);
+                        context.api.closeDialog(dialogId);
+                        reject(err);
+                      },
+                    },
+                  },
+                },
+              }, [
+                { label: 'Close' },
+                { label: 'Disable Sandbox' },
+              ], dialogId)
+                .then(result => {
+                  if (result.action === 'Disable Sandbox') {
+                    context.api.store.dispatch(setInstallerSandbox(false));
+                    resolve(toBlue(cb)(SecurityLevel.Regular, ...args));
+                  } else {
+                    err['allowReport'] = false;
+                    reject(err);
+                  }
+                });
+            });
+          }
+          return Promise.reject(err);
+        });
+
+    // Track sandbox permission failures to temporarily disable sandbox mode
+    let sandboxFailureCount = 0;
+    let lastSandboxFailure = 0;
+    const SANDBOX_FAILURE_THRESHOLD = 3;
+    const SANDBOX_COOLDOWN_MS = 5 * 60 * 1000; // 5 minutes
+
+    return (...args: any[]) => {
+      const state = context.api.getState();
+      const now = Date.now();
+      
+      // Reset failure count if enough time has passed
+      if (now - lastSandboxFailure > SANDBOX_COOLDOWN_MS) {
+        sandboxFailureCount = 0;
+      }
+      
+      // Determine security level - temporarily disable sandbox if too many failures
+      let securityLevel: SecurityLevel;
+      if (osSupportsAppContainer && state.settings.mods.installerSandbox && sandboxFailureCount < SANDBOX_FAILURE_THRESHOLD) {
+        securityLevel = SecurityLevel.Sandbox;
+      } else {
+        securityLevel = SecurityLevel.Regular;
+        if (sandboxFailureCount >= SANDBOX_FAILURE_THRESHOLD) {
+          log('info', 'Temporarily using regular security due to repeated sandbox failures', { 
+            failureCount: sandboxFailureCount,
+            cooldownUntil: new Date(lastSandboxFailure + SANDBOX_COOLDOWN_MS)
+          });
+        }
+      }
+
+      const originalInvoke = invoke;
+      const wrappedInvoke = (sl: SecurityLevel, tries: number, ...invokeArgs: any[]) => {
+        return originalInvoke(sl, tries, ...invokeArgs)
+          .catch(err => {
+            // Track sandbox permission failures
+            if (err instanceof InstallerFailedException && 
+                err.code === 1 && 
+                sl === SecurityLevel.Sandbox && 
+                err.message?.includes('Failed to grant permissions')) {
+              sandboxFailureCount++;
+              lastSandboxFailure = now;
+              log('warn', 'Sandbox permission failure detected', { 
+                failureCount: sandboxFailureCount,
+                threshold: SANDBOX_FAILURE_THRESHOLD
+              });
+            }
+            throw err;
+          });
+      };
+
+      // Temporarily replace invoke with our wrapper
+      const result = wrappedInvoke(securityLevel, INSTALLER_TRIES, ...args);
+      return result;
+    };
+  }
+
+  context.registerReducer(['session', 'fomod', 'installer', 'dialog'], installerUIReducer);
+  context.registerReducer(['settings', 'mods'], settingsReducer);
+
+  context.registerInstaller('fomod', 20, wrapper('test', testSupportedScripted), wrapper('install', installWrap));
+  context.registerInstaller('fomod', 100, wrapper('test', testSupportedFallback), wrapper('install', installWrap));
+
+  context.registerDialog('fomod-installer', InstallerDialog);
+
+  context.registerSettings('Workarounds', Workarounds, () => ({
+    osSupportsAppContainer,
+  }));
+
+  context.registerTableAttribute('mods', {
+    id: 'installer',
+    name: 'Installer',
+    description: 'Choices made in the installer',
+    icon: 'inspect',
+    placement: 'detail',
+    calc: (mod: IMod) => {
+      const choices = getSafe(mod.attributes, ['installerChoices'], undefined);
+      if ((choices === undefined) || (choices.type !== 'fomod')) {
+        return '<None>';
+      }
+      return (choices.options || []).reduce((prev, step) => {
+        prev.push(...step.groups
+          .filter(group => group.choices.length > 0)
+          .map(group =>
+            `${group.name} = ${group.choices.map(choice => choice.name).join(', ')}`));
+        return prev;
+      }, []);
+    },
+    edit: {},
+    isDefaultVisible: false,
+  });
+
+  // This attribute extractor is reading and parsing xml files just for the sake
+  //  of finding the fomod's name - it's not worth the hassle.
+  // context.registerAttributeExtractor(75, processAttributes);
+
+  return true;
+}
+
+export {
+  cleanupAllProcesses,
+  killProcessForConnection,
+  activeProcessesByConnection,
+};
+
+export default init;