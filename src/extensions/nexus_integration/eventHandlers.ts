/* eslint-disable */
import { setDownloadModInfo } from '../../actions';
import { IExtensionApi, StateChangeCallback } from '../../types/IExtensionContext';
import { IDownload, IMod, IModTable, IState } from '../../types/IState';
import { DataInvalid, ProcessCanceled, UserCanceled } from '../../util/CustomErrors';
import Debouncer from '../../util/Debouncer';
import * as fs from '../../util/fs';
import { log } from '../../util/log';
import { calcDuration, showError } from '../../util/message';
import { upload } from '../../util/network';
import opn from '../../util/opn';
import { activeGameId, currentGame, downloadPathForGame, gameById, knownGames } from '../../util/selectors';
import { getSafe } from '../../util/storeHelper';
import { batchDispatch, truthy } from '../../util/util';

import { resolveCategoryName } from '../category_management';
import { AlreadyDownloaded, DownloadIsHTML } from '../download_management/DownloadManager';
import { SITE_ID } from '../gamemode_management/constants';
import { IGameStoredExt } from '../gamemode_management/types/IGameStored';
import { setUpdatingMods } from '../mod_management/actions/session';
import { IModListItem } from '../news_dashlet/types';

import { setUserInfo } from './actions/persistent';
import { findLatestUpdate, retrieveModInfo } from './util/checkModsVersion';
import { nexusGameId, toNXMId, convertGameIdReverse } from './util/convertGameId';
import { FULL_COLLECTION_INFO, FULL_REVISION_INFO, CURRENT_REVISION_INFO, COLLECTION_SEARCH_QUERY } from './util/graphQueries';
import submitFeedback from './util/submitFeedback';

import { NEXUS_BASE_URL, NEXUS_NEXT_URL, USERINFO_ENDPOINT } from './constants';
import { checkModVersionsImpl, endorseDirectImpl, endorseThing, ensureLoggedIn, processErrorMessage,
         resolveGraphError, startDownload, transformUserInfoFromApi, updateKey, updateToken } from './util';

import Nexus, { EndorsedStatus, ICollection, ICollectionManifest,
                ICollectionSearchOptions,
                ICollectionSearchResult,
                IDownloadURL, IFeedbackResponse,
                IFileInfo,
<<<<<<< HEAD
                IIssue, IModFileContentPage, IModInfo, IRating, IRevision, NexusError,
                IModFileContentPageQuery, IModFileContentSearchFilter,
                RateLimitError, TimeoutError, 
                IPreferenceQuery,
                IPreference} from '@nexusmods/nexus-api';
import Promise from 'bluebird';
=======
                IIssue, IModFileContentPage, IModInfo, IRating, IRevision, IUserInfo, NexusError,
                ProtocolError, IModFileContentPageQuery, IModFileContentSearchFilter,
                RateLimitError, TimeoutError } from '@nexusmods/nexus-api';
import Bluebird from 'bluebird';
>>>>>>> 86c3f8e6
import * as path from 'path';
import * as semver from 'semver';
import { ITokenReply } from './util/oauth';
import { isLoggedIn } from './selectors';
<<<<<<< HEAD
import { IValidateKeyDataV2 } from './types/IValidateKeyData';
=======
>>>>>>> 86c3f8e6

export function onChangeDownloads(api: IExtensionApi, nexus: Nexus) {
  const state: IState = api.store.getState();
  // Cache for mod/file info to avoid duplicate API calls
  const infoCache = new Map<string, any>();
  const IDS_PATH = ['modInfo', 'nexus', 'ids'];
  const updateDebouncer: Debouncer = new Debouncer(
    (oldDownloadTable: { [id: string]: IDownload }, newDownloadTable: { [id: string]: IDownload }) => {
      if (oldDownloadTable === newDownloadTable) {
        return Bluebird.resolve();
      }

      // Only process downloads that have actually changed
      const changedDownloadIds = Object.keys(newDownloadTable).filter(dlId => {
        const newDownload = newDownloadTable[dlId];
        const oldDownload = oldDownloadTable?.[dlId];

        if (!oldDownload || !newDownload) return true;

        const newModId = getSafe(newDownload, [...IDS_PATH, 'modId'], undefined);
        const newFileId = getSafe(newDownload, [...IDS_PATH, 'fileId'], undefined);
        const oldModId = getSafe(oldDownload, [...IDS_PATH, 'modId'], undefined);
        const oldFileId = getSafe(oldDownload, [...IDS_PATH, 'fileId'], undefined);

        return newModId !== oldModId || newFileId !== oldFileId;
      });

      if (changedDownloadIds.length === 0) {
        return Bluebird.resolve();
      }

      return Bluebird.map(changedDownloadIds, dlId => {
        const download = newDownloadTable[dlId];
        const modId = getSafe(download, [...IDS_PATH, 'modId'], undefined);
        const fileId = getSafe(download, [...IDS_PATH, 'fileId'], undefined);

        if (!modId) {
          return Bluebird.resolve();
        }

        const rawGame = Array.isArray(download.game) && download.game.length > 0
            ? download.game[0]
            : activeGameId(api.store.getState());
        // Ensure we use the internal game id for lookups and domain conversion
        const metaGameId = rawGame
          ? (convertGameIdReverse(knownGames(api.store.getState()), rawGame) || rawGame)
          : rawGame;

        const gameDomain = nexusGameId(gameById(state, metaGameId), metaGameId);

        // Create cache keys for deduplication
        const modInfoKey = `mod_${modId}_${gameDomain}`;
        const fileInfoKey = fileId !== undefined ? `file_${modId}_${fileId}_${gameDomain}` : null;

        // Fetch mod info with caching
        let modInfoBluebird = infoCache.get(modInfoKey);
        if (!modInfoBluebird) {
          modInfoBluebird = nexus.getModInfo(modId, gameDomain)
            .catch(err => {
              log('warn', 'failed to query mod info', {
                modId,
                gameDomain,
                downloadId: dlId,
                message: err.message
              });
              return null;
            });
          infoCache.set(modInfoKey, modInfoBluebird);
        }

        // Fetch file info with caching (if needed)
        let fileInfoBluebird = Bluebird.resolve(undefined);
        if (fileId !== undefined && fileInfoKey) {
          let cachedFileInfo = infoCache.get(fileInfoKey);
          if (!cachedFileInfo) {
            cachedFileInfo = nexus.getFileInfo(modId, fileId, gameDomain)
              .catch(err => {
                log('warn', 'failed to query file info', {
                  modId,
                  fileId,
                  gameDomain,
                  downloadId: dlId,
                  message: err.message
                });
                return null;
              });
            infoCache.set(fileInfoKey, cachedFileInfo);
          }
          fileInfoBluebird = cachedFileInfo;
        }

        return Bluebird.all([modInfoBluebird, fileInfoBluebird])
          .then(([modInfo, fileInfo]) => {
            const batched = [];
            if (modInfo !== null) {
              batched.push(setDownloadModInfo(dlId, 'nexus.modInfo', modInfo));
            }
            if (fileInfo !== null) {
              batched.push(setDownloadModInfo(dlId, 'nexus.fileInfo', fileInfo));
            }

            batchDispatch(api.store, batched);
          })
          .catch(err => {
            log('error', 'unexpected error processing download info', {
              downloadId: dlId,
              modId,
              fileId,
              message: err.message
            });
          });
      }, { concurrency: 5 })
        .then(() => {
          if (infoCache.size > 100) {
            const entries = Array.from(infoCache.entries());
            infoCache.clear();
            entries.slice(-50).forEach(([key, value]) => infoCache.set(key, value));
          }
        })
        .catch(err => {
          log('error', 'failed to process download changes', { message: err.message });
        });
    }, 200);

  return (oldValue: IModTable, newValue: IModTable) =>
      updateDebouncer.schedule(undefined, oldValue, newValue);
} 

/**
 * callback for when mods are changed
 *
 * @export
 * @param {IExtensionApi} api
 * @param {Nexus} nexus
 * @returns
 */
export function onChangeMods(api: IExtensionApi, nexus: Nexus) {
  // the state from before the debouncer last triggered
  let lastModTable = api.store.getState().persistent.mods;

  const updateDebouncer: Debouncer = new Debouncer(
      (newModTable: IModTable) => {
    if ((lastModTable === undefined) || (newModTable === undefined)) {
      return;
    }
    const state = api.store.getState();
    const gameMode = activeGameId(state);
    // TODO: this triggers only for the current game but "swallows" all changes
    //   for all games, meaning that if we change the nexus id for a mod of a
    //   different game, it will never be re-fetched
    // ensure anything changed for the active game
    if ((lastModTable[gameMode] !== newModTable[gameMode])
        && (lastModTable[gameMode] !== undefined)
        && (newModTable[gameMode] !== undefined)) {
      // for any mod where modid or download section have been changed,
      // retrieve the new mod info
      return Bluebird.map(Object.keys(newModTable[gameMode]), modId => {
        const modSource =
          getSafe(newModTable, [gameMode, modId, 'attributes', 'source'], undefined);
        if (modSource !== 'nexus') {
          return Bluebird.resolve();
        }

        const idPath = [gameMode, modId, 'attributes', 'modId'];
        const dlGamePath = [gameMode, modId, 'attributes', 'downloadGame'];
        if ((getSafe(lastModTable, idPath, undefined)
              !== getSafe(newModTable, idPath, undefined))
            || (getSafe(lastModTable, dlGamePath, undefined)
              !== getSafe(newModTable, dlGamePath, undefined))) {
          return retrieveModInfo(nexus, api,
            gameMode, newModTable[gameMode][modId], api.translate)
            .then(() => {
              lastModTable = newModTable;
            });
        } else {
          return Bluebird.resolve();
        }
      }).then(() => null);
    } else {
      lastModTable = newModTable;
      return Bluebird.resolve();
    }
  }, 2000);

  // we can't pass oldValue to the debouncer because that would only include the state
  // for the last time the debouncer is triggered, missing all other updates
  return (oldValue: IModTable, newValue: IModTable) =>
      updateDebouncer.schedule(undefined, newValue);
}

export function onOpenCollectionPage(api: IExtensionApi) {
  return (gameId: string, collectionSlug: string, revisionNumber: number, source: string) => {
    if (source !== 'nexus') {
      return;
    }
    const game = gameById(api.store.getState(), gameId);
    const segments = [NEXUS_NEXT_URL,
      nexusGameId(game) || gameId,
      'collections', collectionSlug,
    ];
    if (revisionNumber !== undefined) {
      segments.push('revisions', revisionNumber.toString());
    }
    opn(segments.join('/')).catch(() => undefined);
  };
}

export function onOpenModPage(api: IExtensionApi) {
  return (gameId: string, modId: string, source: string) => {
    if (source !== 'nexus') {
      return;
    }
    const game = gameById(api.store.getState(), gameId);
    opn([NEXUS_BASE_URL,
      nexusGameId(game) || gameId, 'mods', modId,
    ].join('/')).catch(err => undefined);
  };
}

export function onChangeNXMAssociation(registerFunc: (def: boolean) => void,
                                       api: IExtensionApi): StateChangeCallback {
  return (oldValue: boolean, newValue: boolean) => {
    log('info', 'associate', { oldValue, newValue });
    if (newValue === true) {
      registerFunc(true);
    } else {
      api.deregisterProtocol('nxm');
    }
  };
}

export function onRequestOwnIssues(nexus: Nexus) {
  return (cb: (err: Error, issues?: IIssue[]) => void) => {
    nexus.getOwnIssues()
      .then(issues => {
        cb(null, issues);
      })
      .catch(err => cb(err));
  };
}

function getFileId(download: IDownload): number {
  const res = getSafe(download, ['modInfo', 'nexus', 'ids', 'fileId'], undefined);

  if ((res === undefined)
      && (getSafe(download, ['modInfo', 'source'], undefined) === 'nexus')) {
    return getSafe(download, ['modInfo', 'ids', 'fileId'], undefined);
  } else {
    return res;
  }
}

function downloadFile(api: IExtensionApi, nexus: Nexus,
                      game: IGameStoredExt, modId: number, fileId: number,
                      fileName?: string,
                      allowInstall?: boolean): Bluebird<string> {
    const state: IState = api.getState();
    const gameId = game?.id ?? SITE_ID;
    if ((game != null && gameId !== SITE_ID)
        && !getSafe(state, ['persistent', 'nexus', 'userInfo', 'isPremium'], false)) {
      // nexusmods can't let users download files directly from client, without
      // showing ads
      return Bluebird.reject(new ProcessCanceled('Only available to premium users'));
    }
    // TODO: Need some way to identify if this request is actually for a nexus mod
    const url = `nxm://${toNXMId(game, gameId)}/mods/${modId}/files/${fileId}`;
    log('debug', 'downloading from generated nxm link', { url, fileName });

    const downloads = state.persistent.downloads.files;
    // check if the file is already downloaded. If not, download before starting the install
    const existingId = Object.keys(downloads).find(downloadId =>
      (downloads[downloadId]?.game || []).includes(gameId)
      && (downloads[downloadId]?.modInfo?.nexus?.ids?.modId === modId)
      && (downloads[downloadId]?.modInfo?.nexus?.ids?.fileId === fileId));
    if ((existingId !== undefined)
        && (downloads[existingId]?.localPath !== undefined)
        && (downloads[existingId]?.state !== 'failed')) {
      log('debug', 'found an existing matching download',
        { id: existingId, data: JSON.stringify(downloads[existingId]) });
      const downloadPath = downloadPathForGame(state, gameId);
      return fs.statAsync(path.join(downloadPath, downloads[existingId].localPath))
        .then(() => Bluebird.resolve(existingId))
        .catch((err) => (err.code === 'ENOENT')
          ? startDownload(api, nexus, url,
                          fileName !== undefined ? 'replace' : 'never',
                          fileName, allowInstall)
          : Bluebird.reject(err));
    } else {
      // startDownload will report network errors and only reject on usage error
      return startDownload(api, nexus, url,
                           fileName !== undefined ? 'replace' : 'never',
                           fileName, allowInstall);
    }
}

export function onModsUpdate(api: IExtensionApi, nexus: Nexus) {
  return async (gameId: string, modIds: string[]) => {
    api.sendNotification({
      type: 'activity',
      message: 'Updating mods',
      id: 'mods-update-multi',
      noDismiss: true,
      allowSuppress: false,
    });
    api.store.dispatch(setUpdatingMods(gameId, true));
    let game = gameId === SITE_ID ? null : gameById(api.getState(), gameId);
    log('debug', 'on mods update', { gameId, modIds });
    if (!game) {
      log('warn', 'mod update requested for unknown game id', gameId);
      // Attempt to get the current game from the state as a fallback
      game = currentGame(api.getState());
    }
    const mods: { [modId: string]: IMod } = getSafe(api.getState(), ['persistent', 'mods', game?.id], {});
    for (const modId of modIds) {
      const mod = mods[modId];
      if (!mod || mod.attributes?.source !== 'nexus' || !mod.attributes?.newestFileId) {
        log('warn', 'unable to automatically update mod', modId);
        continue;
      }
      const newestFileId = getSafe(mod.attributes, ['newestFileId'], 'unknown');
      if (newestFileId === 'unknown') {
        // if the newestFileId is unknown, we can't update automatically.
        //  this can happen if the mod author did not specify the update chain
        //  correctly when uploading the mod file.
        continue;
      }
      const numericModId = mod.attributes?.modId;
      onModUpdate(api, nexus)(gameId, numericModId, newestFileId, 'nexus');
    }

    api.dismissNotification('mods-update-multi');
    api.store.dispatch(setUpdatingMods(gameId, false))
  }
}

export function onModUpdate(api: IExtensionApi, nexus: Nexus) {
  return (gameId: string, modId: number, fileId: number, source: string) => {
    let game = gameId === SITE_ID ? null : gameById(api.store.getState(), gameId);

    if (!game) {
      log('warn', 'mod update requested for unknown game id', gameId);

      // Attempt to get the current game from the state as a fallback - it's perfectly possible
      //  for the passed gameId to be a compatibleDownload entry for the currently managed game.
      game = currentGame(api.getState());
    }

    if (source !== 'nexus') {
      // not a mod from nexus mods
      return;
    }

    const downloadGameId = truthy(game)
        ? (game.id !== gameId)
          ? gameId // download id is different from the game extension's id - this is a compatibleDownload entry.
          : game.id
        : gameId; // Game is not present in the state. Concurrency issue? lets just assign it to gameId.
    const downloadFunc = () => truthy(game)
      ? downloadFile(api, nexus, { ...game, downloadGameId }, modId, fileId, undefined, false)
      : Bluebird.reject(new ProcessCanceled('Game not found')); // Can't download an update for a game extension that doesn't exist

    downloadFunc()
      .catch(AlreadyDownloaded, err => {
        const state = api.getState();
        const downloads = state.persistent.downloads.files;
        const dlId = Object.keys(downloads).find(iter =>
          downloads[iter].localPath === err.fileName);
        return dlId;
      })
      .then(downloadId => {
        const state = api.getState();
        const downloads = state.persistent.downloads.files;

        if (!truthy(downloadId)) {
          // nop
        } else if (downloads[downloadId]?.state !== 'finished') {
          api.store.dispatch(setDownloadModInfo(downloadId, 'startedAsUpdate', true));
        } else {
          api.events.emit('start-install-download', downloadId);
        }
      })
      .catch(DownloadIsHTML, err => undefined)
      .catch(DataInvalid, () => {
        const url = `nxm://${toNXMId(game, gameId)}/mods/${modId}/files/${fileId}`;
        api.showErrorNotification('Invalid URL', url, { allowReport: false });
      })
      .catch(ProcessCanceled, () => {
        const url = [NEXUS_BASE_URL, nexusGameId(game, gameId), 'mods', modId].join('/');
        const params = `?tab=files&file_id=${fileId}&nmm=1`;
        return opn(url + params)
          .catch(() => undefined);
      })
      .catch(err => {
        api.showErrorNotification('Failed to start download', err);
      });
  };
}

export function onNexusDownload(api: IExtensionApi,
                                nexus: Nexus)
                                : (...args: any[]) => Bluebird<any> {
  return (gameId: string, modId: number, fileId: number,
          fileName?: string, allowInstall?: boolean): Bluebird<string> => {
    const game = gameId === SITE_ID ? null : gameById(api.store.getState(), gameId);
    log('debug', 'on nexus download', fileName);
    return ensureLoggedIn(api)
      .then(() => {
        if (gameId === SITE_ID || game) {
          return downloadFile(api, nexus, { ...game, downloadGameId: gameId }, modId, fileId, fileName, allowInstall);
        } else {
          return Bluebird.reject(new ProcessCanceled('Game not found'));
        }
      })
      .catch(UserCanceled, () => {
        return Bluebird.resolve(undefined);
      })
      .catch(ProcessCanceled, err => {
        api.sendNotification({
          type: 'error',
          message: err.message,
        });
        return Bluebird.resolve(undefined);
      })
      .catch(AlreadyDownloaded, err => {
        const { files } = api.getState().persistent.downloads;
        const dlId = Object.keys(files).find(iter => files[iter].localPath === err.fileName);
        return Bluebird.resolve(dlId);
      })
      .catch(err => {
        api.showErrorNotification('Nexus download failed', err);
        return Bluebird.resolve(undefined);
      });
  };
}

export function onGetMyCollections(api: IExtensionApi, nexus: Nexus)
    : (gameId: string, count?: number, offset?: number) => Promise<Partial<IRevision[]>> {
  return async (gameId: string, count?: number, offset?: number): Promise<Partial<IRevision[]>> => {
    const game = gameById(api.getState(), gameId);
    const nexusDomainId = nexusGameId(game);
    try {
      const query: ICollectionQuery = {
        ...COLLECTION_SEARCH_QUERY,
        revisions: {
          ...FULL_REVISION_INFO
        },
      }
      const searchResult: ICollectionSearchResult = await onSearchCollections(api, nexus, query)({
        gameId: nexusDomainId,
        collectionStatuses: ['listed', 'published', 'under_moderation', 'unlisted'],
        count,
        offset,
        userId: api.getState().persistent['nexus']?.userInfo?.userId.toString(),
      });

      const revisions: Partial<IRevision[]> = searchResult.nodes.flatMap(
        (collection: ICollection) => collection.revisions ?? []
      );

      return revisions;
    } catch (err) {
      if (!['NOT_FOUND', 'UNAUTHORIZED'].includes(err.code)) {
        api.showErrorNotification('Failed to get list of collections', err, {
          allowReport: !['MODEL_NOT_FOUND'].includes(err.code)
        });
      }
      return [];
    }
  };
}

export function onGetNexusCollection(api: IExtensionApi, nexus: Nexus)
    : (slug: string) => Bluebird<ICollection> {
  return (slug: string): Bluebird<ICollection> => {
    if (slug === undefined) {
      return Bluebird.reject(new Error('invalid parameter, collectionId has to be a number'));
    }

    return Bluebird.resolve(nexus.getCollectionGraph(FULL_COLLECTION_INFO, slug))
      .catch(err => {
        if (!['COLLECTION_DISCARDED', 'NOT_FOUND'].includes(err.code)) {
          if (err.code === 'COLLECTION_UNDER_MODERATION') {
            api.showErrorNotification(
              'Failed to get collection info',
              'The collection is under moderation', {
                allowReport: false,
              });
          } else {
            const allowReport = !(err instanceof ProcessCanceled);
            api.showErrorNotification('Failed to get collection info', err, {
              id: 'failed-get-collection-info',
              allowReport,
            });
          }
        }
        return Bluebird.resolve(undefined);
      });
  };
}

export function onGetNexusCollections(api: IExtensionApi, nexus: Nexus)
    : (gameId: string) => Bluebird<ICollection[]> {
  return (gameId: string): Bluebird<ICollection[]> =>
    Bluebird.resolve(nexus.getCollectionListGraph(FULL_COLLECTION_INFO, gameId))
      .catch(err => {
        api.showErrorNotification('Failed to get list of collections', err);
        return Bluebird.resolve(undefined);
      });
}


/**
 * Search for collections using the GraphQL API
 *
 * @param {Nexus} nexus - The Nexus API instance
 * @param {types.ICollectionSearchOptions} options - Search options (gameId, filters, sort, etc.)
 * @return {Bluebird<types.ICollectionSearchResult>} Search results with nodes and totalCount
 */
export function onSearchCollections(
  api: IExtensionApi,
  nexus: Nexus,
  query?: ICollectionQuery
): (options: ICollectionSearchOptions) => Bluebird<ICollectionSearchResult> {
  const searchQuery = query || COLLECTION_SEARCH_QUERY;
  return (options) => { return Bluebird.resolve(nexus.searchCollectionsGraph(searchQuery, options)); };
}

export function onResolveCollectionUrl(api: IExtensionApi, nexus: Nexus)
  : (apiLink: string) => Bluebird<IDownloadURL[]> {
  return (apiLink: string): Bluebird<IDownloadURL[]> =>
    Bluebird.resolve(nexus.getCollectionDownloadLink(apiLink))
      .catch(err => {
        api.showErrorNotification('Failed to get list of collections', err);
        return Bluebird.resolve([]);
      });
}

export function onGetNexusCollectionRevision(api: IExtensionApi, nexus: Nexus)
    : (collectionSlug: string, revisionNumber: number) => Bluebird<IRevision> {
  return (collectionSlug: string, revisionNumber: number): Bluebird<IRevision> => {
    if (collectionSlug === undefined) {
      const err = new Error('invalid parameter, collectionSlug undefined');
      err['attachLogOnReport'] = true;
      api.showErrorNotification('invalid parameter', err);
      return Bluebird.resolve(undefined);
    } else if (!Number.isFinite(revisionNumber)) {
      return Bluebird.reject(
        new Error('invalid parameter, revisionNumber has to be a number, '
                  + `got: ${revisionNumber}`));
    }
    return Bluebird.resolve(nexus.getCollectionRevisionGraph(
      FULL_REVISION_INFO, collectionSlug, revisionNumber > 0 ? revisionNumber : undefined))
      .catch(err => {
        const allowReport = !err.message.includes('network disconnected')
          && !err.message.includes('Cannot return null for non-nullable field CollectionRevision.collection')
          && (err.code !== 'COLLECTION_UNDER_MODERATION');
        err['collectionSlug'] = collectionSlug;
        err['revisionNumber'] = revisionNumber;
        if (err.code !== 'NOT_FOUND') {
          api.showErrorNotification('Failed to get nexus revision info', err, {
            id: 'failed-get-revision-info',
            allowReport,
          });
        }
        return Bluebird.resolve(undefined);
      });
  };
}

function reportRateError(api: IExtensionApi, err: Error, revisionId: number) {
  const loggedIn = isLoggedIn(api.getState());
  const expectedError = resolveGraphError(api.translate, loggedIn, err);
  if (expectedError !== undefined) {
    api.sendNotification({
      type: 'info',
      message: expectedError,
      replace: {
        waitingTime: api.translate('12 hours'),
      },
    });
  } else if ((err instanceof TimeoutError) || err.message.includes('ETIMEDOUT')) {
    const message = 'A timeout occurred trying to rate a collection, please try again later.';
    api.sendNotification({
      type: 'error',
      title: 'Timeout',
      message,
      displayMS: calcDuration(message.length),
    });
  } else if (err['code'] === 'NOT_FOUND') {
    api.showErrorNotification('Collection not found, it might have been removed.', err, {
      allowReport: false,
    });
  } else if ((['ENOENT', 'ECONNRESET', 'ECONNABORTED', 'ESOCKETTIMEDOUT'].includes(err['code']))
      || (err instanceof ProcessCanceled)) {
    api.showErrorNotification('Rating collection failed, please try again later', err, {
      allowReport: false,
    });
  } else if (err.message.startsWith('getaddrinfo ENOTFOUND')) {
    api.showErrorNotification('Rating collection failed, please try again later', err, {
      allowReport: false,
    });
  } else {
    const detail = processErrorMessage(err as NexusError);
    detail.Revision = revisionId;
    let allowReport = detail.Servermessage === undefined;
    if (detail.noReport) {
      allowReport = false;
      delete detail.noReport;
    }
    showError(api.store.dispatch, 'An error occurred rating a collection', detail,
      { allowReport });
  }
}

interface IRateRevisionResult {
  success: boolean;
  averageRating?: IRating;
}

export function onRateRevision(api: IExtensionApi, nexus: Nexus)
    : (revisionId: number, rating: number) => Bluebird<IRateRevisionResult> {
  return (revisionId: number, rating: any): Bluebird<IRateRevisionResult> => {
    return Bluebird.resolve(nexus.rateRevision(revisionId, rating))
      .catch(err => {
        reportRateError(api, err, revisionId);
        return Bluebird.resolve({ success: false });
      });
  };
}

interface IDownloadResult {
  error: Error;
  dlId?: string;
}

export function onGetModFiles(api: IExtensionApi, nexus: Nexus)
                                : (...args: any[]) => Bluebird<IFileInfo[]> {
  return (gameId: string, modId: number): Bluebird<IFileInfo[]> => {
    return Bluebird.resolve(nexus.getModFiles(modId, gameId))
      .then(result => result.files)
      .catch(err => {
        api.showErrorNotification('Failed to get list of mod files', err, {
          allowReport: false,
        });
        return Bluebird.resolve([]);
      });
  };
}

export function onModFileContents(api: IExtensionApi, nexus: Nexus) : (...args: any[]) => Bluebird<Partial<IModFileContentPage>> {
  return (query: IModFileContentPageQuery, filter?: IModFileContentSearchFilter, offset?: number, count?: number) => {
    return Bluebird.resolve(nexus.modFileContents(query, filter, offset, count))
      .catch(err => {
        api.showErrorNotification('Failed to get mod file contents', err, {
          allowReport: false,
        });
        return Bluebird.resolve({});
      });
  };
}

export function onGetUserKeyData(api: IExtensionApi) : (...args: any[]) => Promise<IValidateKeyDataV2> {
  return () => {
    // This doesn't have to be async, as the key data is already in the state
    //  but we keep the Promise interface for consistency + in case we want to
    //  make an async call in the future
    const state: IState = api.getState();
    const userKey = getSafe(state, ['persistent', 'nexus', 'userInfo'], undefined);
    return Promise.resolve(userKey);
  };
}

export function onGetPreferences(api: IExtensionApi, nexus: Nexus): (...args: any[]) => Promise<Partial<IPreference>> {
  return (query: IPreferenceQuery) => {
    return Promise.resolve(nexus.getPreferences(query))
      .catch(err => {
        api.showErrorNotification('Failed to get preferences', err, {
          allowReport: false,
        });
        return Promise.resolve({});
      });
  };
}

export function onDownloadUpdate(api: IExtensionApi,
                                 nexus: Nexus)
                                 : (...args: any[]) => Bluebird<IDownloadResult> {
  return (source: string, gameId: string, modId: string,
          fileId: string, versionPattern: string,
          campaign: string, referenceTag?: string): Bluebird<IDownloadResult> => {
    if (source !== 'nexus') {
      return Bluebird.resolve(undefined);
    }

    const state = api.getState();
    const game = (gameId === SITE_ID) ? null : gameById(state, gameId);
    const activeGame = currentGame(state);
    const compatibleDownloads = activeGame?.details?.compatibleDownloads || [];
    const hasCompatibleDownloadId = compatibleDownloads.includes(gameId);
    if (game === undefined && !hasCompatibleDownloadId) {
      api.sendNotification({
        type: 'error',
        title: 'Invalid game id',
        message: gameId,
      });
      return Bluebird.resolve(undefined);
    }

    const fileIdNum = parseInt(fileId, 10);

    return Bluebird.resolve(nexus.getModFiles(parseInt(modId, 10),
                                             nexusGameId(game, gameId) || gameId))
      .then(files => {
        let updateFileId: number;

        const updateChain = findLatestUpdate(files.file_updates, [], fileIdNum);
        const newestMatching = updateChain
          // sort newest to oldest
          .sort((lhs, rhs) => rhs.uploaded_timestamp - lhs.uploaded_timestamp)
          // find the first update entry that has a version matching the pattern
          .find(update => {
            const file = files.files.find(iter => iter.file_id === update.new_file_id);
            if (file === undefined) {
              return false;
            }
            return (versionPattern === '*')
                || semver.satisfies(semver.coerce(file.version), versionPattern);
          });

        if (newestMatching !== undefined) {
          updateFileId = newestMatching.new_file_id;
        } else {
          // no update chain, maybe we're lucky and there is only a single file not marked
          // as old
          const notOld = files.files
            .filter(file => (file.category_id !== 4) && (file.category_id !== 6));
          if ((notOld.length === 1)
              && (semver.satisfies(semver.coerce(notOld[0].version), versionPattern))) {
            updateFileId = notOld[0].file_id;
          }
        }

        if (updateFileId === undefined) {
          updateFileId = fileIdNum;
        }

        const urlParsed = new URL(`nxm://${toNXMId(game, gameId)}/mods/${modId}/files/${updateFileId}`);
        if (campaign !== undefined) {
          urlParsed.searchParams.set('campaign', campaign);
        }
        const state: IState = api.store.getState();
        const downloads = state.persistent.downloads.files;
        // check if the file is already downloaded. If not, download before starting the install
        const existingId = Object.keys(downloads).find(downloadId => {
          return (getFileId(downloads[downloadId]) === fileIdNum)
              && downloads[downloadId].state !== 'failed';
        });

        if (existingId !== undefined) {
          if (downloads[existingId].state === 'paused') {
            return Bluebird.fromCallback(cb => api.events.emit('resume-download', existingId, cb))
              .then(() => ({ error: null, dlId: existingId }));
          } else {
            return Bluebird.resolve({ error: null, dlId: existingId });
          }
        }

        return startDownload(api, nexus, urlParsed.toString(), 'never', undefined, false, false, referenceTag)
          .then(dlId => ({ error: null, dlId }))
          .catch(err => ({ error: err }));
      })
      .catch(err => {
        if (err instanceof UserCanceled) {
          // there is a really good chance that the download will fail
          log('warn', 'failed to fetch mod file list', err.message);
          const urlParsed = new URL(`nxm://${toNXMId(game, gameId)}/mods/${modId}/files/${fileId}`);
          if (campaign !== undefined) {
            urlParsed.searchParams.set('campaign', campaign);
          }

          return startDownload(api, nexus, urlParsed.toString(), 'never', undefined, false, false, referenceTag)
            .then(dlId => ({ error: null, dlId }))
            .catch(innerErr => ({ error: innerErr }));
        } else {
          return Bluebird.resolve({ error: err });
        }
      });
  };
}

export function onSubmitFeedback(nexus: Nexus) {
  return (title: string, message: string, hash: string, feedbackFiles: string[],
          anonymous: boolean, callback: (err: Error, response?: IFeedbackResponse) => void) => {
    submitFeedback(nexus, title, message, feedbackFiles, anonymous, hash)
      .then(response => callback(null, response))
      .catch(err => callback(err));
  };
}

function sendCollection(nexus: Nexus,
                        collectionInfo: ICollectionManifest,
                        collectionId: number,
                        uuid: string) {
  if (collectionId === undefined) {
    return nexus.createCollection({
        adultContent: false,
        collectionManifest: collectionInfo,
        collectionSchemaId: 1,
      }, uuid);
  } else {
    return nexus.editCollection(collectionId as any, collectionInfo.info.name)
      .then(() => nexus.createOrUpdateRevision({
        adultContent: false,
        collectionManifest: collectionInfo,
        collectionSchemaId: 1,
      }, uuid, collectionId));
  }
}

export function onSubmitCollection(nexus: Nexus) {
  return (collectionInfo: ICollectionManifest,
          assetFilePath: string,
          collectionId: number,
          callback: (err: Error, response?: any) => void) => {
    nexus.getRevisionUploadUrl()
    .then(({ url, uuid }) => {
      return fs.statAsync(assetFilePath)
        .then(stat => upload(url, fs.createReadStream(assetFilePath), stat.size))
        .then(() => uuid);
    })
    .then((uuid: string) => sendCollection(nexus, collectionInfo, collectionId, uuid))
    .then(response => callback(null, response))
    .catch(err => callback(err));
  };
}

export function onEndorseMod(api: IExtensionApi, nexus: Nexus) {
  return (gameId: string, modId: string, endorsedStatus: EndorsedStatus) => {
    if (!isLoggedIn(api.getState())) {
      api.showErrorNotification('An error occurred endorsing a mod',
                                'You are not logged in to Nexus Mods!',
                                { allowReport: false });
    } else {
      endorseThing(api, nexus, gameId, modId, endorsedStatus);
    }
  };
}

export function onEndorseDirect(api: IExtensionApi, nexus: Nexus) {
  return (gameId: string, nexusId: number, version: string,
          endorsedStatus: EndorsedStatus): Bluebird<EndorsedStatus> => {
    return endorseDirectImpl(api, nexus, gameId, nexusId, version, endorsedStatus)
      .then(res => res as EndorsedStatus);
  };
}

function extractLatestModInfo(state: IState, gameId: string, input: IModInfo): IModListItem {
  return {
    name: input.name,
    author: input.uploaded_by,
    category: resolveCategoryName(input.category_id.toString(), state),
    summary: input.summary,
    imageUrl: input.picture_url,
    link: `${NEXUS_BASE_URL}/${input.domain_name}/mods/${input.mod_id}`,
    extra: [
      { id: 'endorsements', value: input.endorsement_count },
      { id: 'downloads', value: input.mod_downloads },
    ],
  };
}

export function onGetLatestMods(api: IExtensionApi, nexus: Nexus) {
  return (gameId: string): Bluebird<{ id: string, encoding: string, mods: IModListItem[] }> => {
    const state = api.getState();
    const gameDomain = nexusGameId(gameById(state, gameId), gameId);
    return Bluebird.resolve(nexus.getLatestAdded(gameDomain))
      .then(mods => ({
        id: 'nexus',
        encoding: 'bbcode',
        mods: mods
          .filter(mod => !mod.contains_adult_content && mod.available)
          .map(mod => extractLatestModInfo(state, gameId, mod)),
      }));
  };
}


export function onRefreshUserInfo(nexus: Nexus, api: IExtensionApi) {
  return (): Bluebird<void> => {

    // only called from the global menu item 

    //const token = getOAuthTokenFromState(api);
    
    log('info', 'onRefreshUserInfo() started');

    // we have an oauth token in state
    //if(token !== undefined) {      
      // get userinfo from api
      return Bluebird.resolve(nexus.getUserInfo())
      .then(apiUserInfo => {        
        api.store.dispatch(setUserInfo(transformUserInfoFromApi(apiUserInfo)));
        log('info', 'onRefreshUserInfo() nexus.getUserInfo response', apiUserInfo);
      })
      .catch((err) => {
        log('error', `onRefreshUserInfo() nexus.getUserInfo response ${err.message}`, err);
        showError(api.store.dispatch, 'An error occurred refreshing user info', err, {
          allowReport: false,
        });
      });  
    //} else {
    //  log('warn', 'onRefreshUserInfo() no oauth token');
    //}
  };
}

export function onGetTrendingMods(api: IExtensionApi, nexus: Nexus) {
  return (gameId: string): Bluebird<{ id: string, encoding: string, mods: IModListItem[] }> => {
    const state = api.getState();
    const gameDomain = nexusGameId(gameById(state, gameId), gameId);
    return Bluebird.resolve(nexus.getTrending(gameDomain))
      .then(mods => ({
        id: 'nexus',
        encoding: 'bbcode',
        mods: mods
          .filter(mod => !mod.contains_adult_content && mod.available)
          .map(mod => extractLatestModInfo(state, gameId, mod)),
      }));
  };
}

export function onAPIKeyChanged(api: IExtensionApi, nexus: Nexus): StateChangeCallback {
  return (oldValue: string, newValue: string) => {
    api.store.dispatch(setUserInfo(undefined));
    if (newValue !== undefined) {
      updateKey(api, nexus, newValue);
    }
  };
}

// fired when state variable changes 'confidential.account.nexus.OAuthCredentials'
export function onOAuthTokenChanged(api: IExtensionApi, nexus: Nexus): StateChangeCallback {
  return (oldValue: ITokenReply, newValue: ITokenReply) => {
    log('info', 'onOAuthTokenChanged event handler.')

    // remove user info
    api.store.dispatch(setUserInfo(undefined));
    
    if (newValue !== undefined) {
      updateToken(api, nexus, newValue);
    }
  };
}

export function onCheckModsVersion(api: IExtensionApi,
                                   nexus: Nexus): (...args: any[]) => Bluebird<string[]> {
  return (gameId, mods, forceFull) => {
    if (!isLoggedIn(api.getState())) {
      api.showErrorNotification('An error occurred checking for mod updates',
                                'You are not logged in to Nexus Mods!',
                                { allowReport: false });
      return Bluebird.resolve([]);
    } else {
      api.store.dispatch(setUpdatingMods(gameId, true));
      const start = Date.now();
      return checkModVersionsImpl(api.store, nexus, gameId, mods, forceFull)
        .then(({ errors, modIds }) => {
          if (errors.length !== 0) {
            showError(api.store.dispatch,
                      'Some mods could not be checked for updates',
                      errors.join('[br][/br]'),
                      { allowReport: false, isBBCode: true });
          }
          return Bluebird.resolve(modIds);
        })
        .catch(NexusError, err => {
          showError(api.store.dispatch, 'An error occurred checking for mod updates', err, {
            allowReport: false,
          });
          return Bluebird.resolve([]);
        })
        .catch(TimeoutError, err => {
          showError(api.store.dispatch, 'An error occurred checking for mod updates', err, {
            allowReport: false,
          });
          return Bluebird.resolve([]);
        })
        .catch(RateLimitError, err => {
          showError(api.store.dispatch, 'Rate limit exceeded, please try again later', err, {
            allowReport: false,
          });
          return Bluebird.resolve([]);
        })
        .catch(ProcessCanceled, err => {
          showError(api.store.dispatch, 'An error occurred checking for mod updates', err, {
            allowReport: false,
          });
          return Bluebird.resolve([]);
        })
        .catch(err => {
          showError(api.store.dispatch, 'An error occurred checking for mod updates', err);
          return Bluebird.resolve([]);
        })
        .then((modIds: string[]) => Bluebird.delay(2000 - (Date.now() - start))
          .then(() => modIds))
        .finally(() => {
          api.store.dispatch(setUpdatingMods(gameId, false));
        });
    }
  };
}


export function sendMetric(api: IExtensionApi, nexus: Nexus) {
  return async (eventType: string, entityType: string, entityId: string, metadata: Record<string, any>, clientString?: string) => {
    try {
      await nexus.sendMetric(eventType, entityType, entityId, metadata, clientString);
    } catch {
      // do nothing
    }
  };
}
<|MERGE_RESOLUTION|>--- conflicted
+++ resolved
@@ -1,1080 +1,1070 @@
-/* eslint-disable */
-import { setDownloadModInfo } from '../../actions';
-import { IExtensionApi, StateChangeCallback } from '../../types/IExtensionContext';
-import { IDownload, IMod, IModTable, IState } from '../../types/IState';
-import { DataInvalid, ProcessCanceled, UserCanceled } from '../../util/CustomErrors';
-import Debouncer from '../../util/Debouncer';
-import * as fs from '../../util/fs';
-import { log } from '../../util/log';
-import { calcDuration, showError } from '../../util/message';
-import { upload } from '../../util/network';
-import opn from '../../util/opn';
-import { activeGameId, currentGame, downloadPathForGame, gameById, knownGames } from '../../util/selectors';
-import { getSafe } from '../../util/storeHelper';
-import { batchDispatch, truthy } from '../../util/util';
-
-import { resolveCategoryName } from '../category_management';
-import { AlreadyDownloaded, DownloadIsHTML } from '../download_management/DownloadManager';
-import { SITE_ID } from '../gamemode_management/constants';
-import { IGameStoredExt } from '../gamemode_management/types/IGameStored';
-import { setUpdatingMods } from '../mod_management/actions/session';
-import { IModListItem } from '../news_dashlet/types';
-
-import { setUserInfo } from './actions/persistent';
-import { findLatestUpdate, retrieveModInfo } from './util/checkModsVersion';
-import { nexusGameId, toNXMId, convertGameIdReverse } from './util/convertGameId';
-import { FULL_COLLECTION_INFO, FULL_REVISION_INFO, CURRENT_REVISION_INFO, COLLECTION_SEARCH_QUERY } from './util/graphQueries';
-import submitFeedback from './util/submitFeedback';
-
-import { NEXUS_BASE_URL, NEXUS_NEXT_URL, USERINFO_ENDPOINT } from './constants';
-import { checkModVersionsImpl, endorseDirectImpl, endorseThing, ensureLoggedIn, processErrorMessage,
-         resolveGraphError, startDownload, transformUserInfoFromApi, updateKey, updateToken } from './util';
-
-import Nexus, { EndorsedStatus, ICollection, ICollectionManifest,
-                ICollectionSearchOptions,
-                ICollectionSearchResult,
-                IDownloadURL, IFeedbackResponse,
-                IFileInfo,
-<<<<<<< HEAD
-                IIssue, IModFileContentPage, IModInfo, IRating, IRevision, NexusError,
-                IModFileContentPageQuery, IModFileContentSearchFilter,
-                RateLimitError, TimeoutError, 
-                IPreferenceQuery,
-                IPreference} from '@nexusmods/nexus-api';
-import Promise from 'bluebird';
-=======
-                IIssue, IModFileContentPage, IModInfo, IRating, IRevision, IUserInfo, NexusError,
-                ProtocolError, IModFileContentPageQuery, IModFileContentSearchFilter,
-                RateLimitError, TimeoutError } from '@nexusmods/nexus-api';
-import Bluebird from 'bluebird';
->>>>>>> 86c3f8e6
-import * as path from 'path';
-import * as semver from 'semver';
-import { ITokenReply } from './util/oauth';
-import { isLoggedIn } from './selectors';
-<<<<<<< HEAD
-import { IValidateKeyDataV2 } from './types/IValidateKeyData';
-=======
->>>>>>> 86c3f8e6
-
-export function onChangeDownloads(api: IExtensionApi, nexus: Nexus) {
-  const state: IState = api.store.getState();
-  // Cache for mod/file info to avoid duplicate API calls
-  const infoCache = new Map<string, any>();
-  const IDS_PATH = ['modInfo', 'nexus', 'ids'];
-  const updateDebouncer: Debouncer = new Debouncer(
-    (oldDownloadTable: { [id: string]: IDownload }, newDownloadTable: { [id: string]: IDownload }) => {
-      if (oldDownloadTable === newDownloadTable) {
-        return Bluebird.resolve();
-      }
-
-      // Only process downloads that have actually changed
-      const changedDownloadIds = Object.keys(newDownloadTable).filter(dlId => {
-        const newDownload = newDownloadTable[dlId];
-        const oldDownload = oldDownloadTable?.[dlId];
-
-        if (!oldDownload || !newDownload) return true;
-
-        const newModId = getSafe(newDownload, [...IDS_PATH, 'modId'], undefined);
-        const newFileId = getSafe(newDownload, [...IDS_PATH, 'fileId'], undefined);
-        const oldModId = getSafe(oldDownload, [...IDS_PATH, 'modId'], undefined);
-        const oldFileId = getSafe(oldDownload, [...IDS_PATH, 'fileId'], undefined);
-
-        return newModId !== oldModId || newFileId !== oldFileId;
-      });
-
-      if (changedDownloadIds.length === 0) {
-        return Bluebird.resolve();
-      }
-
-      return Bluebird.map(changedDownloadIds, dlId => {
-        const download = newDownloadTable[dlId];
-        const modId = getSafe(download, [...IDS_PATH, 'modId'], undefined);
-        const fileId = getSafe(download, [...IDS_PATH, 'fileId'], undefined);
-
-        if (!modId) {
-          return Bluebird.resolve();
-        }
-
-        const rawGame = Array.isArray(download.game) && download.game.length > 0
-            ? download.game[0]
-            : activeGameId(api.store.getState());
-        // Ensure we use the internal game id for lookups and domain conversion
-        const metaGameId = rawGame
-          ? (convertGameIdReverse(knownGames(api.store.getState()), rawGame) || rawGame)
-          : rawGame;
-
-        const gameDomain = nexusGameId(gameById(state, metaGameId), metaGameId);
-
-        // Create cache keys for deduplication
-        const modInfoKey = `mod_${modId}_${gameDomain}`;
-        const fileInfoKey = fileId !== undefined ? `file_${modId}_${fileId}_${gameDomain}` : null;
-
-        // Fetch mod info with caching
-        let modInfoBluebird = infoCache.get(modInfoKey);
-        if (!modInfoBluebird) {
-          modInfoBluebird = nexus.getModInfo(modId, gameDomain)
-            .catch(err => {
-              log('warn', 'failed to query mod info', {
-                modId,
-                gameDomain,
-                downloadId: dlId,
-                message: err.message
-              });
-              return null;
-            });
-          infoCache.set(modInfoKey, modInfoBluebird);
-        }
-
-        // Fetch file info with caching (if needed)
-        let fileInfoBluebird = Bluebird.resolve(undefined);
-        if (fileId !== undefined && fileInfoKey) {
-          let cachedFileInfo = infoCache.get(fileInfoKey);
-          if (!cachedFileInfo) {
-            cachedFileInfo = nexus.getFileInfo(modId, fileId, gameDomain)
-              .catch(err => {
-                log('warn', 'failed to query file info', {
-                  modId,
-                  fileId,
-                  gameDomain,
-                  downloadId: dlId,
-                  message: err.message
-                });
-                return null;
-              });
-            infoCache.set(fileInfoKey, cachedFileInfo);
-          }
-          fileInfoBluebird = cachedFileInfo;
-        }
-
-        return Bluebird.all([modInfoBluebird, fileInfoBluebird])
-          .then(([modInfo, fileInfo]) => {
-            const batched = [];
-            if (modInfo !== null) {
-              batched.push(setDownloadModInfo(dlId, 'nexus.modInfo', modInfo));
-            }
-            if (fileInfo !== null) {
-              batched.push(setDownloadModInfo(dlId, 'nexus.fileInfo', fileInfo));
-            }
-
-            batchDispatch(api.store, batched);
-          })
-          .catch(err => {
-            log('error', 'unexpected error processing download info', {
-              downloadId: dlId,
-              modId,
-              fileId,
-              message: err.message
-            });
-          });
-      }, { concurrency: 5 })
-        .then(() => {
-          if (infoCache.size > 100) {
-            const entries = Array.from(infoCache.entries());
-            infoCache.clear();
-            entries.slice(-50).forEach(([key, value]) => infoCache.set(key, value));
-          }
-        })
-        .catch(err => {
-          log('error', 'failed to process download changes', { message: err.message });
-        });
-    }, 200);
-
-  return (oldValue: IModTable, newValue: IModTable) =>
-      updateDebouncer.schedule(undefined, oldValue, newValue);
-} 
-
-/**
- * callback for when mods are changed
- *
- * @export
- * @param {IExtensionApi} api
- * @param {Nexus} nexus
- * @returns
- */
-export function onChangeMods(api: IExtensionApi, nexus: Nexus) {
-  // the state from before the debouncer last triggered
-  let lastModTable = api.store.getState().persistent.mods;
-
-  const updateDebouncer: Debouncer = new Debouncer(
-      (newModTable: IModTable) => {
-    if ((lastModTable === undefined) || (newModTable === undefined)) {
-      return;
-    }
-    const state = api.store.getState();
-    const gameMode = activeGameId(state);
-    // TODO: this triggers only for the current game but "swallows" all changes
-    //   for all games, meaning that if we change the nexus id for a mod of a
-    //   different game, it will never be re-fetched
-    // ensure anything changed for the active game
-    if ((lastModTable[gameMode] !== newModTable[gameMode])
-        && (lastModTable[gameMode] !== undefined)
-        && (newModTable[gameMode] !== undefined)) {
-      // for any mod where modid or download section have been changed,
-      // retrieve the new mod info
-      return Bluebird.map(Object.keys(newModTable[gameMode]), modId => {
-        const modSource =
-          getSafe(newModTable, [gameMode, modId, 'attributes', 'source'], undefined);
-        if (modSource !== 'nexus') {
-          return Bluebird.resolve();
-        }
-
-        const idPath = [gameMode, modId, 'attributes', 'modId'];
-        const dlGamePath = [gameMode, modId, 'attributes', 'downloadGame'];
-        if ((getSafe(lastModTable, idPath, undefined)
-              !== getSafe(newModTable, idPath, undefined))
-            || (getSafe(lastModTable, dlGamePath, undefined)
-              !== getSafe(newModTable, dlGamePath, undefined))) {
-          return retrieveModInfo(nexus, api,
-            gameMode, newModTable[gameMode][modId], api.translate)
-            .then(() => {
-              lastModTable = newModTable;
-            });
-        } else {
-          return Bluebird.resolve();
-        }
-      }).then(() => null);
-    } else {
-      lastModTable = newModTable;
-      return Bluebird.resolve();
-    }
-  }, 2000);
-
-  // we can't pass oldValue to the debouncer because that would only include the state
-  // for the last time the debouncer is triggered, missing all other updates
-  return (oldValue: IModTable, newValue: IModTable) =>
-      updateDebouncer.schedule(undefined, newValue);
-}
-
-export function onOpenCollectionPage(api: IExtensionApi) {
-  return (gameId: string, collectionSlug: string, revisionNumber: number, source: string) => {
-    if (source !== 'nexus') {
-      return;
-    }
-    const game = gameById(api.store.getState(), gameId);
-    const segments = [NEXUS_NEXT_URL,
-      nexusGameId(game) || gameId,
-      'collections', collectionSlug,
-    ];
-    if (revisionNumber !== undefined) {
-      segments.push('revisions', revisionNumber.toString());
-    }
-    opn(segments.join('/')).catch(() => undefined);
-  };
-}
-
-export function onOpenModPage(api: IExtensionApi) {
-  return (gameId: string, modId: string, source: string) => {
-    if (source !== 'nexus') {
-      return;
-    }
-    const game = gameById(api.store.getState(), gameId);
-    opn([NEXUS_BASE_URL,
-      nexusGameId(game) || gameId, 'mods', modId,
-    ].join('/')).catch(err => undefined);
-  };
-}
-
-export function onChangeNXMAssociation(registerFunc: (def: boolean) => void,
-                                       api: IExtensionApi): StateChangeCallback {
-  return (oldValue: boolean, newValue: boolean) => {
-    log('info', 'associate', { oldValue, newValue });
-    if (newValue === true) {
-      registerFunc(true);
-    } else {
-      api.deregisterProtocol('nxm');
-    }
-  };
-}
-
-export function onRequestOwnIssues(nexus: Nexus) {
-  return (cb: (err: Error, issues?: IIssue[]) => void) => {
-    nexus.getOwnIssues()
-      .then(issues => {
-        cb(null, issues);
-      })
-      .catch(err => cb(err));
-  };
-}
-
-function getFileId(download: IDownload): number {
-  const res = getSafe(download, ['modInfo', 'nexus', 'ids', 'fileId'], undefined);
-
-  if ((res === undefined)
-      && (getSafe(download, ['modInfo', 'source'], undefined) === 'nexus')) {
-    return getSafe(download, ['modInfo', 'ids', 'fileId'], undefined);
-  } else {
-    return res;
-  }
-}
-
-function downloadFile(api: IExtensionApi, nexus: Nexus,
-                      game: IGameStoredExt, modId: number, fileId: number,
-                      fileName?: string,
-                      allowInstall?: boolean): Bluebird<string> {
-    const state: IState = api.getState();
-    const gameId = game?.id ?? SITE_ID;
-    if ((game != null && gameId !== SITE_ID)
-        && !getSafe(state, ['persistent', 'nexus', 'userInfo', 'isPremium'], false)) {
-      // nexusmods can't let users download files directly from client, without
-      // showing ads
-      return Bluebird.reject(new ProcessCanceled('Only available to premium users'));
-    }
-    // TODO: Need some way to identify if this request is actually for a nexus mod
-    const url = `nxm://${toNXMId(game, gameId)}/mods/${modId}/files/${fileId}`;
-    log('debug', 'downloading from generated nxm link', { url, fileName });
-
-    const downloads = state.persistent.downloads.files;
-    // check if the file is already downloaded. If not, download before starting the install
-    const existingId = Object.keys(downloads).find(downloadId =>
-      (downloads[downloadId]?.game || []).includes(gameId)
-      && (downloads[downloadId]?.modInfo?.nexus?.ids?.modId === modId)
-      && (downloads[downloadId]?.modInfo?.nexus?.ids?.fileId === fileId));
-    if ((existingId !== undefined)
-        && (downloads[existingId]?.localPath !== undefined)
-        && (downloads[existingId]?.state !== 'failed')) {
-      log('debug', 'found an existing matching download',
-        { id: existingId, data: JSON.stringify(downloads[existingId]) });
-      const downloadPath = downloadPathForGame(state, gameId);
-      return fs.statAsync(path.join(downloadPath, downloads[existingId].localPath))
-        .then(() => Bluebird.resolve(existingId))
-        .catch((err) => (err.code === 'ENOENT')
-          ? startDownload(api, nexus, url,
-                          fileName !== undefined ? 'replace' : 'never',
-                          fileName, allowInstall)
-          : Bluebird.reject(err));
-    } else {
-      // startDownload will report network errors and only reject on usage error
-      return startDownload(api, nexus, url,
-                           fileName !== undefined ? 'replace' : 'never',
-                           fileName, allowInstall);
-    }
-}
-
-export function onModsUpdate(api: IExtensionApi, nexus: Nexus) {
-  return async (gameId: string, modIds: string[]) => {
-    api.sendNotification({
-      type: 'activity',
-      message: 'Updating mods',
-      id: 'mods-update-multi',
-      noDismiss: true,
-      allowSuppress: false,
-    });
-    api.store.dispatch(setUpdatingMods(gameId, true));
-    let game = gameId === SITE_ID ? null : gameById(api.getState(), gameId);
-    log('debug', 'on mods update', { gameId, modIds });
-    if (!game) {
-      log('warn', 'mod update requested for unknown game id', gameId);
-      // Attempt to get the current game from the state as a fallback
-      game = currentGame(api.getState());
-    }
-    const mods: { [modId: string]: IMod } = getSafe(api.getState(), ['persistent', 'mods', game?.id], {});
-    for (const modId of modIds) {
-      const mod = mods[modId];
-      if (!mod || mod.attributes?.source !== 'nexus' || !mod.attributes?.newestFileId) {
-        log('warn', 'unable to automatically update mod', modId);
-        continue;
-      }
-      const newestFileId = getSafe(mod.attributes, ['newestFileId'], 'unknown');
-      if (newestFileId === 'unknown') {
-        // if the newestFileId is unknown, we can't update automatically.
-        //  this can happen if the mod author did not specify the update chain
-        //  correctly when uploading the mod file.
-        continue;
-      }
-      const numericModId = mod.attributes?.modId;
-      onModUpdate(api, nexus)(gameId, numericModId, newestFileId, 'nexus');
-    }
-
-    api.dismissNotification('mods-update-multi');
-    api.store.dispatch(setUpdatingMods(gameId, false))
-  }
-}
-
-export function onModUpdate(api: IExtensionApi, nexus: Nexus) {
-  return (gameId: string, modId: number, fileId: number, source: string) => {
-    let game = gameId === SITE_ID ? null : gameById(api.store.getState(), gameId);
-
-    if (!game) {
-      log('warn', 'mod update requested for unknown game id', gameId);
-
-      // Attempt to get the current game from the state as a fallback - it's perfectly possible
-      //  for the passed gameId to be a compatibleDownload entry for the currently managed game.
-      game = currentGame(api.getState());
-    }
-
-    if (source !== 'nexus') {
-      // not a mod from nexus mods
-      return;
-    }
-
-    const downloadGameId = truthy(game)
-        ? (game.id !== gameId)
-          ? gameId // download id is different from the game extension's id - this is a compatibleDownload entry.
-          : game.id
-        : gameId; // Game is not present in the state. Concurrency issue? lets just assign it to gameId.
-    const downloadFunc = () => truthy(game)
-      ? downloadFile(api, nexus, { ...game, downloadGameId }, modId, fileId, undefined, false)
-      : Bluebird.reject(new ProcessCanceled('Game not found')); // Can't download an update for a game extension that doesn't exist
-
-    downloadFunc()
-      .catch(AlreadyDownloaded, err => {
-        const state = api.getState();
-        const downloads = state.persistent.downloads.files;
-        const dlId = Object.keys(downloads).find(iter =>
-          downloads[iter].localPath === err.fileName);
-        return dlId;
-      })
-      .then(downloadId => {
-        const state = api.getState();
-        const downloads = state.persistent.downloads.files;
-
-        if (!truthy(downloadId)) {
-          // nop
-        } else if (downloads[downloadId]?.state !== 'finished') {
-          api.store.dispatch(setDownloadModInfo(downloadId, 'startedAsUpdate', true));
-        } else {
-          api.events.emit('start-install-download', downloadId);
-        }
-      })
-      .catch(DownloadIsHTML, err => undefined)
-      .catch(DataInvalid, () => {
-        const url = `nxm://${toNXMId(game, gameId)}/mods/${modId}/files/${fileId}`;
-        api.showErrorNotification('Invalid URL', url, { allowReport: false });
-      })
-      .catch(ProcessCanceled, () => {
-        const url = [NEXUS_BASE_URL, nexusGameId(game, gameId), 'mods', modId].join('/');
-        const params = `?tab=files&file_id=${fileId}&nmm=1`;
-        return opn(url + params)
-          .catch(() => undefined);
-      })
-      .catch(err => {
-        api.showErrorNotification('Failed to start download', err);
-      });
-  };
-}
-
-export function onNexusDownload(api: IExtensionApi,
-                                nexus: Nexus)
-                                : (...args: any[]) => Bluebird<any> {
-  return (gameId: string, modId: number, fileId: number,
-          fileName?: string, allowInstall?: boolean): Bluebird<string> => {
-    const game = gameId === SITE_ID ? null : gameById(api.store.getState(), gameId);
-    log('debug', 'on nexus download', fileName);
-    return ensureLoggedIn(api)
-      .then(() => {
-        if (gameId === SITE_ID || game) {
-          return downloadFile(api, nexus, { ...game, downloadGameId: gameId }, modId, fileId, fileName, allowInstall);
-        } else {
-          return Bluebird.reject(new ProcessCanceled('Game not found'));
-        }
-      })
-      .catch(UserCanceled, () => {
-        return Bluebird.resolve(undefined);
-      })
-      .catch(ProcessCanceled, err => {
-        api.sendNotification({
-          type: 'error',
-          message: err.message,
-        });
-        return Bluebird.resolve(undefined);
-      })
-      .catch(AlreadyDownloaded, err => {
-        const { files } = api.getState().persistent.downloads;
-        const dlId = Object.keys(files).find(iter => files[iter].localPath === err.fileName);
-        return Bluebird.resolve(dlId);
-      })
-      .catch(err => {
-        api.showErrorNotification('Nexus download failed', err);
-        return Bluebird.resolve(undefined);
-      });
-  };
-}
-
-export function onGetMyCollections(api: IExtensionApi, nexus: Nexus)
-    : (gameId: string, count?: number, offset?: number) => Promise<Partial<IRevision[]>> {
-  return async (gameId: string, count?: number, offset?: number): Promise<Partial<IRevision[]>> => {
-    const game = gameById(api.getState(), gameId);
-    const nexusDomainId = nexusGameId(game);
-    try {
-      const query: ICollectionQuery = {
-        ...COLLECTION_SEARCH_QUERY,
-        revisions: {
-          ...FULL_REVISION_INFO
-        },
-      }
-      const searchResult: ICollectionSearchResult = await onSearchCollections(api, nexus, query)({
-        gameId: nexusDomainId,
-        collectionStatuses: ['listed', 'published', 'under_moderation', 'unlisted'],
-        count,
-        offset,
-        userId: api.getState().persistent['nexus']?.userInfo?.userId.toString(),
-      });
-
-      const revisions: Partial<IRevision[]> = searchResult.nodes.flatMap(
-        (collection: ICollection) => collection.revisions ?? []
-      );
-
-      return revisions;
-    } catch (err) {
-      if (!['NOT_FOUND', 'UNAUTHORIZED'].includes(err.code)) {
-        api.showErrorNotification('Failed to get list of collections', err, {
-          allowReport: !['MODEL_NOT_FOUND'].includes(err.code)
-        });
-      }
-      return [];
-    }
-  };
-}
-
-export function onGetNexusCollection(api: IExtensionApi, nexus: Nexus)
-    : (slug: string) => Bluebird<ICollection> {
-  return (slug: string): Bluebird<ICollection> => {
-    if (slug === undefined) {
-      return Bluebird.reject(new Error('invalid parameter, collectionId has to be a number'));
-    }
-
-    return Bluebird.resolve(nexus.getCollectionGraph(FULL_COLLECTION_INFO, slug))
-      .catch(err => {
-        if (!['COLLECTION_DISCARDED', 'NOT_FOUND'].includes(err.code)) {
-          if (err.code === 'COLLECTION_UNDER_MODERATION') {
-            api.showErrorNotification(
-              'Failed to get collection info',
-              'The collection is under moderation', {
-                allowReport: false,
-              });
-          } else {
-            const allowReport = !(err instanceof ProcessCanceled);
-            api.showErrorNotification('Failed to get collection info', err, {
-              id: 'failed-get-collection-info',
-              allowReport,
-            });
-          }
-        }
-        return Bluebird.resolve(undefined);
-      });
-  };
-}
-
-export function onGetNexusCollections(api: IExtensionApi, nexus: Nexus)
-    : (gameId: string) => Bluebird<ICollection[]> {
-  return (gameId: string): Bluebird<ICollection[]> =>
-    Bluebird.resolve(nexus.getCollectionListGraph(FULL_COLLECTION_INFO, gameId))
-      .catch(err => {
-        api.showErrorNotification('Failed to get list of collections', err);
-        return Bluebird.resolve(undefined);
-      });
-}
-
-
-/**
- * Search for collections using the GraphQL API
- *
- * @param {Nexus} nexus - The Nexus API instance
- * @param {types.ICollectionSearchOptions} options - Search options (gameId, filters, sort, etc.)
- * @return {Bluebird<types.ICollectionSearchResult>} Search results with nodes and totalCount
- */
-export function onSearchCollections(
-  api: IExtensionApi,
-  nexus: Nexus,
-  query?: ICollectionQuery
-): (options: ICollectionSearchOptions) => Bluebird<ICollectionSearchResult> {
-  const searchQuery = query || COLLECTION_SEARCH_QUERY;
-  return (options) => { return Bluebird.resolve(nexus.searchCollectionsGraph(searchQuery, options)); };
-}
-
-export function onResolveCollectionUrl(api: IExtensionApi, nexus: Nexus)
-  : (apiLink: string) => Bluebird<IDownloadURL[]> {
-  return (apiLink: string): Bluebird<IDownloadURL[]> =>
-    Bluebird.resolve(nexus.getCollectionDownloadLink(apiLink))
-      .catch(err => {
-        api.showErrorNotification('Failed to get list of collections', err);
-        return Bluebird.resolve([]);
-      });
-}
-
-export function onGetNexusCollectionRevision(api: IExtensionApi, nexus: Nexus)
-    : (collectionSlug: string, revisionNumber: number) => Bluebird<IRevision> {
-  return (collectionSlug: string, revisionNumber: number): Bluebird<IRevision> => {
-    if (collectionSlug === undefined) {
-      const err = new Error('invalid parameter, collectionSlug undefined');
-      err['attachLogOnReport'] = true;
-      api.showErrorNotification('invalid parameter', err);
-      return Bluebird.resolve(undefined);
-    } else if (!Number.isFinite(revisionNumber)) {
-      return Bluebird.reject(
-        new Error('invalid parameter, revisionNumber has to be a number, '
-                  + `got: ${revisionNumber}`));
-    }
-    return Bluebird.resolve(nexus.getCollectionRevisionGraph(
-      FULL_REVISION_INFO, collectionSlug, revisionNumber > 0 ? revisionNumber : undefined))
-      .catch(err => {
-        const allowReport = !err.message.includes('network disconnected')
-          && !err.message.includes('Cannot return null for non-nullable field CollectionRevision.collection')
-          && (err.code !== 'COLLECTION_UNDER_MODERATION');
-        err['collectionSlug'] = collectionSlug;
-        err['revisionNumber'] = revisionNumber;
-        if (err.code !== 'NOT_FOUND') {
-          api.showErrorNotification('Failed to get nexus revision info', err, {
-            id: 'failed-get-revision-info',
-            allowReport,
-          });
-        }
-        return Bluebird.resolve(undefined);
-      });
-  };
-}
-
-function reportRateError(api: IExtensionApi, err: Error, revisionId: number) {
-  const loggedIn = isLoggedIn(api.getState());
-  const expectedError = resolveGraphError(api.translate, loggedIn, err);
-  if (expectedError !== undefined) {
-    api.sendNotification({
-      type: 'info',
-      message: expectedError,
-      replace: {
-        waitingTime: api.translate('12 hours'),
-      },
-    });
-  } else if ((err instanceof TimeoutError) || err.message.includes('ETIMEDOUT')) {
-    const message = 'A timeout occurred trying to rate a collection, please try again later.';
-    api.sendNotification({
-      type: 'error',
-      title: 'Timeout',
-      message,
-      displayMS: calcDuration(message.length),
-    });
-  } else if (err['code'] === 'NOT_FOUND') {
-    api.showErrorNotification('Collection not found, it might have been removed.', err, {
-      allowReport: false,
-    });
-  } else if ((['ENOENT', 'ECONNRESET', 'ECONNABORTED', 'ESOCKETTIMEDOUT'].includes(err['code']))
-      || (err instanceof ProcessCanceled)) {
-    api.showErrorNotification('Rating collection failed, please try again later', err, {
-      allowReport: false,
-    });
-  } else if (err.message.startsWith('getaddrinfo ENOTFOUND')) {
-    api.showErrorNotification('Rating collection failed, please try again later', err, {
-      allowReport: false,
-    });
-  } else {
-    const detail = processErrorMessage(err as NexusError);
-    detail.Revision = revisionId;
-    let allowReport = detail.Servermessage === undefined;
-    if (detail.noReport) {
-      allowReport = false;
-      delete detail.noReport;
-    }
-    showError(api.store.dispatch, 'An error occurred rating a collection', detail,
-      { allowReport });
-  }
-}
-
-interface IRateRevisionResult {
-  success: boolean;
-  averageRating?: IRating;
-}
-
-export function onRateRevision(api: IExtensionApi, nexus: Nexus)
-    : (revisionId: number, rating: number) => Bluebird<IRateRevisionResult> {
-  return (revisionId: number, rating: any): Bluebird<IRateRevisionResult> => {
-    return Bluebird.resolve(nexus.rateRevision(revisionId, rating))
-      .catch(err => {
-        reportRateError(api, err, revisionId);
-        return Bluebird.resolve({ success: false });
-      });
-  };
-}
-
-interface IDownloadResult {
-  error: Error;
-  dlId?: string;
-}
-
-export function onGetModFiles(api: IExtensionApi, nexus: Nexus)
-                                : (...args: any[]) => Bluebird<IFileInfo[]> {
-  return (gameId: string, modId: number): Bluebird<IFileInfo[]> => {
-    return Bluebird.resolve(nexus.getModFiles(modId, gameId))
-      .then(result => result.files)
-      .catch(err => {
-        api.showErrorNotification('Failed to get list of mod files', err, {
-          allowReport: false,
-        });
-        return Bluebird.resolve([]);
-      });
-  };
-}
-
-export function onModFileContents(api: IExtensionApi, nexus: Nexus) : (...args: any[]) => Bluebird<Partial<IModFileContentPage>> {
-  return (query: IModFileContentPageQuery, filter?: IModFileContentSearchFilter, offset?: number, count?: number) => {
-    return Bluebird.resolve(nexus.modFileContents(query, filter, offset, count))
-      .catch(err => {
-        api.showErrorNotification('Failed to get mod file contents', err, {
-          allowReport: false,
-        });
-        return Bluebird.resolve({});
-      });
-  };
-}
-
-export function onGetUserKeyData(api: IExtensionApi) : (...args: any[]) => Promise<IValidateKeyDataV2> {
-  return () => {
-    // This doesn't have to be async, as the key data is already in the state
-    //  but we keep the Promise interface for consistency + in case we want to
-    //  make an async call in the future
-    const state: IState = api.getState();
-    const userKey = getSafe(state, ['persistent', 'nexus', 'userInfo'], undefined);
-    return Promise.resolve(userKey);
-  };
-}
-
-export function onGetPreferences(api: IExtensionApi, nexus: Nexus): (...args: any[]) => Promise<Partial<IPreference>> {
-  return (query: IPreferenceQuery) => {
-    return Promise.resolve(nexus.getPreferences(query))
-      .catch(err => {
-        api.showErrorNotification('Failed to get preferences', err, {
-          allowReport: false,
-        });
-        return Promise.resolve({});
-      });
-  };
-}
-
-export function onDownloadUpdate(api: IExtensionApi,
-                                 nexus: Nexus)
-                                 : (...args: any[]) => Bluebird<IDownloadResult> {
-  return (source: string, gameId: string, modId: string,
-          fileId: string, versionPattern: string,
-          campaign: string, referenceTag?: string): Bluebird<IDownloadResult> => {
-    if (source !== 'nexus') {
-      return Bluebird.resolve(undefined);
-    }
-
-    const state = api.getState();
-    const game = (gameId === SITE_ID) ? null : gameById(state, gameId);
-    const activeGame = currentGame(state);
-    const compatibleDownloads = activeGame?.details?.compatibleDownloads || [];
-    const hasCompatibleDownloadId = compatibleDownloads.includes(gameId);
-    if (game === undefined && !hasCompatibleDownloadId) {
-      api.sendNotification({
-        type: 'error',
-        title: 'Invalid game id',
-        message: gameId,
-      });
-      return Bluebird.resolve(undefined);
-    }
-
-    const fileIdNum = parseInt(fileId, 10);
-
-    return Bluebird.resolve(nexus.getModFiles(parseInt(modId, 10),
-                                             nexusGameId(game, gameId) || gameId))
-      .then(files => {
-        let updateFileId: number;
-
-        const updateChain = findLatestUpdate(files.file_updates, [], fileIdNum);
-        const newestMatching = updateChain
-          // sort newest to oldest
-          .sort((lhs, rhs) => rhs.uploaded_timestamp - lhs.uploaded_timestamp)
-          // find the first update entry that has a version matching the pattern
-          .find(update => {
-            const file = files.files.find(iter => iter.file_id === update.new_file_id);
-            if (file === undefined) {
-              return false;
-            }
-            return (versionPattern === '*')
-                || semver.satisfies(semver.coerce(file.version), versionPattern);
-          });
-
-        if (newestMatching !== undefined) {
-          updateFileId = newestMatching.new_file_id;
-        } else {
-          // no update chain, maybe we're lucky and there is only a single file not marked
-          // as old
-          const notOld = files.files
-            .filter(file => (file.category_id !== 4) && (file.category_id !== 6));
-          if ((notOld.length === 1)
-              && (semver.satisfies(semver.coerce(notOld[0].version), versionPattern))) {
-            updateFileId = notOld[0].file_id;
-          }
-        }
-
-        if (updateFileId === undefined) {
-          updateFileId = fileIdNum;
-        }
-
-        const urlParsed = new URL(`nxm://${toNXMId(game, gameId)}/mods/${modId}/files/${updateFileId}`);
-        if (campaign !== undefined) {
-          urlParsed.searchParams.set('campaign', campaign);
-        }
-        const state: IState = api.store.getState();
-        const downloads = state.persistent.downloads.files;
-        // check if the file is already downloaded. If not, download before starting the install
-        const existingId = Object.keys(downloads).find(downloadId => {
-          return (getFileId(downloads[downloadId]) === fileIdNum)
-              && downloads[downloadId].state !== 'failed';
-        });
-
-        if (existingId !== undefined) {
-          if (downloads[existingId].state === 'paused') {
-            return Bluebird.fromCallback(cb => api.events.emit('resume-download', existingId, cb))
-              .then(() => ({ error: null, dlId: existingId }));
-          } else {
-            return Bluebird.resolve({ error: null, dlId: existingId });
-          }
-        }
-
-        return startDownload(api, nexus, urlParsed.toString(), 'never', undefined, false, false, referenceTag)
-          .then(dlId => ({ error: null, dlId }))
-          .catch(err => ({ error: err }));
-      })
-      .catch(err => {
-        if (err instanceof UserCanceled) {
-          // there is a really good chance that the download will fail
-          log('warn', 'failed to fetch mod file list', err.message);
-          const urlParsed = new URL(`nxm://${toNXMId(game, gameId)}/mods/${modId}/files/${fileId}`);
-          if (campaign !== undefined) {
-            urlParsed.searchParams.set('campaign', campaign);
-          }
-
-          return startDownload(api, nexus, urlParsed.toString(), 'never', undefined, false, false, referenceTag)
-            .then(dlId => ({ error: null, dlId }))
-            .catch(innerErr => ({ error: innerErr }));
-        } else {
-          return Bluebird.resolve({ error: err });
-        }
-      });
-  };
-}
-
-export function onSubmitFeedback(nexus: Nexus) {
-  return (title: string, message: string, hash: string, feedbackFiles: string[],
-          anonymous: boolean, callback: (err: Error, response?: IFeedbackResponse) => void) => {
-    submitFeedback(nexus, title, message, feedbackFiles, anonymous, hash)
-      .then(response => callback(null, response))
-      .catch(err => callback(err));
-  };
-}
-
-function sendCollection(nexus: Nexus,
-                        collectionInfo: ICollectionManifest,
-                        collectionId: number,
-                        uuid: string) {
-  if (collectionId === undefined) {
-    return nexus.createCollection({
-        adultContent: false,
-        collectionManifest: collectionInfo,
-        collectionSchemaId: 1,
-      }, uuid);
-  } else {
-    return nexus.editCollection(collectionId as any, collectionInfo.info.name)
-      .then(() => nexus.createOrUpdateRevision({
-        adultContent: false,
-        collectionManifest: collectionInfo,
-        collectionSchemaId: 1,
-      }, uuid, collectionId));
-  }
-}
-
-export function onSubmitCollection(nexus: Nexus) {
-  return (collectionInfo: ICollectionManifest,
-          assetFilePath: string,
-          collectionId: number,
-          callback: (err: Error, response?: any) => void) => {
-    nexus.getRevisionUploadUrl()
-    .then(({ url, uuid }) => {
-      return fs.statAsync(assetFilePath)
-        .then(stat => upload(url, fs.createReadStream(assetFilePath), stat.size))
-        .then(() => uuid);
-    })
-    .then((uuid: string) => sendCollection(nexus, collectionInfo, collectionId, uuid))
-    .then(response => callback(null, response))
-    .catch(err => callback(err));
-  };
-}
-
-export function onEndorseMod(api: IExtensionApi, nexus: Nexus) {
-  return (gameId: string, modId: string, endorsedStatus: EndorsedStatus) => {
-    if (!isLoggedIn(api.getState())) {
-      api.showErrorNotification('An error occurred endorsing a mod',
-                                'You are not logged in to Nexus Mods!',
-                                { allowReport: false });
-    } else {
-      endorseThing(api, nexus, gameId, modId, endorsedStatus);
-    }
-  };
-}
-
-export function onEndorseDirect(api: IExtensionApi, nexus: Nexus) {
-  return (gameId: string, nexusId: number, version: string,
-          endorsedStatus: EndorsedStatus): Bluebird<EndorsedStatus> => {
-    return endorseDirectImpl(api, nexus, gameId, nexusId, version, endorsedStatus)
-      .then(res => res as EndorsedStatus);
-  };
-}
-
-function extractLatestModInfo(state: IState, gameId: string, input: IModInfo): IModListItem {
-  return {
-    name: input.name,
-    author: input.uploaded_by,
-    category: resolveCategoryName(input.category_id.toString(), state),
-    summary: input.summary,
-    imageUrl: input.picture_url,
-    link: `${NEXUS_BASE_URL}/${input.domain_name}/mods/${input.mod_id}`,
-    extra: [
-      { id: 'endorsements', value: input.endorsement_count },
-      { id: 'downloads', value: input.mod_downloads },
-    ],
-  };
-}
-
-export function onGetLatestMods(api: IExtensionApi, nexus: Nexus) {
-  return (gameId: string): Bluebird<{ id: string, encoding: string, mods: IModListItem[] }> => {
-    const state = api.getState();
-    const gameDomain = nexusGameId(gameById(state, gameId), gameId);
-    return Bluebird.resolve(nexus.getLatestAdded(gameDomain))
-      .then(mods => ({
-        id: 'nexus',
-        encoding: 'bbcode',
-        mods: mods
-          .filter(mod => !mod.contains_adult_content && mod.available)
-          .map(mod => extractLatestModInfo(state, gameId, mod)),
-      }));
-  };
-}
-
-
-export function onRefreshUserInfo(nexus: Nexus, api: IExtensionApi) {
-  return (): Bluebird<void> => {
-
-    // only called from the global menu item 
-
-    //const token = getOAuthTokenFromState(api);
-    
-    log('info', 'onRefreshUserInfo() started');
-
-    // we have an oauth token in state
-    //if(token !== undefined) {      
-      // get userinfo from api
-      return Bluebird.resolve(nexus.getUserInfo())
-      .then(apiUserInfo => {        
-        api.store.dispatch(setUserInfo(transformUserInfoFromApi(apiUserInfo)));
-        log('info', 'onRefreshUserInfo() nexus.getUserInfo response', apiUserInfo);
-      })
-      .catch((err) => {
-        log('error', `onRefreshUserInfo() nexus.getUserInfo response ${err.message}`, err);
-        showError(api.store.dispatch, 'An error occurred refreshing user info', err, {
-          allowReport: false,
-        });
-      });  
-    //} else {
-    //  log('warn', 'onRefreshUserInfo() no oauth token');
-    //}
-  };
-}
-
-export function onGetTrendingMods(api: IExtensionApi, nexus: Nexus) {
-  return (gameId: string): Bluebird<{ id: string, encoding: string, mods: IModListItem[] }> => {
-    const state = api.getState();
-    const gameDomain = nexusGameId(gameById(state, gameId), gameId);
-    return Bluebird.resolve(nexus.getTrending(gameDomain))
-      .then(mods => ({
-        id: 'nexus',
-        encoding: 'bbcode',
-        mods: mods
-          .filter(mod => !mod.contains_adult_content && mod.available)
-          .map(mod => extractLatestModInfo(state, gameId, mod)),
-      }));
-  };
-}
-
-export function onAPIKeyChanged(api: IExtensionApi, nexus: Nexus): StateChangeCallback {
-  return (oldValue: string, newValue: string) => {
-    api.store.dispatch(setUserInfo(undefined));
-    if (newValue !== undefined) {
-      updateKey(api, nexus, newValue);
-    }
-  };
-}
-
-// fired when state variable changes 'confidential.account.nexus.OAuthCredentials'
-export function onOAuthTokenChanged(api: IExtensionApi, nexus: Nexus): StateChangeCallback {
-  return (oldValue: ITokenReply, newValue: ITokenReply) => {
-    log('info', 'onOAuthTokenChanged event handler.')
-
-    // remove user info
-    api.store.dispatch(setUserInfo(undefined));
-    
-    if (newValue !== undefined) {
-      updateToken(api, nexus, newValue);
-    }
-  };
-}
-
-export function onCheckModsVersion(api: IExtensionApi,
-                                   nexus: Nexus): (...args: any[]) => Bluebird<string[]> {
-  return (gameId, mods, forceFull) => {
-    if (!isLoggedIn(api.getState())) {
-      api.showErrorNotification('An error occurred checking for mod updates',
-                                'You are not logged in to Nexus Mods!',
-                                { allowReport: false });
-      return Bluebird.resolve([]);
-    } else {
-      api.store.dispatch(setUpdatingMods(gameId, true));
-      const start = Date.now();
-      return checkModVersionsImpl(api.store, nexus, gameId, mods, forceFull)
-        .then(({ errors, modIds }) => {
-          if (errors.length !== 0) {
-            showError(api.store.dispatch,
-                      'Some mods could not be checked for updates',
-                      errors.join('[br][/br]'),
-                      { allowReport: false, isBBCode: true });
-          }
-          return Bluebird.resolve(modIds);
-        })
-        .catch(NexusError, err => {
-          showError(api.store.dispatch, 'An error occurred checking for mod updates', err, {
-            allowReport: false,
-          });
-          return Bluebird.resolve([]);
-        })
-        .catch(TimeoutError, err => {
-          showError(api.store.dispatch, 'An error occurred checking for mod updates', err, {
-            allowReport: false,
-          });
-          return Bluebird.resolve([]);
-        })
-        .catch(RateLimitError, err => {
-          showError(api.store.dispatch, 'Rate limit exceeded, please try again later', err, {
-            allowReport: false,
-          });
-          return Bluebird.resolve([]);
-        })
-        .catch(ProcessCanceled, err => {
-          showError(api.store.dispatch, 'An error occurred checking for mod updates', err, {
-            allowReport: false,
-          });
-          return Bluebird.resolve([]);
-        })
-        .catch(err => {
-          showError(api.store.dispatch, 'An error occurred checking for mod updates', err);
-          return Bluebird.resolve([]);
-        })
-        .then((modIds: string[]) => Bluebird.delay(2000 - (Date.now() - start))
-          .then(() => modIds))
-        .finally(() => {
-          api.store.dispatch(setUpdatingMods(gameId, false));
-        });
-    }
-  };
-}
-
-
-export function sendMetric(api: IExtensionApi, nexus: Nexus) {
-  return async (eventType: string, entityType: string, entityId: string, metadata: Record<string, any>, clientString?: string) => {
-    try {
-      await nexus.sendMetric(eventType, entityType, entityId, metadata, clientString);
-    } catch {
-      // do nothing
-    }
-  };
-}
+/* eslint-disable */
+import { setDownloadModInfo } from '../../actions';
+import { IExtensionApi, StateChangeCallback } from '../../types/IExtensionContext';
+import { IDownload, IMod, IModTable, IState } from '../../types/IState';
+import { DataInvalid, ProcessCanceled, UserCanceled } from '../../util/CustomErrors';
+import Debouncer from '../../util/Debouncer';
+import * as fs from '../../util/fs';
+import { log } from '../../util/log';
+import { calcDuration, showError } from '../../util/message';
+import { upload } from '../../util/network';
+import opn from '../../util/opn';
+import { activeGameId, currentGame, downloadPathForGame, gameById, knownGames } from '../../util/selectors';
+import { getSafe } from '../../util/storeHelper';
+import { batchDispatch, truthy } from '../../util/util';
+
+import { resolveCategoryName } from '../category_management';
+import { AlreadyDownloaded, DownloadIsHTML } from '../download_management/DownloadManager';
+import { SITE_ID } from '../gamemode_management/constants';
+import { IGameStoredExt } from '../gamemode_management/types/IGameStored';
+import { setUpdatingMods } from '../mod_management/actions/session';
+import { IModListItem } from '../news_dashlet/types';
+
+import { setUserInfo } from './actions/persistent';
+import { findLatestUpdate, retrieveModInfo } from './util/checkModsVersion';
+import { nexusGameId, toNXMId, convertGameIdReverse } from './util/convertGameId';
+import { FULL_COLLECTION_INFO, FULL_REVISION_INFO, CURRENT_REVISION_INFO, COLLECTION_SEARCH_QUERY } from './util/graphQueries';
+import submitFeedback from './util/submitFeedback';
+
+import { NEXUS_BASE_URL, NEXUS_NEXT_URL, USERINFO_ENDPOINT } from './constants';
+import { checkModVersionsImpl, endorseDirectImpl, endorseThing, ensureLoggedIn, processErrorMessage,
+         resolveGraphError, startDownload, transformUserInfoFromApi, updateKey, updateToken } from './util';
+
+import Nexus, { EndorsedStatus, ICollection, ICollectionManifest,
+                ICollectionSearchOptions,
+                ICollectionSearchResult,
+                IDownloadURL, IFeedbackResponse,
+                IFileInfo,
+                IIssue, IModFileContentPage, IModInfo, IRating, IRevision, NexusError,
+                IModFileContentPageQuery, IModFileContentSearchFilter,
+                RateLimitError, TimeoutError, 
+                IPreferenceQuery,
+                IPreference} from '@nexusmods/nexus-api';
+import Promise from 'bluebird';
+import * as path from 'path';
+import * as semver from 'semver';
+import { ITokenReply } from './util/oauth';
+import { isLoggedIn } from './selectors';
+import { IValidateKeyDataV2 } from './types/IValidateKeyData';
+
+export function onChangeDownloads(api: IExtensionApi, nexus: Nexus) {
+  const state: IState = api.store.getState();
+  // Cache for mod/file info to avoid duplicate API calls
+  const infoCache = new Map<string, any>();
+  const IDS_PATH = ['modInfo', 'nexus', 'ids'];
+  const updateDebouncer: Debouncer = new Debouncer(
+    (oldDownloadTable: { [id: string]: IDownload }, newDownloadTable: { [id: string]: IDownload }) => {
+      if (oldDownloadTable === newDownloadTable) {
+        return Bluebird.resolve();
+      }
+
+      // Only process downloads that have actually changed
+      const changedDownloadIds = Object.keys(newDownloadTable).filter(dlId => {
+        const newDownload = newDownloadTable[dlId];
+        const oldDownload = oldDownloadTable?.[dlId];
+
+        if (!oldDownload || !newDownload) return true;
+
+        const newModId = getSafe(newDownload, [...IDS_PATH, 'modId'], undefined);
+        const newFileId = getSafe(newDownload, [...IDS_PATH, 'fileId'], undefined);
+        const oldModId = getSafe(oldDownload, [...IDS_PATH, 'modId'], undefined);
+        const oldFileId = getSafe(oldDownload, [...IDS_PATH, 'fileId'], undefined);
+
+        return newModId !== oldModId || newFileId !== oldFileId;
+      });
+
+      if (changedDownloadIds.length === 0) {
+        return Bluebird.resolve();
+      }
+
+      return Bluebird.map(changedDownloadIds, dlId => {
+        const download = newDownloadTable[dlId];
+        const modId = getSafe(download, [...IDS_PATH, 'modId'], undefined);
+        const fileId = getSafe(download, [...IDS_PATH, 'fileId'], undefined);
+
+        if (!modId) {
+          return Bluebird.resolve();
+        }
+
+        const rawGame = Array.isArray(download.game) && download.game.length > 0
+            ? download.game[0]
+            : activeGameId(api.store.getState());
+        // Ensure we use the internal game id for lookups and domain conversion
+        const metaGameId = rawGame
+          ? (convertGameIdReverse(knownGames(api.store.getState()), rawGame) || rawGame)
+          : rawGame;
+
+        const gameDomain = nexusGameId(gameById(state, metaGameId), metaGameId);
+
+        // Create cache keys for deduplication
+        const modInfoKey = `mod_${modId}_${gameDomain}`;
+        const fileInfoKey = fileId !== undefined ? `file_${modId}_${fileId}_${gameDomain}` : null;
+
+        // Fetch mod info with caching
+        let modInfoBluebird = infoCache.get(modInfoKey);
+        if (!modInfoBluebird) {
+          modInfoBluebird = nexus.getModInfo(modId, gameDomain)
+            .catch(err => {
+              log('warn', 'failed to query mod info', {
+                modId,
+                gameDomain,
+                downloadId: dlId,
+                message: err.message
+              });
+              return null;
+            });
+          infoCache.set(modInfoKey, modInfoBluebird);
+        }
+
+        // Fetch file info with caching (if needed)
+        let fileInfoBluebird = Bluebird.resolve(undefined);
+        if (fileId !== undefined && fileInfoKey) {
+          let cachedFileInfo = infoCache.get(fileInfoKey);
+          if (!cachedFileInfo) {
+            cachedFileInfo = nexus.getFileInfo(modId, fileId, gameDomain)
+              .catch(err => {
+                log('warn', 'failed to query file info', {
+                  modId,
+                  fileId,
+                  gameDomain,
+                  downloadId: dlId,
+                  message: err.message
+                });
+                return null;
+              });
+            infoCache.set(fileInfoKey, cachedFileInfo);
+          }
+          fileInfoBluebird = cachedFileInfo;
+        }
+
+        return Bluebird.all([modInfoBluebird, fileInfoBluebird])
+          .then(([modInfo, fileInfo]) => {
+            const batched = [];
+            if (modInfo !== null) {
+              batched.push(setDownloadModInfo(dlId, 'nexus.modInfo', modInfo));
+            }
+            if (fileInfo !== null) {
+              batched.push(setDownloadModInfo(dlId, 'nexus.fileInfo', fileInfo));
+            }
+
+            batchDispatch(api.store, batched);
+          })
+          .catch(err => {
+            log('error', 'unexpected error processing download info', {
+              downloadId: dlId,
+              modId,
+              fileId,
+              message: err.message
+            });
+          });
+      }, { concurrency: 5 })
+        .then(() => {
+          if (infoCache.size > 100) {
+            const entries = Array.from(infoCache.entries());
+            infoCache.clear();
+            entries.slice(-50).forEach(([key, value]) => infoCache.set(key, value));
+          }
+        })
+        .catch(err => {
+          log('error', 'failed to process download changes', { message: err.message });
+        });
+    }, 200);
+
+  return (oldValue: IModTable, newValue: IModTable) =>
+      updateDebouncer.schedule(undefined, oldValue, newValue);
+} 
+
+/**
+ * callback for when mods are changed
+ *
+ * @export
+ * @param {IExtensionApi} api
+ * @param {Nexus} nexus
+ * @returns
+ */
+export function onChangeMods(api: IExtensionApi, nexus: Nexus) {
+  // the state from before the debouncer last triggered
+  let lastModTable = api.store.getState().persistent.mods;
+
+  const updateDebouncer: Debouncer = new Debouncer(
+      (newModTable: IModTable) => {
+    if ((lastModTable === undefined) || (newModTable === undefined)) {
+      return;
+    }
+    const state = api.store.getState();
+    const gameMode = activeGameId(state);
+    // TODO: this triggers only for the current game but "swallows" all changes
+    //   for all games, meaning that if we change the nexus id for a mod of a
+    //   different game, it will never be re-fetched
+    // ensure anything changed for the active game
+    if ((lastModTable[gameMode] !== newModTable[gameMode])
+        && (lastModTable[gameMode] !== undefined)
+        && (newModTable[gameMode] !== undefined)) {
+      // for any mod where modid or download section have been changed,
+      // retrieve the new mod info
+      return Bluebird.map(Object.keys(newModTable[gameMode]), modId => {
+        const modSource =
+          getSafe(newModTable, [gameMode, modId, 'attributes', 'source'], undefined);
+        if (modSource !== 'nexus') {
+          return Bluebird.resolve();
+        }
+
+        const idPath = [gameMode, modId, 'attributes', 'modId'];
+        const dlGamePath = [gameMode, modId, 'attributes', 'downloadGame'];
+        if ((getSafe(lastModTable, idPath, undefined)
+              !== getSafe(newModTable, idPath, undefined))
+            || (getSafe(lastModTable, dlGamePath, undefined)
+              !== getSafe(newModTable, dlGamePath, undefined))) {
+          return retrieveModInfo(nexus, api,
+            gameMode, newModTable[gameMode][modId], api.translate)
+            .then(() => {
+              lastModTable = newModTable;
+            });
+        } else {
+          return Bluebird.resolve();
+        }
+      }).then(() => null);
+    } else {
+      lastModTable = newModTable;
+      return Bluebird.resolve();
+    }
+  }, 2000);
+
+  // we can't pass oldValue to the debouncer because that would only include the state
+  // for the last time the debouncer is triggered, missing all other updates
+  return (oldValue: IModTable, newValue: IModTable) =>
+      updateDebouncer.schedule(undefined, newValue);
+}
+
+export function onOpenCollectionPage(api: IExtensionApi) {
+  return (gameId: string, collectionSlug: string, revisionNumber: number, source: string) => {
+    if (source !== 'nexus') {
+      return;
+    }
+    const game = gameById(api.store.getState(), gameId);
+    const segments = [NEXUS_NEXT_URL,
+      nexusGameId(game) || gameId,
+      'collections', collectionSlug,
+    ];
+    if (revisionNumber !== undefined) {
+      segments.push('revisions', revisionNumber.toString());
+    }
+    opn(segments.join('/')).catch(() => undefined);
+  };
+}
+
+export function onOpenModPage(api: IExtensionApi) {
+  return (gameId: string, modId: string, source: string) => {
+    if (source !== 'nexus') {
+      return;
+    }
+    const game = gameById(api.store.getState(), gameId);
+    opn([NEXUS_BASE_URL,
+      nexusGameId(game) || gameId, 'mods', modId,
+    ].join('/')).catch(err => undefined);
+  };
+}
+
+export function onChangeNXMAssociation(registerFunc: (def: boolean) => void,
+                                       api: IExtensionApi): StateChangeCallback {
+  return (oldValue: boolean, newValue: boolean) => {
+    log('info', 'associate', { oldValue, newValue });
+    if (newValue === true) {
+      registerFunc(true);
+    } else {
+      api.deregisterProtocol('nxm');
+    }
+  };
+}
+
+export function onRequestOwnIssues(nexus: Nexus) {
+  return (cb: (err: Error, issues?: IIssue[]) => void) => {
+    nexus.getOwnIssues()
+      .then(issues => {
+        cb(null, issues);
+      })
+      .catch(err => cb(err));
+  };
+}
+
+function getFileId(download: IDownload): number {
+  const res = getSafe(download, ['modInfo', 'nexus', 'ids', 'fileId'], undefined);
+
+  if ((res === undefined)
+      && (getSafe(download, ['modInfo', 'source'], undefined) === 'nexus')) {
+    return getSafe(download, ['modInfo', 'ids', 'fileId'], undefined);
+  } else {
+    return res;
+  }
+}
+
+function downloadFile(api: IExtensionApi, nexus: Nexus,
+                      game: IGameStoredExt, modId: number, fileId: number,
+                      fileName?: string,
+                      allowInstall?: boolean): Bluebird<string> {
+    const state: IState = api.getState();
+    const gameId = game?.id ?? SITE_ID;
+    if ((game != null && gameId !== SITE_ID)
+        && !getSafe(state, ['persistent', 'nexus', 'userInfo', 'isPremium'], false)) {
+      // nexusmods can't let users download files directly from client, without
+      // showing ads
+      return Bluebird.reject(new ProcessCanceled('Only available to premium users'));
+    }
+    // TODO: Need some way to identify if this request is actually for a nexus mod
+    const url = `nxm://${toNXMId(game, gameId)}/mods/${modId}/files/${fileId}`;
+    log('debug', 'downloading from generated nxm link', { url, fileName });
+
+    const downloads = state.persistent.downloads.files;
+    // check if the file is already downloaded. If not, download before starting the install
+    const existingId = Object.keys(downloads).find(downloadId =>
+      (downloads[downloadId]?.game || []).includes(gameId)
+      && (downloads[downloadId]?.modInfo?.nexus?.ids?.modId === modId)
+      && (downloads[downloadId]?.modInfo?.nexus?.ids?.fileId === fileId));
+    if ((existingId !== undefined)
+        && (downloads[existingId]?.localPath !== undefined)
+        && (downloads[existingId]?.state !== 'failed')) {
+      log('debug', 'found an existing matching download',
+        { id: existingId, data: JSON.stringify(downloads[existingId]) });
+      const downloadPath = downloadPathForGame(state, gameId);
+      return fs.statAsync(path.join(downloadPath, downloads[existingId].localPath))
+        .then(() => Bluebird.resolve(existingId))
+        .catch((err) => (err.code === 'ENOENT')
+          ? startDownload(api, nexus, url,
+                          fileName !== undefined ? 'replace' : 'never',
+                          fileName, allowInstall)
+          : Bluebird.reject(err));
+    } else {
+      // startDownload will report network errors and only reject on usage error
+      return startDownload(api, nexus, url,
+                           fileName !== undefined ? 'replace' : 'never',
+                           fileName, allowInstall);
+    }
+}
+
+export function onModsUpdate(api: IExtensionApi, nexus: Nexus) {
+  return async (gameId: string, modIds: string[]) => {
+    api.sendNotification({
+      type: 'activity',
+      message: 'Updating mods',
+      id: 'mods-update-multi',
+      noDismiss: true,
+      allowSuppress: false,
+    });
+    api.store.dispatch(setUpdatingMods(gameId, true));
+    let game = gameId === SITE_ID ? null : gameById(api.getState(), gameId);
+    log('debug', 'on mods update', { gameId, modIds });
+    if (!game) {
+      log('warn', 'mod update requested for unknown game id', gameId);
+      // Attempt to get the current game from the state as a fallback
+      game = currentGame(api.getState());
+    }
+    const mods: { [modId: string]: IMod } = getSafe(api.getState(), ['persistent', 'mods', game?.id], {});
+    for (const modId of modIds) {
+      const mod = mods[modId];
+      if (!mod || mod.attributes?.source !== 'nexus' || !mod.attributes?.newestFileId) {
+        log('warn', 'unable to automatically update mod', modId);
+        continue;
+      }
+      const newestFileId = getSafe(mod.attributes, ['newestFileId'], 'unknown');
+      if (newestFileId === 'unknown') {
+        // if the newestFileId is unknown, we can't update automatically.
+        //  this can happen if the mod author did not specify the update chain
+        //  correctly when uploading the mod file.
+        continue;
+      }
+      const numericModId = mod.attributes?.modId;
+      onModUpdate(api, nexus)(gameId, numericModId, newestFileId, 'nexus');
+    }
+
+    api.dismissNotification('mods-update-multi');
+    api.store.dispatch(setUpdatingMods(gameId, false))
+  }
+}
+
+export function onModUpdate(api: IExtensionApi, nexus: Nexus) {
+  return (gameId: string, modId: number, fileId: number, source: string) => {
+    let game = gameId === SITE_ID ? null : gameById(api.store.getState(), gameId);
+
+    if (!game) {
+      log('warn', 'mod update requested for unknown game id', gameId);
+
+      // Attempt to get the current game from the state as a fallback - it's perfectly possible
+      //  for the passed gameId to be a compatibleDownload entry for the currently managed game.
+      game = currentGame(api.getState());
+    }
+
+    if (source !== 'nexus') {
+      // not a mod from nexus mods
+      return;
+    }
+
+    const downloadGameId = truthy(game)
+        ? (game.id !== gameId)
+          ? gameId // download id is different from the game extension's id - this is a compatibleDownload entry.
+          : game.id
+        : gameId; // Game is not present in the state. Concurrency issue? lets just assign it to gameId.
+    const downloadFunc = () => truthy(game)
+      ? downloadFile(api, nexus, { ...game, downloadGameId }, modId, fileId, undefined, false)
+      : Bluebird.reject(new ProcessCanceled('Game not found')); // Can't download an update for a game extension that doesn't exist
+
+    downloadFunc()
+      .catch(AlreadyDownloaded, err => {
+        const state = api.getState();
+        const downloads = state.persistent.downloads.files;
+        const dlId = Object.keys(downloads).find(iter =>
+          downloads[iter].localPath === err.fileName);
+        return dlId;
+      })
+      .then(downloadId => {
+        const state = api.getState();
+        const downloads = state.persistent.downloads.files;
+
+        if (!truthy(downloadId)) {
+          // nop
+        } else if (downloads[downloadId]?.state !== 'finished') {
+          api.store.dispatch(setDownloadModInfo(downloadId, 'startedAsUpdate', true));
+        } else {
+          api.events.emit('start-install-download', downloadId);
+        }
+      })
+      .catch(DownloadIsHTML, err => undefined)
+      .catch(DataInvalid, () => {
+        const url = `nxm://${toNXMId(game, gameId)}/mods/${modId}/files/${fileId}`;
+        api.showErrorNotification('Invalid URL', url, { allowReport: false });
+      })
+      .catch(ProcessCanceled, () => {
+        const url = [NEXUS_BASE_URL, nexusGameId(game, gameId), 'mods', modId].join('/');
+        const params = `?tab=files&file_id=${fileId}&nmm=1`;
+        return opn(url + params)
+          .catch(() => undefined);
+      })
+      .catch(err => {
+        api.showErrorNotification('Failed to start download', err);
+      });
+  };
+}
+
+export function onNexusDownload(api: IExtensionApi,
+                                nexus: Nexus)
+                                : (...args: any[]) => Bluebird<any> {
+  return (gameId: string, modId: number, fileId: number,
+          fileName?: string, allowInstall?: boolean): Bluebird<string> => {
+    const game = gameId === SITE_ID ? null : gameById(api.store.getState(), gameId);
+    log('debug', 'on nexus download', fileName);
+    return ensureLoggedIn(api)
+      .then(() => {
+        if (gameId === SITE_ID || game) {
+          return downloadFile(api, nexus, { ...game, downloadGameId: gameId }, modId, fileId, fileName, allowInstall);
+        } else {
+          return Bluebird.reject(new ProcessCanceled('Game not found'));
+        }
+      })
+      .catch(UserCanceled, () => {
+        return Bluebird.resolve(undefined);
+      })
+      .catch(ProcessCanceled, err => {
+        api.sendNotification({
+          type: 'error',
+          message: err.message,
+        });
+        return Bluebird.resolve(undefined);
+      })
+      .catch(AlreadyDownloaded, err => {
+        const { files } = api.getState().persistent.downloads;
+        const dlId = Object.keys(files).find(iter => files[iter].localPath === err.fileName);
+        return Bluebird.resolve(dlId);
+      })
+      .catch(err => {
+        api.showErrorNotification('Nexus download failed', err);
+        return Bluebird.resolve(undefined);
+      });
+  };
+}
+
+export function onGetMyCollections(api: IExtensionApi, nexus: Nexus)
+    : (gameId: string, count?: number, offset?: number) => Promise<Partial<IRevision[]>> {
+  return async (gameId: string, count?: number, offset?: number): Promise<Partial<IRevision[]>> => {
+    const game = gameById(api.getState(), gameId);
+    const nexusDomainId = nexusGameId(game);
+    try {
+      const query: ICollectionQuery = {
+        ...COLLECTION_SEARCH_QUERY,
+        revisions: {
+          ...FULL_REVISION_INFO
+        },
+      }
+      const searchResult: ICollectionSearchResult = await onSearchCollections(api, nexus, query)({
+        gameId: nexusDomainId,
+        collectionStatuses: ['listed', 'published', 'under_moderation', 'unlisted'],
+        count,
+        offset,
+        userId: api.getState().persistent['nexus']?.userInfo?.userId.toString(),
+      });
+
+      const revisions: Partial<IRevision[]> = searchResult.nodes.flatMap(
+        (collection: ICollection) => collection.revisions ?? []
+      );
+
+      return revisions;
+    } catch (err) {
+      if (!['NOT_FOUND', 'UNAUTHORIZED'].includes(err.code)) {
+        api.showErrorNotification('Failed to get list of collections', err, {
+          allowReport: !['MODEL_NOT_FOUND'].includes(err.code)
+        });
+      }
+      return [];
+    }
+  };
+}
+
+export function onGetNexusCollection(api: IExtensionApi, nexus: Nexus)
+    : (slug: string) => Bluebird<ICollection> {
+  return (slug: string): Bluebird<ICollection> => {
+    if (slug === undefined) {
+      return Bluebird.reject(new Error('invalid parameter, collectionId has to be a number'));
+    }
+
+    return Bluebird.resolve(nexus.getCollectionGraph(FULL_COLLECTION_INFO, slug))
+      .catch(err => {
+        if (!['COLLECTION_DISCARDED', 'NOT_FOUND'].includes(err.code)) {
+          if (err.code === 'COLLECTION_UNDER_MODERATION') {
+            api.showErrorNotification(
+              'Failed to get collection info',
+              'The collection is under moderation', {
+                allowReport: false,
+              });
+          } else {
+            const allowReport = !(err instanceof ProcessCanceled);
+            api.showErrorNotification('Failed to get collection info', err, {
+              id: 'failed-get-collection-info',
+              allowReport,
+            });
+          }
+        }
+        return Bluebird.resolve(undefined);
+      });
+  };
+}
+
+export function onGetNexusCollections(api: IExtensionApi, nexus: Nexus)
+    : (gameId: string) => Bluebird<ICollection[]> {
+  return (gameId: string): Bluebird<ICollection[]> =>
+    Bluebird.resolve(nexus.getCollectionListGraph(FULL_COLLECTION_INFO, gameId))
+      .catch(err => {
+        api.showErrorNotification('Failed to get list of collections', err);
+        return Bluebird.resolve(undefined);
+      });
+}
+
+
+/**
+ * Search for collections using the GraphQL API
+ *
+ * @param {Nexus} nexus - The Nexus API instance
+ * @param {types.ICollectionSearchOptions} options - Search options (gameId, filters, sort, etc.)
+ * @return {Bluebird<types.ICollectionSearchResult>} Search results with nodes and totalCount
+ */
+export function onSearchCollections(
+  api: IExtensionApi,
+  nexus: Nexus,
+  query?: ICollectionQuery
+): (options: ICollectionSearchOptions) => Bluebird<ICollectionSearchResult> {
+  const searchQuery = query || COLLECTION_SEARCH_QUERY;
+  return (options) => { return Bluebird.resolve(nexus.searchCollectionsGraph(searchQuery, options)); };
+}
+
+export function onResolveCollectionUrl(api: IExtensionApi, nexus: Nexus)
+  : (apiLink: string) => Bluebird<IDownloadURL[]> {
+  return (apiLink: string): Bluebird<IDownloadURL[]> =>
+    Bluebird.resolve(nexus.getCollectionDownloadLink(apiLink))
+      .catch(err => {
+        api.showErrorNotification('Failed to get list of collections', err);
+        return Bluebird.resolve([]);
+      });
+}
+
+export function onGetNexusCollectionRevision(api: IExtensionApi, nexus: Nexus)
+    : (collectionSlug: string, revisionNumber: number) => Bluebird<IRevision> {
+  return (collectionSlug: string, revisionNumber: number): Bluebird<IRevision> => {
+    if (collectionSlug === undefined) {
+      const err = new Error('invalid parameter, collectionSlug undefined');
+      err['attachLogOnReport'] = true;
+      api.showErrorNotification('invalid parameter', err);
+      return Bluebird.resolve(undefined);
+    } else if (!Number.isFinite(revisionNumber)) {
+      return Bluebird.reject(
+        new Error('invalid parameter, revisionNumber has to be a number, '
+                  + `got: ${revisionNumber}`));
+    }
+    return Bluebird.resolve(nexus.getCollectionRevisionGraph(
+      FULL_REVISION_INFO, collectionSlug, revisionNumber > 0 ? revisionNumber : undefined))
+      .catch(err => {
+        const allowReport = !err.message.includes('network disconnected')
+          && !err.message.includes('Cannot return null for non-nullable field CollectionRevision.collection')
+          && (err.code !== 'COLLECTION_UNDER_MODERATION');
+        err['collectionSlug'] = collectionSlug;
+        err['revisionNumber'] = revisionNumber;
+        if (err.code !== 'NOT_FOUND') {
+          api.showErrorNotification('Failed to get nexus revision info', err, {
+            id: 'failed-get-revision-info',
+            allowReport,
+          });
+        }
+        return Bluebird.resolve(undefined);
+      });
+  };
+}
+
+function reportRateError(api: IExtensionApi, err: Error, revisionId: number) {
+  const loggedIn = isLoggedIn(api.getState());
+  const expectedError = resolveGraphError(api.translate, loggedIn, err);
+  if (expectedError !== undefined) {
+    api.sendNotification({
+      type: 'info',
+      message: expectedError,
+      replace: {
+        waitingTime: api.translate('12 hours'),
+      },
+    });
+  } else if ((err instanceof TimeoutError) || err.message.includes('ETIMEDOUT')) {
+    const message = 'A timeout occurred trying to rate a collection, please try again later.';
+    api.sendNotification({
+      type: 'error',
+      title: 'Timeout',
+      message,
+      displayMS: calcDuration(message.length),
+    });
+  } else if (err['code'] === 'NOT_FOUND') {
+    api.showErrorNotification('Collection not found, it might have been removed.', err, {
+      allowReport: false,
+    });
+  } else if ((['ENOENT', 'ECONNRESET', 'ECONNABORTED', 'ESOCKETTIMEDOUT'].includes(err['code']))
+      || (err instanceof ProcessCanceled)) {
+    api.showErrorNotification('Rating collection failed, please try again later', err, {
+      allowReport: false,
+    });
+  } else if (err.message.startsWith('getaddrinfo ENOTFOUND')) {
+    api.showErrorNotification('Rating collection failed, please try again later', err, {
+      allowReport: false,
+    });
+  } else {
+    const detail = processErrorMessage(err as NexusError);
+    detail.Revision = revisionId;
+    let allowReport = detail.Servermessage === undefined;
+    if (detail.noReport) {
+      allowReport = false;
+      delete detail.noReport;
+    }
+    showError(api.store.dispatch, 'An error occurred rating a collection', detail,
+      { allowReport });
+  }
+}
+
+interface IRateRevisionResult {
+  success: boolean;
+  averageRating?: IRating;
+}
+
+export function onRateRevision(api: IExtensionApi, nexus: Nexus)
+    : (revisionId: number, rating: number) => Bluebird<IRateRevisionResult> {
+  return (revisionId: number, rating: any): Bluebird<IRateRevisionResult> => {
+    return Bluebird.resolve(nexus.rateRevision(revisionId, rating))
+      .catch(err => {
+        reportRateError(api, err, revisionId);
+        return Bluebird.resolve({ success: false });
+      });
+  };
+}
+
+interface IDownloadResult {
+  error: Error;
+  dlId?: string;
+}
+
+export function onGetModFiles(api: IExtensionApi, nexus: Nexus)
+                                : (...args: any[]) => Bluebird<IFileInfo[]> {
+  return (gameId: string, modId: number): Bluebird<IFileInfo[]> => {
+    return Bluebird.resolve(nexus.getModFiles(modId, gameId))
+      .then(result => result.files)
+      .catch(err => {
+        api.showErrorNotification('Failed to get list of mod files', err, {
+          allowReport: false,
+        });
+        return Bluebird.resolve([]);
+      });
+  };
+}
+
+export function onModFileContents(api: IExtensionApi, nexus: Nexus) : (...args: any[]) => Bluebird<Partial<IModFileContentPage>> {
+  return (query: IModFileContentPageQuery, filter?: IModFileContentSearchFilter, offset?: number, count?: number) => {
+    return Bluebird.resolve(nexus.modFileContents(query, filter, offset, count))
+      .catch(err => {
+        api.showErrorNotification('Failed to get mod file contents', err, {
+          allowReport: false,
+        });
+        return Bluebird.resolve({});
+      });
+  };
+}
+
+export function onGetUserKeyData(api: IExtensionApi) : (...args: any[]) => Promise<IValidateKeyDataV2> {
+  return () => {
+    // This doesn't have to be async, as the key data is already in the state
+    //  but we keep the Promise interface for consistency + in case we want to
+    //  make an async call in the future
+    const state: IState = api.getState();
+    const userKey = getSafe(state, ['persistent', 'nexus', 'userInfo'], undefined);
+    return Promise.resolve(userKey);
+  };
+}
+
+export function onGetPreferences(api: IExtensionApi, nexus: Nexus): (...args: any[]) => Promise<Partial<IPreference>> {
+  return (query: IPreferenceQuery) => {
+    return Promise.resolve(nexus.getPreferences(query))
+      .catch(err => {
+        api.showErrorNotification('Failed to get preferences', err, {
+          allowReport: false,
+        });
+        return Promise.resolve({});
+      });
+  };
+}
+
+export function onDownloadUpdate(api: IExtensionApi,
+                                 nexus: Nexus)
+                                 : (...args: any[]) => Bluebird<IDownloadResult> {
+  return (source: string, gameId: string, modId: string,
+          fileId: string, versionPattern: string,
+          campaign: string, referenceTag?: string): Bluebird<IDownloadResult> => {
+    if (source !== 'nexus') {
+      return Bluebird.resolve(undefined);
+    }
+
+    const state = api.getState();
+    const game = (gameId === SITE_ID) ? null : gameById(state, gameId);
+    const activeGame = currentGame(state);
+    const compatibleDownloads = activeGame?.details?.compatibleDownloads || [];
+    const hasCompatibleDownloadId = compatibleDownloads.includes(gameId);
+    if (game === undefined && !hasCompatibleDownloadId) {
+      api.sendNotification({
+        type: 'error',
+        title: 'Invalid game id',
+        message: gameId,
+      });
+      return Bluebird.resolve(undefined);
+    }
+
+    const fileIdNum = parseInt(fileId, 10);
+
+    return Bluebird.resolve(nexus.getModFiles(parseInt(modId, 10),
+                                             nexusGameId(game, gameId) || gameId))
+      .then(files => {
+        let updateFileId: number;
+
+        const updateChain = findLatestUpdate(files.file_updates, [], fileIdNum);
+        const newestMatching = updateChain
+          // sort newest to oldest
+          .sort((lhs, rhs) => rhs.uploaded_timestamp - lhs.uploaded_timestamp)
+          // find the first update entry that has a version matching the pattern
+          .find(update => {
+            const file = files.files.find(iter => iter.file_id === update.new_file_id);
+            if (file === undefined) {
+              return false;
+            }
+            return (versionPattern === '*')
+                || semver.satisfies(semver.coerce(file.version), versionPattern);
+          });
+
+        if (newestMatching !== undefined) {
+          updateFileId = newestMatching.new_file_id;
+        } else {
+          // no update chain, maybe we're lucky and there is only a single file not marked
+          // as old
+          const notOld = files.files
+            .filter(file => (file.category_id !== 4) && (file.category_id !== 6));
+          if ((notOld.length === 1)
+              && (semver.satisfies(semver.coerce(notOld[0].version), versionPattern))) {
+            updateFileId = notOld[0].file_id;
+          }
+        }
+
+        if (updateFileId === undefined) {
+          updateFileId = fileIdNum;
+        }
+
+        const urlParsed = new URL(`nxm://${toNXMId(game, gameId)}/mods/${modId}/files/${updateFileId}`);
+        if (campaign !== undefined) {
+          urlParsed.searchParams.set('campaign', campaign);
+        }
+        const state: IState = api.store.getState();
+        const downloads = state.persistent.downloads.files;
+        // check if the file is already downloaded. If not, download before starting the install
+        const existingId = Object.keys(downloads).find(downloadId => {
+          return (getFileId(downloads[downloadId]) === fileIdNum)
+              && downloads[downloadId].state !== 'failed';
+        });
+
+        if (existingId !== undefined) {
+          if (downloads[existingId].state === 'paused') {
+            return Bluebird.fromCallback(cb => api.events.emit('resume-download', existingId, cb))
+              .then(() => ({ error: null, dlId: existingId }));
+          } else {
+            return Bluebird.resolve({ error: null, dlId: existingId });
+          }
+        }
+
+        return startDownload(api, nexus, urlParsed.toString(), 'never', undefined, false, false, referenceTag)
+          .then(dlId => ({ error: null, dlId }))
+          .catch(err => ({ error: err }));
+      })
+      .catch(err => {
+        if (err instanceof UserCanceled) {
+          // there is a really good chance that the download will fail
+          log('warn', 'failed to fetch mod file list', err.message);
+          const urlParsed = new URL(`nxm://${toNXMId(game, gameId)}/mods/${modId}/files/${fileId}`);
+          if (campaign !== undefined) {
+            urlParsed.searchParams.set('campaign', campaign);
+          }
+
+          return startDownload(api, nexus, urlParsed.toString(), 'never', undefined, false, false, referenceTag)
+            .then(dlId => ({ error: null, dlId }))
+            .catch(innerErr => ({ error: innerErr }));
+        } else {
+          return Bluebird.resolve({ error: err });
+        }
+      });
+  };
+}
+
+export function onSubmitFeedback(nexus: Nexus) {
+  return (title: string, message: string, hash: string, feedbackFiles: string[],
+          anonymous: boolean, callback: (err: Error, response?: IFeedbackResponse) => void) => {
+    submitFeedback(nexus, title, message, feedbackFiles, anonymous, hash)
+      .then(response => callback(null, response))
+      .catch(err => callback(err));
+  };
+}
+
+function sendCollection(nexus: Nexus,
+                        collectionInfo: ICollectionManifest,
+                        collectionId: number,
+                        uuid: string) {
+  if (collectionId === undefined) {
+    return nexus.createCollection({
+        adultContent: false,
+        collectionManifest: collectionInfo,
+        collectionSchemaId: 1,
+      }, uuid);
+  } else {
+    return nexus.editCollection(collectionId as any, collectionInfo.info.name)
+      .then(() => nexus.createOrUpdateRevision({
+        adultContent: false,
+        collectionManifest: collectionInfo,
+        collectionSchemaId: 1,
+      }, uuid, collectionId));
+  }
+}
+
+export function onSubmitCollection(nexus: Nexus) {
+  return (collectionInfo: ICollectionManifest,
+          assetFilePath: string,
+          collectionId: number,
+          callback: (err: Error, response?: any) => void) => {
+    nexus.getRevisionUploadUrl()
+    .then(({ url, uuid }) => {
+      return fs.statAsync(assetFilePath)
+        .then(stat => upload(url, fs.createReadStream(assetFilePath), stat.size))
+        .then(() => uuid);
+    })
+    .then((uuid: string) => sendCollection(nexus, collectionInfo, collectionId, uuid))
+    .then(response => callback(null, response))
+    .catch(err => callback(err));
+  };
+}
+
+export function onEndorseMod(api: IExtensionApi, nexus: Nexus) {
+  return (gameId: string, modId: string, endorsedStatus: EndorsedStatus) => {
+    if (!isLoggedIn(api.getState())) {
+      api.showErrorNotification('An error occurred endorsing a mod',
+                                'You are not logged in to Nexus Mods!',
+                                { allowReport: false });
+    } else {
+      endorseThing(api, nexus, gameId, modId, endorsedStatus);
+    }
+  };
+}
+
+export function onEndorseDirect(api: IExtensionApi, nexus: Nexus) {
+  return (gameId: string, nexusId: number, version: string,
+          endorsedStatus: EndorsedStatus): Bluebird<EndorsedStatus> => {
+    return endorseDirectImpl(api, nexus, gameId, nexusId, version, endorsedStatus)
+      .then(res => res as EndorsedStatus);
+  };
+}
+
+function extractLatestModInfo(state: IState, gameId: string, input: IModInfo): IModListItem {
+  return {
+    name: input.name,
+    author: input.uploaded_by,
+    category: resolveCategoryName(input.category_id.toString(), state),
+    summary: input.summary,
+    imageUrl: input.picture_url,
+    link: `${NEXUS_BASE_URL}/${input.domain_name}/mods/${input.mod_id}`,
+    extra: [
+      { id: 'endorsements', value: input.endorsement_count },
+      { id: 'downloads', value: input.mod_downloads },
+    ],
+  };
+}
+
+export function onGetLatestMods(api: IExtensionApi, nexus: Nexus) {
+  return (gameId: string): Bluebird<{ id: string, encoding: string, mods: IModListItem[] }> => {
+    const state = api.getState();
+    const gameDomain = nexusGameId(gameById(state, gameId), gameId);
+    return Bluebird.resolve(nexus.getLatestAdded(gameDomain))
+      .then(mods => ({
+        id: 'nexus',
+        encoding: 'bbcode',
+        mods: mods
+          .filter(mod => !mod.contains_adult_content && mod.available)
+          .map(mod => extractLatestModInfo(state, gameId, mod)),
+      }));
+  };
+}
+
+
+export function onRefreshUserInfo(nexus: Nexus, api: IExtensionApi) {
+  return (): Bluebird<void> => {
+
+    // only called from the global menu item 
+
+    //const token = getOAuthTokenFromState(api);
+    
+    log('info', 'onRefreshUserInfo() started');
+
+    // we have an oauth token in state
+    //if(token !== undefined) {      
+      // get userinfo from api
+      return Bluebird.resolve(nexus.getUserInfo())
+      .then(apiUserInfo => {        
+        api.store.dispatch(setUserInfo(transformUserInfoFromApi(apiUserInfo)));
+        log('info', 'onRefreshUserInfo() nexus.getUserInfo response', apiUserInfo);
+      })
+      .catch((err) => {
+        log('error', `onRefreshUserInfo() nexus.getUserInfo response ${err.message}`, err);
+        showError(api.store.dispatch, 'An error occurred refreshing user info', err, {
+          allowReport: false,
+        });
+      });  
+    //} else {
+    //  log('warn', 'onRefreshUserInfo() no oauth token');
+    //}
+  };
+}
+
+export function onGetTrendingMods(api: IExtensionApi, nexus: Nexus) {
+  return (gameId: string): Bluebird<{ id: string, encoding: string, mods: IModListItem[] }> => {
+    const state = api.getState();
+    const gameDomain = nexusGameId(gameById(state, gameId), gameId);
+    return Bluebird.resolve(nexus.getTrending(gameDomain))
+      .then(mods => ({
+        id: 'nexus',
+        encoding: 'bbcode',
+        mods: mods
+          .filter(mod => !mod.contains_adult_content && mod.available)
+          .map(mod => extractLatestModInfo(state, gameId, mod)),
+      }));
+  };
+}
+
+export function onAPIKeyChanged(api: IExtensionApi, nexus: Nexus): StateChangeCallback {
+  return (oldValue: string, newValue: string) => {
+    api.store.dispatch(setUserInfo(undefined));
+    if (newValue !== undefined) {
+      updateKey(api, nexus, newValue);
+    }
+  };
+}
+
+// fired when state variable changes 'confidential.account.nexus.OAuthCredentials'
+export function onOAuthTokenChanged(api: IExtensionApi, nexus: Nexus): StateChangeCallback {
+  return (oldValue: ITokenReply, newValue: ITokenReply) => {
+    log('info', 'onOAuthTokenChanged event handler.')
+
+    // remove user info
+    api.store.dispatch(setUserInfo(undefined));
+    
+    if (newValue !== undefined) {
+      updateToken(api, nexus, newValue);
+    }
+  };
+}
+
+export function onCheckModsVersion(api: IExtensionApi,
+                                   nexus: Nexus): (...args: any[]) => Bluebird<string[]> {
+  return (gameId, mods, forceFull) => {
+    if (!isLoggedIn(api.getState())) {
+      api.showErrorNotification('An error occurred checking for mod updates',
+                                'You are not logged in to Nexus Mods!',
+                                { allowReport: false });
+      return Bluebird.resolve([]);
+    } else {
+      api.store.dispatch(setUpdatingMods(gameId, true));
+      const start = Date.now();
+      return checkModVersionsImpl(api.store, nexus, gameId, mods, forceFull)
+        .then(({ errors, modIds }) => {
+          if (errors.length !== 0) {
+            showError(api.store.dispatch,
+                      'Some mods could not be checked for updates',
+                      errors.join('[br][/br]'),
+                      { allowReport: false, isBBCode: true });
+          }
+          return Bluebird.resolve(modIds);
+        })
+        .catch(NexusError, err => {
+          showError(api.store.dispatch, 'An error occurred checking for mod updates', err, {
+            allowReport: false,
+          });
+          return Bluebird.resolve([]);
+        })
+        .catch(TimeoutError, err => {
+          showError(api.store.dispatch, 'An error occurred checking for mod updates', err, {
+            allowReport: false,
+          });
+          return Bluebird.resolve([]);
+        })
+        .catch(RateLimitError, err => {
+          showError(api.store.dispatch, 'Rate limit exceeded, please try again later', err, {
+            allowReport: false,
+          });
+          return Bluebird.resolve([]);
+        })
+        .catch(ProcessCanceled, err => {
+          showError(api.store.dispatch, 'An error occurred checking for mod updates', err, {
+            allowReport: false,
+          });
+          return Bluebird.resolve([]);
+        })
+        .catch(err => {
+          showError(api.store.dispatch, 'An error occurred checking for mod updates', err);
+          return Bluebird.resolve([]);
+        })
+        .then((modIds: string[]) => Bluebird.delay(2000 - (Date.now() - start))
+          .then(() => modIds))
+        .finally(() => {
+          api.store.dispatch(setUpdatingMods(gameId, false));
+        });
+    }
+  };
+}
+
+
+export function sendMetric(api: IExtensionApi, nexus: Nexus) {
+  return async (eventType: string, entityType: string, entityId: string, metadata: Record<string, any>, clientString?: string) => {
+    try {
+      await nexus.sendMetric(eventType, entityType, entityId, metadata, clientString);
+    } catch {
+      // do nothing
+    }
+  };
+}