--- conflicted
+++ resolved
@@ -41,10 +41,6 @@
 import { format as urlFormat } from 'url';
 import { ITokenReply } from './util/oauth';
 import { isLoggedIn } from './selectors';
-<<<<<<< HEAD
-//import { getUserInfo } from './util/api';
-=======
->>>>>>> 3252b69a
 
 export function onChangeDownloads(api: IExtensionApi, nexus: Nexus) {
   const state: IState = api.store.getState();
@@ -102,35 +98,6 @@
       updateDebouncer.schedule(undefined, newValue);
 } 
 
-<<<<<<< HEAD
-/*
-export function onForceTokenRefresh(api: IExtensionApi, nexus: Nexus) {
-
-  return () => {
-
-    log('info', 'onForceTokenRefresh');
-  
-    // limit lifetime of state
-    const state = api.getState();
-  
-    //const Nexus: typeof NexusT = require('@nexusmods/nexus-api').default;
-    const apiKey = state.confidential.account?.['nexus']?.['APIKey'];
-    const oauthCred = state.confidential.account?.['nexus']?.['OAuthCredentials'];
-
-    log('info', 'api key', { isUndefined: apiKey !== undefined });
-    log('info', 'oauth cred', { isUndefined: oauthCred !== undefined }); 
-    
-    if (oauthCred !== undefined) {
-      log('info', 'nexus.forceJwtRefresh()');
-      nexus.forceJwtRefresh(); 
-    } 
-  }
-}*/
-
-
-
-=======
->>>>>>> 3252b69a
 /**
  * callback for when mods are changed
  *
