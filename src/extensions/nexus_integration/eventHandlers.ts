--- conflicted
+++ resolved
@@ -1,3 +1,4 @@
+import { setDownloadModInfo } from '../../actions';
 import { IExtensionApi } from '../../types/IExtensionContext';
 import Debouncer from '../../util/Debouncer';
 import opn from '../../util/opn';
@@ -15,14 +16,8 @@
 import { showError } from '../../util/message';
 import { startDownload, endorseModImpl, checkModVersionsImpl, validateKey } from './util';
 import { setApiKey } from '../../util/errorHandling';
-<<<<<<< HEAD
 import { setUserInfo } from './actions/persistent';
 import { setUpdatingMods } from '../mod_management/actions/session';
-=======
-import { setUserInfo } from './actions/session';
-import { setUpdatingMods } from '../mod_management/actions/settings';
-import { setDownloadModInfo } from '../../actions';
->>>>>>> 58e59a49
 
 export function onChangeDownloads(api: IExtensionApi, nexus: Nexus) {
   const state: IState = api.store.getState();
