--- conflicted
+++ resolved
@@ -60,16 +60,12 @@
     : startDownloadCollection(api, nexus, nxmurl, url);
 }
 
-<<<<<<< HEAD
 function startDownloadCollection(api: IExtensionApi,
                                  nexus: Nexus,
                                  urlStr: string,
                                  url: NXMUrl)
                                  : Promise<string> {
-  const state = api.store.getState();
-=======
   const state: IState = api.getState();
->>>>>>> b52d63a2
   const games = knownGames(state);
   const gameId = convertNXMIdReverse(games, url.gameId);
   const pageId = nexusGameId(gameById(state, gameId), url.gameId);
