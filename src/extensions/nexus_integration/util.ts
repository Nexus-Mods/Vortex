--- conflicted
+++ resolved
@@ -1,1683 +1,1680 @@
-import * as RemoteT from '@electron/remote';
-import Nexus, {
-  EndorsedStatus, ICollectionQuery, IEndorsement, IFileInfo, IGameListEntry, IModInfo,
-  IOAuthCredentials, IModFile, IModFileQuery, IModFiles, IModQuery, ITrackResponse,
-  IRevision, IRevisionQuery, IUpdateEntry, NexusError, RateLimitError, TimeoutError,
-} from '@nexusmods/nexus-api';
-<<<<<<< HEAD
-import BluebirdPromise from 'bluebird';
-=======
-import { IModLookupResult } from '../../types/IModLookupResult';
-import { IModRepoId } from '../mod_management/types/IMod';
-import { makeFileUID } from './util/UIDs';
-import Promise from 'bluebird';
->>>>>>> de6e74f7
-import { ipcRenderer } from 'electron';
-import { TFunction } from 'i18next';
-import jwt from 'jsonwebtoken';
-import * as _ from 'lodash';
-import * as path from 'path';
-import * as Redux from 'redux';
-import * as semver from 'semver';
-import { generate as shortId } from 'shortid';
-import * as util from 'util';
-import WebSocket from 'ws';
-import { addNotification, clearOAuthCredentials, dismissNotification, setDialogVisible, setExtensionEndorsed, setModAttribute, setOAuthCredentials, setUserAPIKey } from '../../actions';
-import { IExtensionApi, ThunkStore } from '../../types/IExtensionContext';
-import { IMod, IState } from '../../types/IState';
-import { getApplication } from '../../util/application';
-import { DataInvalid, HTTPError, ProcessCanceled, ServiceTemporarilyUnavailable, TemporaryError, UserCanceled } from '../../util/CustomErrors';
-import { contextify, setApiKey, setOauthToken } from '../../util/errorHandling';
-import * as fs from '../../util/fs';
-import getVortexPath from '../../util/getVortexPath';
-import github, { RateLimitExceeded } from '../../util/github';
-import lazyRequire from '../../util/lazyRequire';
-import { log } from '../../util/log';
-import { calcDuration, prettifyNodeErrorMessage, showError } from '../../util/message';
-import { jsonRequest } from '../../util/network';
-import opn from '../../util/opn';
-import { activeGameId } from '../../util/selectors';
-import { getSafe } from '../../util/storeHelper';
-import { batchDispatch, toPromise, truthy } from '../../util/util';
-import { AlreadyDownloaded, DownloadIsHTML, RedownloadMode } from '../download_management/DownloadManager';
-import { SITE_ID } from '../gamemode_management/constants';
-import { gameById, knownGames } from '../gamemode_management/selectors';
-import modName from '../mod_management/util/modName';
-import { setUserInfo } from './actions/persistent';
-import { setLoginError, setLoginId, setOauthPending } from './actions/session';
-import { NEXUS_DOMAIN, NEXUS_BASE_URL, OAUTH_CLIENT_ID, OAUTH_REDIRECT_URL, OAUTH_URL } from './constants';
-import NXMUrl from './NXMUrl';
-import * as sel from './selectors';
-import { isLoggedIn } from './selectors';
-import { IJWTAccessToken } from './types/IJWTAccessToken';
-import { checkModVersion, fetchRecentUpdates, ONE_DAY, ONE_MINUTE } from './util/checkModsVersion';
-import { convertGameIdReverse, convertNXMIdReverse, nexusGameId } from './util/convertGameId';
-import { endorseCollection, endorseMod } from './util/endorseMod';
-import { FULL_REVISION_INFO } from './util/graphQueries';
-import OAuth, { ITokenReply } from './util/oauth';
-import { IAccountStatus, IValidateKeyData, IValidateKeyDataV2 } from './types/IValidateKeyData';
-
-const remote = lazyRequire<typeof RemoteT>(() => require('@electron/remote'));
-
-const UPDATE_CHECK_DELAY = 60 * 60 * 1000;
-
-const GAMES_JSON_URL = 'https://data.nexusmods.com/file/nexus-data/games.json';
-
-interface INexusLoginMessage {
-  id: string;
-  appid: string;
-  protocol: number;
-  token?: string;
-}
-
-interface IUserInfo {
-  sub: string;
-  name: string;
-  email: string;
-  avatar: string;
-  group_id: number;
-  membership_roles: string[];
-  premium_expiry: number;
-}
-
-let cancelLogin: () => void;
-
-export function onCancelLoginImpl(api: IExtensionApi) {
-  if (cancelLogin !== undefined) {
-    try {
-      cancelLogin();
-    } catch (err) {
-      // the only time we ever see this happen is a case where the websocket connection
-      // wasn't established yet so the cancelation failed because it wasn't necessary.
-      log('info', 'login not canceled', err.message);
-    }
-  }
-  api.store.dispatch(setLoginId(undefined));
-  api.events.emit('did-login', new UserCanceled());
-}
-
-export function bringToFront() {
-  // if window is snapped in windows (aero snap), bringing the window to front
-  // will unsnap it and it will be moved/resized to where it was before snapping.
-  // This is quite irritating so this will store the (snapped) window position
-  // and return to it after bringing the window to front.
-  // This will cause a short "flicker" if the window was snapped and it will
-  // still unsnap the window as far as windows is concerned.
-
-  const window = remote.getCurrentWindow();
-  const [x, y] = window.getPosition();
-  const [w, h] = window.getSize();
-
-  window.setAlwaysOnTop(true);
-  window.show();
-  window.setAlwaysOnTop(false);
-
-  setTimeout(() => {
-    window.setPosition(x, y);
-    window.setSize(w, h);
-  }, 100);
-}
-
-function genId() {
-  try {
-    const uuid = require('uuid');
-    return uuid.v4();
-  } catch (err) {
-    // odd, still unidentified bugs where bundled modules fail to load.
-    log('warn', 'failed to import uuid module', err.message);
-    const chars = 'abcdefghijklmnopqrstuvwxyzABCDEFGHIJKLMNOPQRSTUVWXYZ0123456789';
-    return Array.apply(null, Array(10))
-      .map(() => chars[Math.floor(Math.random() * chars.length)]).join('');
-    // the probability that this fails for another user at exactly the same time
-    // and they both get the same random number is practically 0
-  }
-}
-
-/*
-function legacyConnect(api: IExtensionApi, callback: (err: Error) => void) {
-  const loginMessage: INexusLoginMessage = {
-    id: genId(),
-    appid: 'Vortex',
-    protocol: 2,
-  };
-
-  let keyReceived: boolean = false;
-  let connectionAlive: boolean = true;
-  let error: Error;
-  let attempts = 5;
-
-
-  const connection = new WebSocket(`wss://sso.${NEXUS_DOMAIN}`)
-    .on('open', () => {
-      cancelLogin = () => {
-        connection.close();
-      };
-      connection.send(JSON.stringify(loginMessage), err => {
-        api.store.dispatch(setLoginId(loginMessage.id));
-        if (err) {
-          api.showErrorNotification('Failed to start login', err);
-          connection.close();
-        }
-      });
-      // open the authorization page - but not on reconnects!
-      if (loginMessage.token === undefined) {
-        opn(getPageURL(loginMessage.id)).catch(err => undefined);
-      }
-      const keepAlive = setInterval(() => {
-        if (!connectionAlive) {
-          connection.terminate();
-          clearInterval(keepAlive);
-        } else if (connection.readyState === WebSocket.OPEN) {
-          connection.ping();
-        } else {
-          clearInterval(keepAlive);
-        }
-      }, 30000);
-    })
-    .on('close', (code: number, reason: string) => {
-      if (!keyReceived) {
-        if (code === 1005) {
-          api.store.dispatch(setLoginId(undefined));
-          cancelLogin = undefined;
-          bringToFront();
-          callback(new UserCanceled());
-        } else if (attempts-- > 0) {
-          // automatic reconnect
-          legacyConnect(api, callback);
-        } else {
-          cancelLogin = undefined;
-          bringToFront();
-          api.store.dispatch(setLoginId('__failed'));
-          api.store.dispatch(setLoginError((error !== undefined)
-            ? prettifyNodeErrorMessage(error).message
-            : 'Log-in connection closed prematurely'));
-
-          let err = error;
-          if (err === undefined) {
-            err = new ProcessCanceled(
-              `Log-in connection closed prematurely (Code ${code})`);
-          }
-          callback(err);
-        }
-      }
-    })
-    .on('pong', () => {
-      connectionAlive = true;
-      attempts = 5;
-    })
-    .on('message', data => {
-      try {
-        const response = JSON.parse(data.toString());
-
-        if (response.success) {
-          if (response.data.connection_token !== undefined) {
-            loginMessage.token = response.data.connection_token;
-          } else if (response.data.api_key !== undefined) {
-            connection.close();
-            api.store.dispatch(setLoginId(undefined));
-            api.store.dispatch(setUserAPIKey(response.data.api_key));
-            bringToFront();
-            keyReceived = true;
-            callback(null);
-          }
-        } else {
-          const err = new Error(response.error);
-          callback(err);
-        }
-      } catch (err) {
-        if (err.message.startsWith('Unexpected token')) {
-          err.message = 'Failed to parse: ' + data.toString();
-        }
-        callback(err);
-      }
-    })
-    .on('error', err => {
-      // Cloudflare will serve 503 service unavailable errors when/if
-      //  it is unable to reach the SSO server.
-      error = err.message.startsWith('Unexpected server response')
-        ? new ServiceTemporarilyUnavailable('Login')
-        : err;
-
-      connection.close();
-    });
-}
-*/
-
-const oauth = new OAuth({
-  baseUrl: OAUTH_URL,
-  clientId: OAUTH_CLIENT_ID,
-  redirectUrl: OAUTH_REDIRECT_URL,
-});
-
-export function requestLogin(nexus: Nexus, api: IExtensionApi, callback: (err: Error) => void) {
-  const stackErr = new Error();
-
-  return oauth.sendRequest(async (err: Error, token: ITokenReply) => {
-    // received reply from site for this state
-
-    bringToFront();
-    api.store.dispatch(setLoginId(undefined));
-    // set state to undefined so that we can close the modal?
-    api.store.dispatch(setDialogVisible(undefined));
-    api.store.dispatch(setOauthPending(undefined));
-
-    if (err !== null) {
-      return callback(err);
-    }
-
-    const tokenDecoded: IJWTAccessToken = jwt.decode(token.access_token);
-    //log('info', 'JWT Token', { token: token.access_token });
-
-    api.store.dispatch(setOAuthCredentials(token.access_token, token.refresh_token, tokenDecoded.fingerprint));
-
-    callback(null);
-
-  }, (url: string) => {
-
-    // url has been generated by sentRequest
-
-    // open browser with oauth url
-    opn(url).catch(() => null);
-    // set state to url
-    api.store.dispatch(setOauthPending(url));
-  })
-  .catch(err => {
-    err.stack = stackErr.stack;
-    callback(err);
-  });
-}
-
-export function oauthCallback(api: IExtensionApi, code: string, state?: string) {
-  // the result of this is reported to the callback from requestLogin;
-  return oauth.receiveCode(code, state);
-}
-
-export function ensureLoggedIn(api: IExtensionApi): BluebirdPromise<void> {
-  if (!isLoggedIn(api.getState())) {
-    return new BluebirdPromise((resolve, reject) => {
-      api.events.on('did-login', (err: Error) => {
-
-        if (err !== null) {
-          reject(err);
-        } else {
-          resolve();
-        }
-      });
-
-      api.store.dispatch(setDialogVisible('login-dialog'));
-    });
-  } else {
-    return BluebirdPromise.resolve();
-  }
-}
-
-export function startDownload(api: IExtensionApi,
-                              nexus: Nexus,
-                              nxmurl: string,
-                              redownload?: RedownloadMode,
-                              fileName?: string,
-                              allowInstall?: boolean,
-                              handleErrors: boolean = true,
-                              referenceTag?: string)
-                              : BluebirdPromise<string> {
-  let url: NXMUrl;
-
-  log('debug', 'start download', { fileName, referenceTag });
-  try {
-    url = new NXMUrl(nxmurl);
-  } catch (err) {
-    return BluebirdPromise.reject(err);
-  }
-
-  if ((['vortex', 'site'].includes(url.gameId)) && url.view) {
-    api.events.emit('show-extension-page', url.modId);
-    return BluebirdPromise.reject(new DownloadIsHTML(nxmurl));
-  }
-
-  if (!['mod', 'collection'].includes(url.type)) {
-    return BluebirdPromise.reject(new ProcessCanceled('Not a download url'));
-  }
-
-  return (url.type === 'mod')
-    ? startDownloadMod(api, nexus, nxmurl, url, redownload, fileName,
-                       allowInstall, handleErrors, referenceTag)
-    : startDownloadCollection(api, nexus, nxmurl, url, handleErrors, referenceTag);
-}
-
-function startDownloadCollection(api: IExtensionApi,
-                                 nexus: Nexus,
-                                 urlStr: string,
-                                 url: NXMUrl,
-                                 handleErrors: boolean = true,
-                                 referenceTag?: string)
-                                 : BluebirdPromise<string> {
-  const state: IState = api.getState();
-  const games = knownGames(state);
-  const gameId = convertNXMIdReverse(games, url.gameId);
-  const pageId = nexusGameId(gameById(state, gameId), url.gameId);
-  let revisionInfo: Partial<IRevision>;
-
-  const revNumber = url.revisionNumber >= 0 ? url.revisionNumber : undefined;
-
-  return BluebirdPromise.resolve(nexus.getCollectionRevisionGraph(FULL_REVISION_INFO,
-                                                          url.collectionSlug,
-                                                          revNumber))
-    .then(revision => {
-      revisionInfo = revision;
-      api.sendNotification({
-        id: revision.id.toString(),
-        type: 'global',
-        message: 'Downloading Collection',
-        displayMS: 40000,
-      });
-      return nexus.getCollectionDownloadLink(revision.downloadLink);
-    })
-    .then(downloadUrls => {
-      return toPromise<string>(cb => api.events.emit('start-download',
-        (downloadUrls ?? []).map(iter => iter.URI), {
-        game: gameId,
-        source: 'nexus',
-        name: revisionInfo.collection?.name,
-        referenceTag,
-        nexus: {
-          ids: {
-            gameId: pageId,
-            collectionId: revisionInfo.collectionId,
-            revisionId: revisionInfo.id,
-            collectionSlug: url.collectionSlug,
-            revisionNumber: revisionInfo.revisionNumber ?? url.revisionNumber,
-          },
-          revisionInfo,
-        },
-      }, (revisionInfo as any).file_name, cb, undefined, { allowInstall: false }))
-      .catch(err => BluebirdPromise.reject(contextify(err)));
-    })
-    .tap(dlId => api.events.emit('did-download-collection', dlId))
-    .catch(err => {
-      err['collectionSlug'] = url.collectionSlug;
-      err['revisionNumber'] = revisionInfo?.revisionNumber ?? url.revisionNumber;
-      if (!handleErrors) {
-        return BluebirdPromise.reject(err);
-      }
-      if (err.code === 'NOT_FOUND') {
-        api.showErrorNotification('Failed to download collection',
-          'The collection was not found. This usually happens when you try to download '
-          + 'an unpublished collection.', { allowReport: false });
-      } else if (!(err instanceof UserCanceled)) {
-        api.showErrorNotification('Failed to download collection', err, {
-        allowReport: !(err instanceof ProcessCanceled),
-      });
-      }
-      return null;
-    });
-}
-
-export interface IRemoteInfo {
-  modInfo?: IModInfo;
-  fileInfo?: IFileInfo;
-  revisionInfo?: Partial<IRevision>;
-}
-
-export function getInfo(nexus: Nexus, domain: string, modId: number, fileId: number)
-                        : BluebirdPromise<IRemoteInfo> {
-  return BluebirdPromise.resolve((async () => {
-    try {
-      // Run both API calls concurrently for better performance
-      const [modInfo, fileInfo] = await Promise.all([
-        nexus.getModInfo(modId, domain),
-        nexus.getFileInfo(modId, fileId, domain)
-      ]);
-      return { modInfo, fileInfo };
-    } catch (err) {
-      err['attachLogOnReport'] = true;
-      throw err;
-    }
-  })());
-}
-
-// GraphQL-based version of getInfo function
-export function getInfoGraphQL(nexus: Nexus, domain: string, modId: number, fileId: number): Promise<IRemoteInfo> {
-  // Define the GraphQL query for file information
-  const fileQuery: Partial<IModFileQuery> = {
-        categoryId: true,
-        count: true,
-        date: true,
-        description: true,
-        fileId: true,
-        mod: {
-          author: true,
-          category: true,
-          game: {
-            id: true,
-            domainName: true,
-          },
-          gameId: true,
-          id: true,
-          modCategory: {
-            id: true,
-            name: true,
-          },
-          pictureUrl: true,
-          status: true,
-          uid: true,
-        },
-        modId: true,
-        name: true,
-        primary: true,
-        size: true,
-        uid: true,
-        uri: true,
-        version: true,
-      } as any; 
-  // const query: Partial<IModFileQuery> = {
-  //   name: true,
-  //   categoryId: true,
-  //   description: true,
-  //   size: true,
-  //   version: true,
-  //   game: {
-  //     id: true,
-  //     domainName: true,
-  //   },
-  //   uid: true,
-  //   uri: true,
-  //   mod: {
-  //     author: true,
-  //     modCategory: {
-  //       id: true,
-  //     },
-  //   },
-  // } as any;
-
-  return new Promise((resolve, reject) => {
-    nexus.modFilesByUid(fileQuery, [makeFileUID({ fileId: fileId.toString(), modId: modId.toString(), gameId: domain })])
-      .then(fileResult => {
-        const fileInfo = transformGraphQLFileToIFileInfo(fileResult[0]);
-        const modInfo = transformGraphQLModToIModInfo(fileResult[0]);
-        return resolve({ modInfo, fileInfo });
-      })
-      .catch(err => {
-        err['attachLogOnReport'] = true;
-        return reject(err);
-      });
-  });
-}
-
-// Helper function to transform GraphQL mod data to IModInfo format
-function transformGraphQLModToIModInfo(graphqlFile: any): IModInfo {
-  const mod = graphqlFile.mod;
-  return {
-    mod_id: graphqlFile.modId || mod?.id,
-    name: mod?.name,
-    summary: mod?.summary,
-    description: mod?.description,
-    picture_url: mod?.pictureUrl,
-    version: mod?.version,
-    author: mod?.author,
-    uploaded_by: mod?.author,
-    uploaded_users_profile_url: mod?.user?.memberId ? `https://www.nexusmods.com/users/${mod.user.memberId}` : '',
-    allow_rating: true, // Default value, might need to be fetched separately
-    category_id: mod?.modCategory?.id || mod?.category?.id,
-    user: {
-      member_id: mod?.user?.memberId,
-      name: mod?.user?.name,
-      avatar: mod?.user?.avatar,
-    },
-    uploaded_timestamp: mod?.uploadedTimestamp,
-    updated_timestamp: mod?.updatedTimestamp,
-    game_id: mod?.gameId || mod?.game?.id,
-    domain_name: mod?.domainName || mod?.game?.domainName,
-    contains_adult_content: mod?.adultContent || false,
-    status: mod?.status || 'published',
-    available: mod?.available !== false,
-    mod_downloads: mod?.modDownloads || 0,
-    mod_unique_downloads: mod?.modUniqueDownloads || 0,
-    uid: mod?.uid,
-  } as unknown as IModInfo;
-}
-
-// Helper function to transform GraphQL file data to IFileInfo format
-function transformGraphQLFileToIFileInfo(graphqlFile: any): IFileInfo {
-  return {
-    id: [graphqlFile.fileId || parseInt(graphqlFile.uid?.split(':')[2], 10) || 0],
-    file_id: graphqlFile.fileId || parseInt(graphqlFile.uid?.split(':')[2], 10) || 0,
-    name: graphqlFile.name,
-    version: graphqlFile.version,
-    category_name: graphqlFile.categoryName,
-    category_id: graphqlFile.categoryId || 1,
-    is_primary: graphqlFile.primary || false,
-    size: graphqlFile.sizeInBytes || graphqlFile.size || 0,
-    size_kb: Math.round((graphqlFile.sizeInBytes || graphqlFile.size || 0) / 1024),
-    uploaded_timestamp: graphqlFile.uploadedTimestamp || graphqlFile.date,
-    changelog_html: graphqlFile.changelogHtml || '',
-    file_name: graphqlFile.name,
-    description: graphqlFile.description || '',
-    content_preview_link: '', // Default value
-    external_virus_scan_url: '', // Default value
-    mod_version: graphqlFile.mod?.version || graphqlFile.version,
-  } as unknown as IFileInfo;
-}
-
-export function getCollectionInfo(nexus: Nexus,
-                                  collectionSlug: string, revisionNumber: number,
-                                  revisionId: number): BluebirdPromise<IRemoteInfo> {
-  const query: IRevisionQuery = {
-    adultContent: true,
-    id: true,
-    collection: {
-      viewerIsBlocked: true,
-      category: {
-        id: true,
-        name: true,
-      },
-      id: true,
-      slug: true,
-      createdAt: true,
-      endorsements: true,
-      name: true,
-      summary: true,
-      description: true,
-      user: {
-        name: true,
-        memberId: true,
-        avatar: true,
-      },
-      tileImage: {
-        url: true,
-      },
-    },
-    createdAt: true,
-    updatedAt: true,
-    installationInfo: true,
-    revisionNumber: true,
-    rating: {
-      average: true,
-      total: true,
-    },
-  };
-
-  if (revisionNumber <= 0) {
-    revisionNumber = undefined;
-  }
-
-  return BluebirdPromise.resolve(
-      nexus.getCollectionRevisionGraph(query, collectionSlug, revisionNumber))
-    .then(revision => ({ revisionInfo: revision }))
-    .catch(err => {
-      err['collectionSlug'] = collectionSlug;
-      err['revisionNumber'] = revisionNumber;
-      err['revisionId'] = revisionId;
-      return BluebirdPromise.reject(err);
-    });
-}
-
-function startDownloadMod(api: IExtensionApi,
-                          nexus: Nexus,
-                          urlStr: string,
-                          url: NXMUrl,
-                          redownload?: RedownloadMode,
-                          fileName?: string,
-                          allowInstall?: boolean,
-                          handleErrors: boolean = true,
-                          referenceTag?: string): BluebirdPromise<string> {
-  log('info', 'start download mod', { urlStr, allowInstall });
-  let state = api.getState();
-  const games = knownGames(state);
-  const gameId = convertNXMIdReverse(games, url.gameId);
-  const pageId = nexusGameId(gameById(state, gameId), url.gameId);
-
-  let nexusFileInfo: IFileInfo;
-  return getInfoGraphQL(nexus, pageId, url.modId, url.fileId)
-    .then(({ modInfo, fileInfo }) => {
-      nexusFileInfo = fileInfo;
-      return new BluebirdPromise<string>((resolve, reject) => {
-        api.events.emit('start-download', [urlStr], {
-          game: gameId,
-          source: 'nexus',
-          name: fileInfo.name,
-          referenceTag,
-          nexus: {
-            ids: { gameId: pageId, modId: url.modId, fileId: url.fileId },
-            modInfo,
-            fileInfo,
-          },
-        },
-        fileName ?? nexusFileInfo.file_name,
-        (err, downloadId) => (truthy(err)
-          ? reject(contextify(err))
-          : resolve(downloadId)),
-        redownload, { allowInstall });
-      });
-    })
-    .tap(() => {
-      api.sendNotification({
-        id: url.fileId.toString(),
-        type: 'global',
-        title: 'Downloading from Nexus',
-        message: nexusFileInfo.name,
-        displayMS: 4000,
-      });
-    })
-    .then(downloadId => {
-      if (gameId === SITE_ID) {
-        return downloadId;
-      }
-      state = api.getState();
-      const download = state.persistent.downloads.files[downloadId];
-      // might be paused at this point
-      if (!state.settings.automation?.install && (download?.state === 'finished')) {
-        api.sendNotification({
-          id: `ready-to-install-${downloadId}`,
-          type: 'success',
-          title: 'Download finished',
-          group: 'download-finished',
-          message: nexusFileInfo.name,
-          actions: [
-            {
-              title: 'Install All', action: dismiss => {
-                api.events.emit('start-install-download', downloadId, undefined,
-                  (err: any, id: string) => {
-                    if (err) {
-                      processInstallError(api, err,
-                        downloadId, fileName ?? nexusFileInfo.file_name);
-                    }
-                  });
-                dismiss();
-              },
-            },
-          ],
-        });
-      }
-      return downloadId;
-    })
-    .catch((err) => {
-      if (!handleErrors) {
-        return BluebirdPromise.reject(err);
-      }
-      const t = api.translate;
-      // Handle "UNKNOWN" error code with errno 22 (EINVAL) as a non-fatal, warning.
-      if (err.code === 'UNKNOWN' && err.errno === 22) {
-        api.sendNotification({
-          id: url.fileId?.toString?.() ?? 'unknown-download-error',
-          type: 'warning',
-          title: 'Download failed',
-          message: t('The operation completed successfully, but the file could not be processed. '
-            + 'This may be due to a temporary issue or a problem with the downloaded file. Please '
-            + 'try again or check the file integrity.'),
-          localize: {
-            message: false,
-          },
-        });
-      } else if (err.message === 'Provided key and expire time isn\'t correct for this user/file.') {
-        const userName = getSafe(state, ['persistent', 'nexus', 'userInfo', 'name'], undefined);
-        api.sendNotification({
-          id: url.fileId.toString(),
-          type: 'warning',
-          title: 'Download failed',
-          message: userName === undefined
-            ? t('You need to be logged in to Nexus Mods.')
-            : t('The link was not created for this account ({{ userName }}). You have to be logged '
-                + 'into nexusmods.com with the same account that you use in Vortex.', {
-            replace: {
-              userName,
-            },
-          }),
-          localize: {
-            message: false,
-          },
-        });
-      } else if (err instanceof RateLimitError) {
-        api.sendNotification({
-          id: 'rate-limit-exceeded',
-          type: 'warning',
-          title: 'Rate-limit exceeded',
-          message: 'You wont be able to use network features until the next full hour.',
-        });
-      } else if (err instanceof NexusError) {
-        const detail = processErrorMessage(err);
-        let allowReport = detail.Servermessage === undefined;
-        if (detail.noReport) {
-          allowReport = false;
-          delete detail.noReport;
-        }
-        showError(api.store.dispatch, 'Download failed', detail, { allowReport });
-      } else if (err.statusCode >= 400) {
-          api.showErrorNotification('Download failed', err, { allowReport: false });
-      } else if (err instanceof HTTPError) {
-        api.showErrorNotification('Download failed', {
-          error: err,
-          message: 'This may be a temporary issue, please try again later',
-        }, { allowReport: false });
-      } else if (err instanceof TimeoutError) {
-        api.showErrorNotification('Download failed', err, { allowReport: false });
-      } else if (err instanceof ProcessCanceled) {
-        api.showErrorNotification('Download failed', {
-          error: err,
-          message: 'This may be a temporary issue, please try again later',
-        }, { allowReport: false });
-      } else if ((err.message.indexOf('DECRYPTION_FAILED_OR_BAD_RECORD_MAC') !== -1)
-              || (err.message.indexOf('WRONG_VERSION_NUMBER') !== -1)
-              || (err.message.indexOf('BAD_SIGNATURE') !== -1)
-              || (err.message.indexOf('TLSV1_ALERT_ACCESS_DENIED') !== -1)) {
-        api.showErrorNotification('Download failed', {
-          error: err,
-          message: 'This may be a temporary issue, please try again later',
-        }, { allowReport: false });
-      } else if (err instanceof TemporaryError) {
-        api.showErrorNotification('Download failed', {
-          error: err,
-          message: 'This may be a temporary issue, please try again later',
-        }, { allowReport: false });
-      } else if (err instanceof AlreadyDownloaded) {
-        return err.downloadId;
-      } else if (err instanceof UserCanceled) {
-        // nop
-      } else if (err.code === 'UNABLE_TO_VERIFY_LEAF_SIGNATURE') {
-        api.showErrorNotification('Download failed', {
-          error: err,
-          message: 'Certificate validation failed',
-        }, { allowReport: false });
-      } else if (IGNORE_ERRORS.includes(err['code'])) {
-        api.showErrorNotification('Download failed', {
-          error: err,
-          message: 'This may be a temporary issue, please try again later',
-        }, { allowReport: false });
-      } else {
-        const allowReport = (err['nativeCode'] != null) || ([225].indexOf(err['nativeCode']) === -1);
-        api.showErrorNotification('Download failed', err, { allowReport });
-      }
-      log('warn', 'failed to get mod info', { err: util.inspect(err) });
-      return null;
-    });
-}
-
-interface IRequestError {
-  message: string;
-  Servermessage?: string;
-  URL?: string;
-  Game?: string;
-  stack?: string;
-  fatal?: boolean;
-  Mod?: number;
-  Collection?: number;
-  Revision?: number;
-  Version?: string;
-  noReport?: boolean;
-}
-
-function expectedErrorMessage(code: string): string {
-  switch (code) {
-    case 'TOO_SOON_AFTER_DOWNLOAD': return 'You have to wait 15 minutes before endorsing a mod.';
-    case 'NOT_DOWNLOADED_MOD': return 'You have not downloaded this mod (with this account).';
-    case 'API_UNREACHABLE': return 'The server API is currently not reachable, please try again later';
-    default: return undefined;
-  }
-}
-
-export function processErrorMessage(err: NexusError): IRequestError {
-  const errorMessage = typeof(err) === 'string' ? err : err.message;
-  if (err.statusCode === undefined) {
-    if (errorMessage
-      && ((errorMessage.indexOf('APIKEY') !== -1)
-          || (errorMessage.indexOf('API Key') !== -1))) {
-      return { message: 'You are not logged in to Nexus Mods!', noReport: true };
-    } else {
-      const res: IRequestError = { message: errorMessage };
-      if (err.stack !== undefined) {
-        res.stack = err.stack;
-      }
-      return res;
-    }
-  } else if ((err.statusCode >= 400) && (err.statusCode < 500)) {
-    const expected = expectedErrorMessage(err.code);
-    return {
-      message: expected
-            ?? 'Server couldn\'t process this request.\nMaybe the locally stored '
-             + 'info about the mod is wrong\nor the mod was removed from Nexus.',
-      Servermessage: errorMessage,
-      URL: err.request,
-      fatal: errorMessage === undefined,
-    };
-  } else if ((err.statusCode >= 500) && (err.statusCode < 600)) {
-    return {
-      message: 'The server reported an internal error. Please try again later.',
-      Servermessage: errorMessage,
-      URL: err.request,
-      noReport: true,
-    };
-  } else if (errorMessage.includes('unable to get local issuer certificate')) {
-    return {
-      message: 'Secure communication with server failed',
-      Servermessage: errorMessage,
-      URL: err.request,
-      noReport: true,
-    };
-  } else {
-    return {
-      message: 'Unexpected error reported by the server',
-      Servermessage: (errorMessage || '') + ' ( Status Code: ' + err.statusCode + ')',
-      URL: err.request,
-      stack: err.stack,
-    };
-  }
-}
-
-export function resolveGraphError(t: TFunction, isLoggedIn: boolean, err: Error): string {
-  if (err.message === 'You must provide a version') {
-    // is this still reported in this way?
-    return t('You can\'t endorse a mod that has no version set.');
-  }
-
-  const msg = {
-    NOT_DOWNLOADED_MOD: 'You have not downloaded this mod from Nexus Mods yet.',
-    TOO_SOON_AFTER_DOWNLOAD: 'You have to wait {{waitingTime}} after downloading before you can endorse/rate things.',
-    IS_OWN_MOD: 'You can\'t endorse your own mods.',
-    IS_OWN_CONTENT: 'You can\'t endorse your own content.',
-    UNAUTHORIZED: (isLoggedIn)
-      ? 'You cannot interact with this collection because you have been blocked by the curator.'
-      : 'You have to be logged in to vote.'
-  }[err['code']];
-
-  return msg;
-}
-
-const IGNORE_ERRORS = ['ENOENT', 'EPROTO', 'ECONNRESET', 'ECONNABORTED', 'ETIMEDOUT', 'ESOCKETTIMEDOUT'];
-
-function reportEndorseError(api: IExtensionApi, err: Error, type: 'mod' | 'collection',
-                            gameId: string, modId: number, version?: string) {
-  const loggedIn = isLoggedIn(api.getState());
-  const expectedError = resolveGraphError(api.translate, loggedIn, err);
-  if (expectedError !== undefined) {
-    api.sendNotification({
-      type: 'info',
-      message: expectedError,
-      replace: {
-        waitingTime: type === 'mod' ? api.translate('15 minutes') : api.translate('12 hours'),
-      },
-    });
-  } else if (err instanceof TimeoutError) {
-    const message = `A timeout occurred trying to endorse the ${type}, please try again later.`;
-    api.sendNotification({
-      type: 'error',
-      title: 'Timeout',
-      message,
-      displayMS: calcDuration(message.length),
-    });
-  } else if (IGNORE_ERRORS.includes(err['code'])
-             || (err instanceof ProcessCanceled)
-             || (err?.message ?? '').includes('getaddrinfo')) {
-    api.showErrorNotification(`Endorsing ${type} failed, please try again later`, err, {
-      allowReport: false,
-    });
-  } else {
-    const detail = processErrorMessage(err as NexusError);
-    detail.Game = gameId ?? activeGameId(api.getState());
-    if (type === 'mod') {
-      detail.Mod = modId;
-    } else {
-      detail.Collection = modId;
-    }
-    if (version !== undefined) {
-      detail.Version = version;
-    }
-    let allowReport = detail.Servermessage === undefined;
-    if (detail.noReport) {
-      allowReport = false;
-      delete detail.noReport;
-    }
-    showError(api.store.dispatch, `An error occurred endorsing a ${type}`, detail,
-      { allowReport });
-  }
-}
-
-export function endorseDirectImpl(api: IExtensionApi, nexus: Nexus,
-                                  gameId: string, nexusId: number, version: string,
-                                  endorsedStatus: string): BluebirdPromise<string> {
-  return endorseMod(nexus, gameId, nexusId, version, endorsedStatus)
-    .catch(err => {
-      reportEndorseError(api, err, 'mod', gameId, nexusId, version);
-      return endorsedStatus as EndorsedStatus;
-    });
-}
-
-export function endorseThing(
-  api: IExtensionApi,
-  nexus: Nexus,
-  gameId: string,
-  modId: string,
-  endorsedStatus: string) {
-  const { store } = api;
-  const gameMode = activeGameId(store.getState());
-  const mod: IMod = getSafe(store.getState(), ['persistent', 'mods', gameMode, modId], undefined);
-
-  if (mod === undefined) {
-    log('warn', 'tried to endorse unknown mod', { gameId, modId });
-    return;
-  }
-
-  if (mod.attributes?.modId !== undefined) {
-    endorseModImpl(api, nexus, gameMode, mod, endorsedStatus);
-  } else if (mod.attributes?.collectionId !== undefined) {
-    endorseCollectionImpl(api, nexus, gameMode, mod, endorsedStatus);
-  }
-}
-
-function convertCollectionEndorseStatus(input: string): string {
-  // transform collection endorsed status to match what we store for mods
-
-  return _.capitalize(input);
-}
-
-function endorseCollectionImpl(api: IExtensionApi, nexus: Nexus, gameMode: string,
-                               mod: IMod, endorsedStatus: string) {
-  const { store } = api;
-
-  const gameId = mod.attributes?.downloadGame;
-
-  const nexusCollectionId: number = parseInt(mod.attributes.collectionId, 10);
-
-  store.dispatch(setModAttribute(gameId, mod.id, 'endorsed', 'pending'));
-  const game = gameById(api.store.getState(), gameId);
-  endorseCollection(nexus, nexusGameId(game), nexusCollectionId, endorsedStatus)
-    .then((result: { success: boolean, endorsement: { status: string } }) => {
-      store.dispatch(setModAttribute(gameMode, mod.id, 'endorsed',
-        convertCollectionEndorseStatus(result.endorsement.status)));
-    })
-    .catch((err: Error | NexusError) => {
-      store.dispatch(setModAttribute(gameMode, mod.id, 'endorsed', 'Undecided'));
-      reportEndorseError(api, err, 'collection', gameId, nexusCollectionId);
-    });
-}
-
-function endorseModImpl(api: IExtensionApi, nexus: Nexus, gameMode: string,
-                        mod: IMod, endorsedStatus: string) {
-  const { store } = api;
-
-  const gameId = mod.attributes?.downloadGame;
-
-  const nexusModId: number = parseInt(mod.attributes.modId, 10);
-  const version: string = getSafe(mod.attributes, ['version'], undefined)
-                        || getSafe(mod.attributes, ['modVersion'], undefined);
-
-  if (!truthy(version)) {
-    api.sendNotification({
-      type: 'info',
-      message: api.translate('You can\'t endorse a mod that has no version set.'),
-    });
-    return;
-  }
-
-  store.dispatch(setModAttribute(gameId, mod.id, 'endorsed', 'pending'));
-  const game = gameById(api.store.getState(), gameId);
-  endorseMod(nexus, nexusGameId(game), nexusModId, version, endorsedStatus)
-    .then((endorsed: string) => {
-      store.dispatch(setModAttribute(gameMode, mod.id, 'endorsed', endorsed));
-    })
-    .catch((err: Error | NexusError) => {
-      store.dispatch(setModAttribute(gameMode, mod.id, 'endorsed', 'Undecided'));
-      reportEndorseError(api, err, 'mod', gameId, nexusModId, version);
-    });
-}
-
-function processInstallError(api: IExtensionApi,
-                             error: any,
-                             downloadId: string,
-                             archiveName: string) {
-  // This installation error handling function is intended to be used to
-  //  handle installation errors that are obfuscated for some reason, and
-  //  the installManager's error handling is not sufficient or is unable
-  //  to relay certain pieces of information to the user.
-  if (error instanceof DataInvalid) {
-    const downloadExists = api.getState().persistent.downloads.files[downloadId] !== undefined;
-    if (!downloadExists) {
-      error['message'] = 'Vortex attempted to install a mod archive which is no longer available '
-        + 'in its internal state - this usually happens if the archive was scheduled '
-        + 'to be installed but was removed before the installation was able to start.';
-      error['archiveName'] = archiveName;
-      api.showErrorNotification('Install Failed', error, { allowReport: false });
-    }
-  }
-}
-
-function nexusLink(state: IState, mod: IMod, gameMode: string) {
-  const gameId = nexusGameId(
-    gameById(state, getSafe(mod.attributes, ['downloadGame'], undefined) || gameMode));
-  if (mod.attributes?.collectionSlug !== undefined) {
-    return `https://www.nexusmods.com/${gameId}/mods/${mod.attributes?.collectionSlug}`;
-  } else {
-    const nexusModId: number = parseInt(getSafe(mod.attributes, ['modId'], undefined), 10);
-    return `https://www.nexusmods.com/${gameId}/mods/${nexusModId}`;
-  }
-}
-
-export function refreshEndorsements(store: Redux.Store<any>, nexus: Nexus) {
-  return BluebirdPromise.resolve(nexus.getEndorsements())
-    .then(endorsements => {
-      const endorseMap: { [gameId: string]: { [modId: string]: EndorsedStatus } } =
-        endorsements.reduce((prev, endorsement: IEndorsement) => {
-          // can't trust anyone these days...
-          if ((endorsement.domain_name === undefined)
-              || (endorsement.status === undefined)
-              || (endorsement.mod_id === undefined)) {
-            return prev;
-          }
-
-          const gameId = convertGameIdReverse(knownGames(store.getState()),
-                                              endorsement.domain_name);
-          const modId = endorsement.mod_id;
-          if (prev[gameId] === undefined) {
-            prev[gameId] = {};
-          }
-          prev[gameId][modId] = endorsement.status;
-          return prev;
-        }, {});
-      const state: IState = store.getState();
-      Object.keys(state.session.extensions.installed).forEach(extId => {
-        const modId = state.session.extensions.installed[extId].modId;
-
-        if (modId !== undefined) {
-          const endorsed = getSafe(endorseMap, [SITE_ID, modId], 'Undecided');
-          store.dispatch(setExtensionEndorsed(extId, endorsed));
-        }
-      });
-      const allMods = state.persistent.mods;
-      Object.keys(allMods).forEach(gameId => {
-        Object.keys(allMods[gameId]).forEach(modId => {
-          const dlGame = getSafe(allMods, [gameId, modId, 'attributes', 'downloadGame'], gameId);
-          const nexModId = getSafe(allMods, [gameId, modId, 'attributes', 'modId'], undefined);
-          const oldEndorsed =
-            getSafe(allMods, [gameId, modId, 'attributes', 'endorsed'], 'Undecided');
-          const endorsed = getSafe(endorseMap, [dlGame, nexModId], 'Undecided');
-          if (endorsed !== oldEndorsed) {
-            store.dispatch(setModAttribute(gameId, modId, 'endorsed', endorsed));
-          }
-        });
-      });
-    });
-}
-
-function filterByUpdateList(store: Redux.Store<any>,
-                            nexus: Nexus,
-                            gameId: string,
-                            input: IMod[]): BluebirdPromise<IMod[]> {
-  const getGameId = (mod: IMod) => getSafe(mod.attributes, ['downloadGame'], undefined) || gameId;
-
-  // all game ids for which we have mods installed
-  const gameIds = Array.from(new Set(input.map(getGameId)));
-
-  interface IMinAgeMap { [gameId: string]: number; }
-  interface IUpdateMap { [gameId: string]: IUpdateEntry[]; }
-
-  // for each game, stores the update time of the least recently updated mod
-  const minAge: IMinAgeMap = input.reduce((prev: IMinAgeMap, mod: IMod) => {
-    const modGameId = getGameId(mod);
-    const lastUpdate = getSafe(mod.attributes, ['lastUpdateTime'], undefined);
-    if ((lastUpdate !== undefined)
-        && ((prev[modGameId] === undefined) || (prev[modGameId] > lastUpdate))) {
-      prev[modGameId] = lastUpdate;
-    }
-    return prev;
-  }, {});
-
-  return BluebirdPromise.reduce(gameIds, (prev: IUpdateMap, iterGameId: string) =>
-    // minAge map may be missing certain gameIds when none of the installed mods
-    //  for that gameId have the lastUpdateTime attribute. We still want to check for
-    //  updates in this scenario - the lastUpdateTime attribute will be populated immediately
-    //  after the update.
-    fetchRecentUpdates(store, nexus, iterGameId, minAge[iterGameId] || 0)
-      .then(entries => {
-        prev[iterGameId] = entries;
-        return prev;
-      }), {})
-      .then((updateLists: IUpdateMap) => {
-        const updateMap: { [gameId: string]: { [modId: string]: number } } = {};
-
-        Object.keys(updateLists).forEach(iterGameId => {
-          updateMap[iterGameId] = updateLists[iterGameId].reduce((prev, entry) => {
-            prev[entry.mod_id] = Math.max((entry as any).latest_file_update,
-                                          (entry as any).latest_mod_activity) * 1000;
-            return prev;
-          }, {});
-        });
-
-        const now = Date.now();
-
-        return input.filter(mod => {
-          const modGameId = getGameId(mod);
-          if (updateMap[modGameId] === undefined) {
-            // the game hasn't been checked for updates for so long we can't fetch an update range
-            // long enough
-            return true;
-          }
-          const lastUpdate = getSafe(mod.attributes, ['lastUpdateTime'], 0);
-          // check anything for updates that is either in the update list and has been updated as
-          // well as anything that has last been checked before the range of the update list
-          return (lastUpdate < getSafe(updateMap, [modGameId, mod.attributes.modId], 1))
-              || ((now - lastUpdate) > 28 * ONE_DAY);
-        });
-      });
-}
-
-export function checkForCollectionUpdates(store: Redux.Store<any>,
-                                          nexus: Nexus,
-                                          gameId: string,
-                                          mods: { [modId: string]: IMod })
-    : BluebirdPromise<{ errorMessages: string[], updatedIds: string[] }> {
-  const collectionIds = Object.keys(mods)
-    .filter(modId => mods[modId].attributes?.collectionId !== undefined);
-
-  return BluebirdPromise.all(collectionIds.map(modId => {
-    const query: Partial<ICollectionQuery> = {
-      viewerIsBlocked: true,
-      revisions: {
-        revisionNumber: true,
-        id: true,
-        revisionStatus: true,
-      },
-    };
-    const mod = mods[modId];
-    return nexus.getCollectionGraph(query, mod.attributes?.collectionSlug)
-      .then(collection => {
-        const currentRevision = collection.revisions
-          .filter(rev => rev.revisionStatus === 'published')
-          .sort((lhs, rhs) => rhs.revisionNumber - lhs.revisionNumber)
-          [0];
-
-        const batched = [setModAttribute(gameId, modId, 'lastUpdateTime', Date.now())];
-        if ((currentRevision?.id !== mod.attributes?.revisionId)
-            && (currentRevision?.revisionNumber !== undefined)) {
-          batched.push(setModAttribute(gameId, modId, 'newestFileId', currentRevision.revisionNumber));
-          batched.push(setModAttribute(gameId, modId, 'newestVersion', currentRevision.revisionNumber.toString()));
-        }
-        batchDispatch(store, batched);
-        return undefined;
-      })
-      .catch(err => {
-        const name = modName(mod, { version: true });
-        const nameLink = `[url=${nexusLink(store.getState(), mod, gameId)}]${name}[/url]`;
-        return `${nameLink}:<br/>${err.message}`;
-      });
-  }))
-  .then(messages => ({
-    errorMessages: messages,
-    updatedIds: collectionIds,
-  }));
-}
-
-function checkForModUpdates(store: Redux.Store<any>, nexus: Nexus,
-                            gameId: string, modsList: IMod[],
-                            forceFull: boolean | 'silent', now: number) {
-  return filterByUpdateList(store, nexus, gameId, modsList)
-    .then((filteredMods: IMod[]) => checkForModUpdatesImpl(store, nexus,
-      gameId, modsList, filteredMods,
-      forceFull, now));
-}
-
-function checkForModUpdatesImpl(store: Redux.Store<any>, nexus: Nexus,
-                                gameId: string, modsList: IMod[], filteredMods: IMod[],
-                                forceFull: boolean | 'silent', now: number)
-                                : BluebirdPromise<{ errorMessages: string[], updatedIds: string[] }> {
-  const filtered = new Set(filteredMods.map(mod => mod.id));
-  const tStore = (store as ThunkStore<any>);
-  let pos = 0;
-  const progress = () => {
-    tStore.dispatch(addNotification({
-      id: 'check-update-progress',
-      type: 'activity',
-      message: 'Checking mods for update',
-      progress: (pos * 100) / filteredMods.length,
-    }));
-    ++pos;
-  };
-  progress();
-  if (forceFull) {
-    log('info', '[update check] forcing full update check (nexus)',
-      { count: modsList.length });
-  } else {
-    log('info', '[update check] optimized update check (nexus)',
-      { count: filteredMods.length, of: modsList.length });
-  }
-
-  const updatedIds: string[] = [];
-  const updatesMissed: IMod[] = [];
-
-  const verP = ['attributes', 'version'];
-  const fileIdP = ['attributes', 'fileId'];
-  const newWerP = ['attributes', 'newestVersion'];
-  const newFileIdP = ['attributes', 'newestFileId'];
-
-  return BluebirdPromise.map(modsList, (mod: IMod) => {
-    if (!forceFull && !filtered.has(mod.id)) {
-      store.dispatch(setModAttribute(gameId, mod.id, 'lastUpdateTime', now - 15 * ONE_MINUTE));
-      return;
-    }
-
-    return checkModVersion(store, nexus, gameId, mod)
-      .then(() => {
-        const modNew = getSafe(store.getState(),
-          ['persistent', 'mods', gameId, mod.id], undefined);
-
-        const newestVerChanged =
-          getSafe(modNew, newWerP, undefined) !== getSafe(mod, newWerP, undefined);
-        const verChanged =
-          getSafe(modNew, newWerP, undefined) !== getSafe(modNew, verP, undefined);
-        const newestFileIdChanged =
-          getSafe(modNew, newFileIdP, undefined) !== getSafe(mod, newFileIdP, undefined);
-        const fileIdChanged =
-          getSafe(modNew, newFileIdP, undefined) !== getSafe(modNew, fileIdP, undefined);
-
-        const updateFound = (newestVerChanged && verChanged)
-          || (newestFileIdChanged && fileIdChanged);
-
-        if (updateFound) {
-          updatedIds.push(mod.id);
-          if (truthy(forceFull) && !filtered.has(mod.id)) {
-            log('warn', '[update check] Mod update would have been missed with regular check', {
-              modId: mod.id,
-              lastUpdateTime: getSafe(mod, ['attributes', 'lastUpdateTime'], 0),
-              'before.newestVersion': getSafe(mod, newWerP, ''),
-              'before.newestFileId': getSafe(mod, newFileIdP, ''),
-              'after.newestVersion': getSafe(modNew, newWerP, ''),
-              'after.newestFileId': getSafe(modNew, newFileIdP, ''),
-            });
-            updatesMissed.push(mod);
-          } else {
-            log('info', '[update check] Mod update detected', {
-              modId: mod.id,
-              lastUpdateTime: getSafe(mod, ['attributes', 'lastUpdateTime'], 0),
-              'before.newestVersion': getSafe(mod, newWerP, ''),
-              'before.newestFileId': getSafe(mod, newFileIdP, ''),
-              'after.newestVersion': getSafe(modNew, newWerP, ''),
-              'after.newestFileId': getSafe(modNew, newFileIdP, ''),
-            });
-          }
-
-          store.dispatch(setModAttribute(gameId, mod.id, 'lastUpdateTime', now));
-        }
-      })
-      .catch(TimeoutError, err => {
-        const name = modName(mod, { version: true });
-        return BluebirdPromise.resolve(`${name}:\nRequest timeout`);
-      })
-      .catch(err => {
-        const detail = processErrorMessage(err);
-        if (detail.fatal) {
-          return BluebirdPromise.reject(detail);
-        }
-
-        if (detail.message === undefined) {
-          return BluebirdPromise.resolve(undefined);
-        }
-
-        const name = modName(mod, { version: true });
-        const nameLink = `[url=${nexusLink(store.getState(), mod, gameId)}]${name}[/url]`;
-
-        return (detail.Servermessage !== undefined)
-          ? `${nameLink}:<br/>${detail.message}<br/>Server said: "${detail.Servermessage}"<br/>`
-          : `${nameLink}:<br/>${detail.message}`;
-      })
-      .finally(() => {
-        progress();
-      });
-  }, { concurrency: 4 })
-    .finally(() => {
-      log('info', '[update check] done');
-      tStore.dispatch(dismissNotification('check-update-progress'));
-      // if forceFull is 'silent' we show no notifications
-      // if (forceFull === true) {
-      //   if (updatesMissed.length === 0) {
-      //     tStore.dispatch(addNotification({
-      //       id: 'check-update-progress',
-      //       type: 'info',
-      //       message: 'Full update check found no updates that the regular check didn\'t.',
-      //     }));
-      //   } else {
-      //     tStore.dispatch(addNotification({
-      //       id: 'check-update-progress',
-      //       type: 'info',
-      //       message:
-      //         'Full update found {{count}} updates that the regular check would have missed. '
-      //         + 'Please send in a feedback with your log attached to help debug the cause.',
-      //       replace: {
-      //         count: updatesMissed.length,
-      //       },
-      //     }));
-      //   }
-      // }
-    })
-    .then((messages: string[]) => ({
-      errorMessages: messages,
-      updatedIds,
-    }))
-    ;
-}
-
-export function checkModVersionsImpl(
-  store: Redux.Store<any>,
-  nexus: Nexus,
-  gameId: string,
-  mods: { [modId: string]: IMod },
-  forceFull: boolean | 'silent'): BluebirdPromise<{ errors: string[], modIds: string[] }> {
-
-  const now = Date.now();
-
-  const modsList: IMod[] = Object.keys(mods)
-    .map(modId => mods[modId])
-    .filter(mod => getSafe(mod.attributes, ['source'], undefined) === 'nexus')
-    .filter(mod =>
-      (now - (getSafe(mod.attributes, ['lastUpdateTime'], 0) || 0)) > UPDATE_CHECK_DELAY)
-    ;
-
-  log('info', '[update check] checking mods for update (nexus)', { count: modsList.length });
-
-  const updatedIds: string[] = [];
-
-  return refreshEndorsements(store, nexus)
-    .then(() => BluebirdPromise.all([
-      checkForCollectionUpdates(store, nexus, gameId, mods),
-      checkForModUpdates(store, nexus, gameId, modsList, forceFull, now),
-    ]))
-    .then((result: Array<{ errorMessages: string[], updatedIds: string[] }>)
-          : { errors: string[], modIds: string[] } => ({
-      errors: [].concat(...result.map(r => r.errorMessages.filter(msg => msg !== undefined))),
-      modIds: [].concat(...result.map(r => r.updatedIds)),
-    }));
-}
-
-function errorFromNexusError(err: NexusError): string {
-  switch (err.statusCode) {
-    case 401: return 'Login was refused, please review your API key.';
-    default: return err.message;
-  }
-}
-
-
-function getAccountStatus(apiUserInfo:IUserInfo):IAccountStatus {
-
-  if(apiUserInfo.group_id === 5) return IAccountStatus.Banned;
-  else if(apiUserInfo.group_id === 41) return IAccountStatus.Closed;
-  else if(apiUserInfo.membership_roles.includes('premium')) return IAccountStatus.Premium;
-  else if(apiUserInfo.membership_roles.includes('supporter') && !apiUserInfo.membership_roles.includes('premium') ) return IAccountStatus.Supporter;
-  else return IAccountStatus.Free;
-} 
-
-export function transformUserInfoFromApi(input: IUserInfo) {
-
-  const stateUserInfo:IValidateKeyDataV2 = {
-    email: input.email,
-    isPremium: input.membership_roles.includes('premium'),
-    isSupporter: input.membership_roles.includes('supporter'),
-    name: input.name,
-    profileUrl: input.avatar,
-    userId: Number.parseInt(input.sub),
-    isLifetime:  input.membership_roles.includes('lifetimepremium'),
-    isBanned: input.group_id === 5,
-    isClosed: input.group_id === 41 ,
-    status: getAccountStatus(input)
-  };
-  
-  //log('info', 'transformUserInfoFromApi()', stateUserInfo);
-
-  return stateUserInfo;
-}
-
-function userInfoFromJWTToken(input: IJWTAccessToken) {
-  return {
-    email: '',
-    isPremium: input.user.membership_roles.includes('premium'),
-    isSupporter: input.user.membership_roles.includes('supporter'),
-    name: input.user.username,
-    profileUrl: '',
-    userId: input.user.id,
-  };
-}
-
-export function getOAuthTokenFromState(api: IExtensionApi) {
-  
-  const state = api.getState();
-  const apiKey = state.confidential.account?.['nexus']?.['APIKey'];
-  const oauthCred:IOAuthCredentials = state.confidential.account?.['nexus']?.['OAuthCredentials'];
-
-  //log('info', 'getOAuthTokenFromState()');
-  //log('info', 'api key', apiKey !== undefined);
-  //log('info', 'oauth cred', oauthCred !== undefined);
-
-  return oauthCred !== undefined ? oauthCred.token : undefined;
-}
-
-function getUserInfo(api: IExtensionApi,
-                        nexus: Nexus,
-                        /*userInfo: IValidateKeyResponse*/)
-                        : BluebirdPromise<boolean> {
-
-
-
-  log('info', 'updateUserInfo()')
-  
-  /**
-   * This is where we are primarily updating the user info in the state.
-   * I've added a check for the oauth token in the state, and if it exists, updates
-   * from the nexus api instead of the information that was supplied in
-   * oauth token itself as this could be out of date 
-   */
-  //const token = getOAuthTokenFromState(api);
-
-  if(isLoggedIn(api.getState())) {
-    
-    // get userinfo from api
-    return BluebirdPromise.resolve(nexus.getUserInfo())
-      .then(apiUserInfo => {
-        // update state with new info from endpoint
-        api.store.dispatch(setUserInfo(transformUserInfoFromApi(apiUserInfo)));
-        //log('info', 'getUserInfo() nexus.getUserInfo response', apiUserInfo);
-        return true;
-      })
-      .catch((err) => {
-        //log('error', `getUserInfo() nexus.getUserInfo response ${err.message}`, err);
-        showError(api.store.dispatch, 'An error occurred refreshing user info', err, {
-          allowReport: false,
-        });
-        return false;
-      });
-
-      
-  } else {
-      log('warn', 'updateUserInfo() not logged in');
-  }
-  
-  /*
-  return github.fetchConfig('api')
-    .then(configObj => {
-      const currentVer = getApplication().version;
-      if ((currentVer !== '0.0.1')
-        && (semver.lt(currentVer, configObj.minversion))) {
-        nexus['disable']();
-        api.sendNotification({
-          type: 'warning',
-          title: 'Vortex outdated',
-          message: 'Your version of Vortex is quite outdated. Network features disabled.',
-          actions: [
-            {
-              title: 'Check for update', action: () => {
-                ipcRenderer.send('check-for-updates', 'stable');
-              },
-            },
-          ],
-        });
-      }
-    })
-    .catch(err => {
-      log('warn', 'Failed to fetch api config', { message: err.message });
-    })
-    .then(() => true);*/
-}
-
-function onJWTTokenRefresh(api: IExtensionApi, credentials: IOAuthCredentials, nexus: Nexus) {
-  
-  log('info', 'onJWTTokenRefresh');
-
-  // sets state oauth credentials
-  api.store.dispatch(setOAuthCredentials(
-    credentials.token, credentials.refreshToken, credentials.fingerprint));
-
-  // if we've had a token refresh, then we need to update userinfo
-  // EDIT: we don't want this as it doesnt' make sense if the refresh is completed by a userInfo check.
-  // we will leave thie as an 'oauth credentials only' function. updating the state with updated token
-  // and then that will perform updateToken below and make sure both node-neuxs and state are in sync.
-
-  //Promise.resolve(getUserInfo(api, nexus)); 
-}
-
-export function updateToken(api: IExtensionApi, nexus: Nexus, credentials: any): BluebirdPromise<boolean> {
-  setOauthToken(credentials); // used for reporting, unimportant right now
-                        
-  log('info', 'updateToken()'); 
-
-  // update the nexus-node object with our credentials.
-  // could be from nexus_integration once() or from when the credentials are updated in state
-
-  return BluebirdPromise.resolve(nexus.setOAuthCredentials({
-      fingerprint: credentials.fingerprint,
-      refreshToken: credentials.refreshToken,
-      token: credentials.token,
-    }, {
-      id: OAUTH_CLIENT_ID,
-    }, (credentials: IOAuthCredentials) => onJWTTokenRefresh(api, credentials, nexus) // callback for when token is refreshed by nexus-node    
-  ))
-    .then(() => getUserInfo(api, nexus)) // update userinfo as we've set some new nexus credentials, either by launch, login or token refresh
-    .then(() => true)
-    .catch(err => {
-      api.showErrorNotification('Authentication failed, please log in again', err, {
-        allowReport: false,
-      });
-      api.store.dispatch(setUserInfo(undefined));
-      api.events.emit('did-login', err);
-      return false;
-    })
-}
-
-
-
-export function updateKey(api: IExtensionApi, nexus: Nexus, key: string): BluebirdPromise<boolean> {
-  setApiKey(key);
-  return BluebirdPromise.resolve(nexus.setKey(key)) 
-    .then(() => true) 
-    //.then(userInfo => updateUserInfo(api, nexus))
-    // don't stop the login just because the github rate limit is exceeded
-    .catch(RateLimitExceeded, () => BluebirdPromise.resolve(true))
-    .catch(TimeoutError, err => {
-      api.sendNotification({
-        type: 'error',
-        message: 'API Key validation timed out',
-        actions: [
-          { title: 'Retry', action: dismiss => { updateKey(api, nexus, key); dismiss(); } },
-        ],
-      });
-      api.store.dispatch(setUserInfo(undefined));
-      api.events.emit('did-login', err);
-      return false;
-    })
-    .catch(NexusError, err => {
-      api.sendNotification({
-        id: 'nexus-login-failed',
-        type: 'error',
-        title: 'Failed to log in',
-        message: errorFromNexusError(err),
-        actions: [
-          { title: 'Try again', action: dismiss => {
-            updateKey(api, nexus, key);
-            dismiss();
-          } },
-        ],
-      });
-      api.store.dispatch(setUserInfo(undefined));
-      api.events.emit('did-login', err);
-      return false;
-    })
-    .catch(ProcessCanceled, err => {
-      log('debug', 'login canceled', err.message);
-      api.sendNotification({
-        id: 'nexus-login-failed',
-        type: 'error',
-        title: 'Failed to log in',
-        message: err.message,
-        actions: [
-          { title: 'Try again', action: dismiss => {
-            updateKey(api, nexus, key);
-            dismiss();
-          } },
-        ],
-      });
-      api.store.dispatch(setUserInfo(undefined));
-      api.events.emit('did-login', err);
-      return false;
-    })
-    .catch(err => {
-      const t = api.translate;
-      api.showErrorNotification(err.code === 'ESOCKETTIMEDOUT'
-        ? 'Connection to nexusmods.com timed out, please check your internet connection'
-        : 'Failed to log in',
-        err, {
-          actions: [{
-            title: 'Retry',
-            action: dismiss => {
-              updateKey(api, nexus, key);
-              dismiss();
-            },
-          }],
-        });
-      api.store.dispatch(setUserInfo(undefined));
-      api.events.emit('did-login', err);
-      return false;
-    });
-}
-
-let nexusGamesCache: IGameListEntry[] = [];
-
-let onCacheLoaded: () => void;
-const cachePromise = new BluebirdPromise(resolve => onCacheLoaded = resolve);
-
-function cachePath() {
-  return path.join(getVortexPath('temp'), 'nexus_gamelist.json');
-}
-
-export function retrieveNexusGames(nexus: Nexus) {
-  return fs.readFileAsync(cachePath(), { encoding: 'utf8' })
-    .then(cacheData => {
-      nexusGamesCache = JSON.parse(cacheData);;
-    })
-    .catch(() => {
-      // ignore missing cache
-    })
-    .then(() => BluebirdPromise.resolve(jsonRequest<IGameListEntry[]>(GAMES_JSON_URL)))
-    .then(gamesList => {
-      nexusGamesCache = gamesList.sort((lhs, rhs) => lhs.name.localeCompare(rhs.name));
-      return fs.writeFileAsync(cachePath(), JSON.stringify(gamesList));
-    })
-    .catch(err => {
-      // maybe network issues, may not be problematic
-      log('warn', 'failed to fetch list of nexus games', {
-        error: err.message,
-      });
-    })
-    .then(() => {
-      onCacheLoaded();
-    });
-
-  /* could also do this through the API but fetching a static file is more efficient
-  nexus.getGames()
-    .then(games => {
-      nexusGamesCache = games.sort((lhs, rhs) => lhs.name.localeCompare(rhs.name));
-      onCacheLoaded();
-    })
-    .catch(err => null);
-  */
-}
-
-export function nexusGames(): IGameListEntry[] {
-  return nexusGamesCache;
-}
-
-export function nexusGamesProm(): BluebirdPromise<IGameListEntry[]> {
-  return cachePromise.then(() => nexusGamesCache);
-}
+import * as RemoteT from '@electron/remote';
+import Nexus, {
+  EndorsedStatus, ICollectionQuery, IEndorsement, IFileInfo, IGameListEntry, IModInfo,
+  IOAuthCredentials, IModFile, IModFileQuery, IModFiles, IModQuery, ITrackResponse,
+  IRevision, IRevisionQuery, IUpdateEntry, NexusError, RateLimitError, TimeoutError,
+} from '@nexusmods/nexus-api';
+import { IModLookupResult } from '../../types/IModLookupResult';
+import { IModRepoId } from '../mod_management/types/IMod';
+import { makeFileUID } from './util/UIDs';
+import Promise from 'bluebird';
+import BluebirdPromise from 'bluebird';
+import { ipcRenderer } from 'electron';
+import { TFunction } from 'i18next';
+import jwt from 'jsonwebtoken';
+import * as _ from 'lodash';
+import * as path from 'path';
+import * as Redux from 'redux';
+import * as semver from 'semver';
+import { generate as shortId } from 'shortid';
+import * as util from 'util';
+import WebSocket from 'ws';
+import { addNotification, clearOAuthCredentials, dismissNotification, setDialogVisible, setExtensionEndorsed, setModAttribute, setOAuthCredentials, setUserAPIKey } from '../../actions';
+import { IExtensionApi, ThunkStore } from '../../types/IExtensionContext';
+import { IMod, IState } from '../../types/IState';
+import { getApplication } from '../../util/application';
+import { DataInvalid, HTTPError, ProcessCanceled, ServiceTemporarilyUnavailable, TemporaryError, UserCanceled } from '../../util/CustomErrors';
+import { contextify, setApiKey, setOauthToken } from '../../util/errorHandling';
+import * as fs from '../../util/fs';
+import getVortexPath from '../../util/getVortexPath';
+import github, { RateLimitExceeded } from '../../util/github';
+import lazyRequire from '../../util/lazyRequire';
+import { log } from '../../util/log';
+import { calcDuration, prettifyNodeErrorMessage, showError } from '../../util/message';
+import { jsonRequest } from '../../util/network';
+import opn from '../../util/opn';
+import { activeGameId } from '../../util/selectors';
+import { getSafe } from '../../util/storeHelper';
+import { batchDispatch, toPromise, truthy } from '../../util/util';
+import { AlreadyDownloaded, DownloadIsHTML, RedownloadMode } from '../download_management/DownloadManager';
+import { SITE_ID } from '../gamemode_management/constants';
+import { gameById, knownGames } from '../gamemode_management/selectors';
+import modName from '../mod_management/util/modName';
+import { setUserInfo } from './actions/persistent';
+import { setLoginError, setLoginId, setOauthPending } from './actions/session';
+import { NEXUS_DOMAIN, NEXUS_BASE_URL, OAUTH_CLIENT_ID, OAUTH_REDIRECT_URL, OAUTH_URL } from './constants';
+import NXMUrl from './NXMUrl';
+import * as sel from './selectors';
+import { isLoggedIn } from './selectors';
+import { IJWTAccessToken } from './types/IJWTAccessToken';
+import { checkModVersion, fetchRecentUpdates, ONE_DAY, ONE_MINUTE } from './util/checkModsVersion';
+import { convertGameIdReverse, convertNXMIdReverse, nexusGameId } from './util/convertGameId';
+import { endorseCollection, endorseMod } from './util/endorseMod';
+import { FULL_REVISION_INFO } from './util/graphQueries';
+import OAuth, { ITokenReply } from './util/oauth';
+import { IAccountStatus, IValidateKeyData, IValidateKeyDataV2 } from './types/IValidateKeyData';
+
+const remote = lazyRequire<typeof RemoteT>(() => require('@electron/remote'));
+
+const UPDATE_CHECK_DELAY = 60 * 60 * 1000;
+
+const GAMES_JSON_URL = 'https://data.nexusmods.com/file/nexus-data/games.json';
+
+interface INexusLoginMessage {
+  id: string;
+  appid: string;
+  protocol: number;
+  token?: string;
+}
+
+interface IUserInfo {
+  sub: string;
+  name: string;
+  email: string;
+  avatar: string;
+  group_id: number;
+  membership_roles: string[];
+  premium_expiry: number;
+}
+
+let cancelLogin: () => void;
+
+export function onCancelLoginImpl(api: IExtensionApi) {
+  if (cancelLogin !== undefined) {
+    try {
+      cancelLogin();
+    } catch (err) {
+      // the only time we ever see this happen is a case where the websocket connection
+      // wasn't established yet so the cancelation failed because it wasn't necessary.
+      log('info', 'login not canceled', err.message);
+    }
+  }
+  api.store.dispatch(setLoginId(undefined));
+  api.events.emit('did-login', new UserCanceled());
+}
+
+export function bringToFront() {
+  // if window is snapped in windows (aero snap), bringing the window to front
+  // will unsnap it and it will be moved/resized to where it was before snapping.
+  // This is quite irritating so this will store the (snapped) window position
+  // and return to it after bringing the window to front.
+  // This will cause a short "flicker" if the window was snapped and it will
+  // still unsnap the window as far as windows is concerned.
+
+  const window = remote.getCurrentWindow();
+  const [x, y] = window.getPosition();
+  const [w, h] = window.getSize();
+
+  window.setAlwaysOnTop(true);
+  window.show();
+  window.setAlwaysOnTop(false);
+
+  setTimeout(() => {
+    window.setPosition(x, y);
+    window.setSize(w, h);
+  }, 100);
+}
+
+function genId() {
+  try {
+    const uuid = require('uuid');
+    return uuid.v4();
+  } catch (err) {
+    // odd, still unidentified bugs where bundled modules fail to load.
+    log('warn', 'failed to import uuid module', err.message);
+    const chars = 'abcdefghijklmnopqrstuvwxyzABCDEFGHIJKLMNOPQRSTUVWXYZ0123456789';
+    return Array.apply(null, Array(10))
+      .map(() => chars[Math.floor(Math.random() * chars.length)]).join('');
+    // the probability that this fails for another user at exactly the same time
+    // and they both get the same random number is practically 0
+  }
+}
+
+/*
+function legacyConnect(api: IExtensionApi, callback: (err: Error) => void) {
+  const loginMessage: INexusLoginMessage = {
+    id: genId(),
+    appid: 'Vortex',
+    protocol: 2,
+  };
+
+  let keyReceived: boolean = false;
+  let connectionAlive: boolean = true;
+  let error: Error;
+  let attempts = 5;
+
+
+  const connection = new WebSocket(`wss://sso.${NEXUS_DOMAIN}`)
+    .on('open', () => {
+      cancelLogin = () => {
+        connection.close();
+      };
+      connection.send(JSON.stringify(loginMessage), err => {
+        api.store.dispatch(setLoginId(loginMessage.id));
+        if (err) {
+          api.showErrorNotification('Failed to start login', err);
+          connection.close();
+        }
+      });
+      // open the authorization page - but not on reconnects!
+      if (loginMessage.token === undefined) {
+        opn(getPageURL(loginMessage.id)).catch(err => undefined);
+      }
+      const keepAlive = setInterval(() => {
+        if (!connectionAlive) {
+          connection.terminate();
+          clearInterval(keepAlive);
+        } else if (connection.readyState === WebSocket.OPEN) {
+          connection.ping();
+        } else {
+          clearInterval(keepAlive);
+        }
+      }, 30000);
+    })
+    .on('close', (code: number, reason: string) => {
+      if (!keyReceived) {
+        if (code === 1005) {
+          api.store.dispatch(setLoginId(undefined));
+          cancelLogin = undefined;
+          bringToFront();
+          callback(new UserCanceled());
+        } else if (attempts-- > 0) {
+          // automatic reconnect
+          legacyConnect(api, callback);
+        } else {
+          cancelLogin = undefined;
+          bringToFront();
+          api.store.dispatch(setLoginId('__failed'));
+          api.store.dispatch(setLoginError((error !== undefined)
+            ? prettifyNodeErrorMessage(error).message
+            : 'Log-in connection closed prematurely'));
+
+          let err = error;
+          if (err === undefined) {
+            err = new ProcessCanceled(
+              `Log-in connection closed prematurely (Code ${code})`);
+          }
+          callback(err);
+        }
+      }
+    })
+    .on('pong', () => {
+      connectionAlive = true;
+      attempts = 5;
+    })
+    .on('message', data => {
+      try {
+        const response = JSON.parse(data.toString());
+
+        if (response.success) {
+          if (response.data.connection_token !== undefined) {
+            loginMessage.token = response.data.connection_token;
+          } else if (response.data.api_key !== undefined) {
+            connection.close();
+            api.store.dispatch(setLoginId(undefined));
+            api.store.dispatch(setUserAPIKey(response.data.api_key));
+            bringToFront();
+            keyReceived = true;
+            callback(null);
+          }
+        } else {
+          const err = new Error(response.error);
+          callback(err);
+        }
+      } catch (err) {
+        if (err.message.startsWith('Unexpected token')) {
+          err.message = 'Failed to parse: ' + data.toString();
+        }
+        callback(err);
+      }
+    })
+    .on('error', err => {
+      // Cloudflare will serve 503 service unavailable errors when/if
+      //  it is unable to reach the SSO server.
+      error = err.message.startsWith('Unexpected server response')
+        ? new ServiceTemporarilyUnavailable('Login')
+        : err;
+
+      connection.close();
+    });
+}
+*/
+
+const oauth = new OAuth({
+  baseUrl: OAUTH_URL,
+  clientId: OAUTH_CLIENT_ID,
+  redirectUrl: OAUTH_REDIRECT_URL,
+});
+
+export function requestLogin(nexus: Nexus, api: IExtensionApi, callback: (err: Error) => void) {
+  const stackErr = new Error();
+
+  return oauth.sendRequest(async (err: Error, token: ITokenReply) => {
+    // received reply from site for this state
+
+    bringToFront();
+    api.store.dispatch(setLoginId(undefined));
+    // set state to undefined so that we can close the modal?
+    api.store.dispatch(setDialogVisible(undefined));
+    api.store.dispatch(setOauthPending(undefined));
+
+    if (err !== null) {
+      return callback(err);
+    }
+
+    const tokenDecoded: IJWTAccessToken = jwt.decode(token.access_token);
+    //log('info', 'JWT Token', { token: token.access_token });
+
+    api.store.dispatch(setOAuthCredentials(token.access_token, token.refresh_token, tokenDecoded.fingerprint));
+
+    callback(null);
+
+  }, (url: string) => {
+
+    // url has been generated by sentRequest
+
+    // open browser with oauth url
+    opn(url).catch(() => null);
+    // set state to url
+    api.store.dispatch(setOauthPending(url));
+  })
+  .catch(err => {
+    err.stack = stackErr.stack;
+    callback(err);
+  });
+}
+
+export function oauthCallback(api: IExtensionApi, code: string, state?: string) {
+  // the result of this is reported to the callback from requestLogin;
+  return oauth.receiveCode(code, state);
+}
+
+export function ensureLoggedIn(api: IExtensionApi): BluebirdPromise<void> {
+  if (!isLoggedIn(api.getState())) {
+    return new BluebirdPromise((resolve, reject) => {
+      api.events.on('did-login', (err: Error) => {
+
+        if (err !== null) {
+          reject(err);
+        } else {
+          resolve();
+        }
+      });
+
+      api.store.dispatch(setDialogVisible('login-dialog'));
+    });
+  } else {
+    return BluebirdPromise.resolve();
+  }
+}
+
+export function startDownload(api: IExtensionApi,
+                              nexus: Nexus,
+                              nxmurl: string,
+                              redownload?: RedownloadMode,
+                              fileName?: string,
+                              allowInstall?: boolean,
+                              handleErrors: boolean = true,
+                              referenceTag?: string)
+                              : BluebirdPromise<string> {
+  let url: NXMUrl;
+
+  log('debug', 'start download', { fileName, referenceTag });
+  try {
+    url = new NXMUrl(nxmurl);
+  } catch (err) {
+    return BluebirdPromise.reject(err);
+  }
+
+  if ((['vortex', 'site'].includes(url.gameId)) && url.view) {
+    api.events.emit('show-extension-page', url.modId);
+    return BluebirdPromise.reject(new DownloadIsHTML(nxmurl));
+  }
+
+  if (!['mod', 'collection'].includes(url.type)) {
+    return BluebirdPromise.reject(new ProcessCanceled('Not a download url'));
+  }
+
+  return (url.type === 'mod')
+    ? startDownloadMod(api, nexus, nxmurl, url, redownload, fileName,
+                       allowInstall, handleErrors, referenceTag)
+    : startDownloadCollection(api, nexus, nxmurl, url, handleErrors, referenceTag);
+}
+
+function startDownloadCollection(api: IExtensionApi,
+                                 nexus: Nexus,
+                                 urlStr: string,
+                                 url: NXMUrl,
+                                 handleErrors: boolean = true,
+                                 referenceTag?: string)
+                                 : BluebirdPromise<string> {
+  const state: IState = api.getState();
+  const games = knownGames(state);
+  const gameId = convertNXMIdReverse(games, url.gameId);
+  const pageId = nexusGameId(gameById(state, gameId), url.gameId);
+  let revisionInfo: Partial<IRevision>;
+
+  const revNumber = url.revisionNumber >= 0 ? url.revisionNumber : undefined;
+
+  return BluebirdPromise.resolve(nexus.getCollectionRevisionGraph(FULL_REVISION_INFO,
+                                                          url.collectionSlug,
+                                                          revNumber))
+    .then(revision => {
+      revisionInfo = revision;
+      api.sendNotification({
+        id: revision.id.toString(),
+        type: 'global',
+        message: 'Downloading Collection',
+        displayMS: 40000,
+      });
+      return nexus.getCollectionDownloadLink(revision.downloadLink);
+    })
+    .then(downloadUrls => {
+      return toPromise<string>(cb => api.events.emit('start-download',
+        (downloadUrls ?? []).map(iter => iter.URI), {
+        game: gameId,
+        source: 'nexus',
+        name: revisionInfo.collection?.name,
+        referenceTag,
+        nexus: {
+          ids: {
+            gameId: pageId,
+            collectionId: revisionInfo.collectionId,
+            revisionId: revisionInfo.id,
+            collectionSlug: url.collectionSlug,
+            revisionNumber: revisionInfo.revisionNumber ?? url.revisionNumber,
+          },
+          revisionInfo,
+        },
+      }, (revisionInfo as any).file_name, cb, undefined, { allowInstall: false }))
+      .catch(err => BluebirdPromise.reject(contextify(err)));
+    })
+    .tap(dlId => api.events.emit('did-download-collection', dlId))
+    .catch(err => {
+      err['collectionSlug'] = url.collectionSlug;
+      err['revisionNumber'] = revisionInfo?.revisionNumber ?? url.revisionNumber;
+      if (!handleErrors) {
+        return BluebirdPromise.reject(err);
+      }
+      if (err.code === 'NOT_FOUND') {
+        api.showErrorNotification('Failed to download collection',
+          'The collection was not found. This usually happens when you try to download '
+          + 'an unpublished collection.', { allowReport: false });
+      } else if (!(err instanceof UserCanceled)) {
+        api.showErrorNotification('Failed to download collection', err, {
+        allowReport: !(err instanceof ProcessCanceled),
+      });
+      }
+      return null;
+    });
+}
+
+export interface IRemoteInfo {
+  modInfo?: IModInfo;
+  fileInfo?: IFileInfo;
+  revisionInfo?: Partial<IRevision>;
+}
+
+export function getInfo(nexus: Nexus, domain: string, modId: number, fileId: number)
+                        : BluebirdPromise<IRemoteInfo> {
+  return BluebirdPromise.resolve((async () => {
+    try {
+      // Run both API calls concurrently for better performance
+      const [modInfo, fileInfo] = await Promise.all([
+        nexus.getModInfo(modId, domain),
+        nexus.getFileInfo(modId, fileId, domain)
+      ]);
+      return { modInfo, fileInfo };
+    } catch (err) {
+      err['attachLogOnReport'] = true;
+      throw err;
+    }
+  })());
+}
+
+// GraphQL-based version of getInfo function
+export function getInfoGraphQL(nexus: Nexus, domain: string, modId: number, fileId: number): Promise<IRemoteInfo> {
+  // Define the GraphQL query for file information
+  const fileQuery: Partial<IModFileQuery> = {
+        categoryId: true,
+        count: true,
+        date: true,
+        description: true,
+        fileId: true,
+        mod: {
+          author: true,
+          category: true,
+          game: {
+            id: true,
+            domainName: true,
+          },
+          gameId: true,
+          id: true,
+          modCategory: {
+            id: true,
+            name: true,
+          },
+          pictureUrl: true,
+          status: true,
+          uid: true,
+        },
+        modId: true,
+        name: true,
+        primary: true,
+        size: true,
+        uid: true,
+        uri: true,
+        version: true,
+      } as any; 
+  // const query: Partial<IModFileQuery> = {
+  //   name: true,
+  //   categoryId: true,
+  //   description: true,
+  //   size: true,
+  //   version: true,
+  //   game: {
+  //     id: true,
+  //     domainName: true,
+  //   },
+  //   uid: true,
+  //   uri: true,
+  //   mod: {
+  //     author: true,
+  //     modCategory: {
+  //       id: true,
+  //     },
+  //   },
+  // } as any;
+
+  return new Promise((resolve, reject) => {
+    nexus.modFilesByUid(fileQuery, [makeFileUID({ fileId: fileId.toString(), modId: modId.toString(), gameId: domain })])
+      .then(fileResult => {
+        const fileInfo = transformGraphQLFileToIFileInfo(fileResult[0]);
+        const modInfo = transformGraphQLModToIModInfo(fileResult[0]);
+        return resolve({ modInfo, fileInfo });
+      })
+      .catch(err => {
+        err['attachLogOnReport'] = true;
+        return reject(err);
+      });
+  });
+}
+
+// Helper function to transform GraphQL mod data to IModInfo format
+function transformGraphQLModToIModInfo(graphqlFile: any): IModInfo {
+  const mod = graphqlFile.mod;
+  return {
+    mod_id: graphqlFile.modId || mod?.id,
+    name: mod?.name,
+    summary: mod?.summary,
+    description: mod?.description,
+    picture_url: mod?.pictureUrl,
+    version: mod?.version,
+    author: mod?.author,
+    uploaded_by: mod?.author,
+    uploaded_users_profile_url: mod?.user?.memberId ? `https://www.nexusmods.com/users/${mod.user.memberId}` : '',
+    allow_rating: true, // Default value, might need to be fetched separately
+    category_id: mod?.modCategory?.id || mod?.category?.id,
+    user: {
+      member_id: mod?.user?.memberId,
+      name: mod?.user?.name,
+      avatar: mod?.user?.avatar,
+    },
+    uploaded_timestamp: mod?.uploadedTimestamp,
+    updated_timestamp: mod?.updatedTimestamp,
+    game_id: mod?.gameId || mod?.game?.id,
+    domain_name: mod?.domainName || mod?.game?.domainName,
+    contains_adult_content: mod?.adultContent || false,
+    status: mod?.status || 'published',
+    available: mod?.available !== false,
+    mod_downloads: mod?.modDownloads || 0,
+    mod_unique_downloads: mod?.modUniqueDownloads || 0,
+    uid: mod?.uid,
+  } as unknown as IModInfo;
+}
+
+// Helper function to transform GraphQL file data to IFileInfo format
+function transformGraphQLFileToIFileInfo(graphqlFile: any): IFileInfo {
+  return {
+    id: [graphqlFile.fileId || parseInt(graphqlFile.uid?.split(':')[2], 10) || 0],
+    file_id: graphqlFile.fileId || parseInt(graphqlFile.uid?.split(':')[2], 10) || 0,
+    name: graphqlFile.name,
+    version: graphqlFile.version,
+    category_name: graphqlFile.categoryName,
+    category_id: graphqlFile.categoryId || 1,
+    is_primary: graphqlFile.primary || false,
+    size: graphqlFile.sizeInBytes || graphqlFile.size || 0,
+    size_kb: Math.round((graphqlFile.sizeInBytes || graphqlFile.size || 0) / 1024),
+    uploaded_timestamp: graphqlFile.uploadedTimestamp || graphqlFile.date,
+    changelog_html: graphqlFile.changelogHtml || '',
+    file_name: graphqlFile.name,
+    description: graphqlFile.description || '',
+    content_preview_link: '', // Default value
+    external_virus_scan_url: '', // Default value
+    mod_version: graphqlFile.mod?.version || graphqlFile.version,
+  } as unknown as IFileInfo;
+}
+
+export function getCollectionInfo(nexus: Nexus,
+                                  collectionSlug: string, revisionNumber: number,
+                                  revisionId: number): BluebirdPromise<IRemoteInfo> {
+  const query: IRevisionQuery = {
+    adultContent: true,
+    id: true,
+    collection: {
+      viewerIsBlocked: true,
+      category: {
+        id: true,
+        name: true,
+      },
+      id: true,
+      slug: true,
+      createdAt: true,
+      endorsements: true,
+      name: true,
+      summary: true,
+      description: true,
+      user: {
+        name: true,
+        memberId: true,
+        avatar: true,
+      },
+      tileImage: {
+        url: true,
+      },
+    },
+    createdAt: true,
+    updatedAt: true,
+    installationInfo: true,
+    revisionNumber: true,
+    rating: {
+      average: true,
+      total: true,
+    },
+  };
+
+  if (revisionNumber <= 0) {
+    revisionNumber = undefined;
+  }
+
+  return BluebirdPromise.resolve(
+      nexus.getCollectionRevisionGraph(query, collectionSlug, revisionNumber))
+    .then(revision => ({ revisionInfo: revision }))
+    .catch(err => {
+      err['collectionSlug'] = collectionSlug;
+      err['revisionNumber'] = revisionNumber;
+      err['revisionId'] = revisionId;
+      return BluebirdPromise.reject(err);
+    });
+}
+
+function startDownloadMod(api: IExtensionApi,
+                          nexus: Nexus,
+                          urlStr: string,
+                          url: NXMUrl,
+                          redownload?: RedownloadMode,
+                          fileName?: string,
+                          allowInstall?: boolean,
+                          handleErrors: boolean = true,
+                          referenceTag?: string): BluebirdPromise<string> {
+  log('info', 'start download mod', { urlStr, allowInstall });
+  let state = api.getState();
+  const games = knownGames(state);
+  const gameId = convertNXMIdReverse(games, url.gameId);
+  const pageId = nexusGameId(gameById(state, gameId), url.gameId);
+
+  let nexusFileInfo: IFileInfo;
+  return getInfoGraphQL(nexus, pageId, url.modId, url.fileId)
+    .then(({ modInfo, fileInfo }) => {
+      nexusFileInfo = fileInfo;
+      return new BluebirdPromise<string>((resolve, reject) => {
+        api.events.emit('start-download', [urlStr], {
+          game: gameId,
+          source: 'nexus',
+          name: fileInfo.name,
+          referenceTag,
+          nexus: {
+            ids: { gameId: pageId, modId: url.modId, fileId: url.fileId },
+            modInfo,
+            fileInfo,
+          },
+        },
+        fileName ?? nexusFileInfo.file_name,
+        (err, downloadId) => (truthy(err)
+          ? reject(contextify(err))
+          : resolve(downloadId)),
+        redownload, { allowInstall });
+      });
+    })
+    .tap(() => {
+      api.sendNotification({
+        id: url.fileId.toString(),
+        type: 'global',
+        title: 'Downloading from Nexus',
+        message: nexusFileInfo.name,
+        displayMS: 4000,
+      });
+    })
+    .then(downloadId => {
+      if (gameId === SITE_ID) {
+        return downloadId;
+      }
+      state = api.getState();
+      const download = state.persistent.downloads.files[downloadId];
+      // might be paused at this point
+      if (!state.settings.automation?.install && (download?.state === 'finished')) {
+        api.sendNotification({
+          id: `ready-to-install-${downloadId}`,
+          type: 'success',
+          title: 'Download finished',
+          group: 'download-finished',
+          message: nexusFileInfo.name,
+          actions: [
+            {
+              title: 'Install All', action: dismiss => {
+                api.events.emit('start-install-download', downloadId, undefined,
+                  (err: any, id: string) => {
+                    if (err) {
+                      processInstallError(api, err,
+                        downloadId, fileName ?? nexusFileInfo.file_name);
+                    }
+                  });
+                dismiss();
+              },
+            },
+          ],
+        });
+      }
+      return downloadId;
+    })
+    .catch((err) => {
+      if (!handleErrors) {
+        return BluebirdPromise.reject(err);
+      }
+      const t = api.translate;
+      // Handle "UNKNOWN" error code with errno 22 (EINVAL) as a non-fatal, warning.
+      if (err.code === 'UNKNOWN' && err.errno === 22) {
+        api.sendNotification({
+          id: url.fileId?.toString?.() ?? 'unknown-download-error',
+          type: 'warning',
+          title: 'Download failed',
+          message: t('The operation completed successfully, but the file could not be processed. '
+            + 'This may be due to a temporary issue or a problem with the downloaded file. Please '
+            + 'try again or check the file integrity.'),
+          localize: {
+            message: false,
+          },
+        });
+      } else if (err.message === 'Provided key and expire time isn\'t correct for this user/file.') {
+        const userName = getSafe(state, ['persistent', 'nexus', 'userInfo', 'name'], undefined);
+        api.sendNotification({
+          id: url.fileId.toString(),
+          type: 'warning',
+          title: 'Download failed',
+          message: userName === undefined
+            ? t('You need to be logged in to Nexus Mods.')
+            : t('The link was not created for this account ({{ userName }}). You have to be logged '
+                + 'into nexusmods.com with the same account that you use in Vortex.', {
+            replace: {
+              userName,
+            },
+          }),
+          localize: {
+            message: false,
+          },
+        });
+      } else if (err instanceof RateLimitError) {
+        api.sendNotification({
+          id: 'rate-limit-exceeded',
+          type: 'warning',
+          title: 'Rate-limit exceeded',
+          message: 'You wont be able to use network features until the next full hour.',
+        });
+      } else if (err instanceof NexusError) {
+        const detail = processErrorMessage(err);
+        let allowReport = detail.Servermessage === undefined;
+        if (detail.noReport) {
+          allowReport = false;
+          delete detail.noReport;
+        }
+        showError(api.store.dispatch, 'Download failed', detail, { allowReport });
+      } else if (err.statusCode >= 400) {
+          api.showErrorNotification('Download failed', err, { allowReport: false });
+      } else if (err instanceof HTTPError) {
+        api.showErrorNotification('Download failed', {
+          error: err,
+          message: 'This may be a temporary issue, please try again later',
+        }, { allowReport: false });
+      } else if (err instanceof TimeoutError) {
+        api.showErrorNotification('Download failed', err, { allowReport: false });
+      } else if (err instanceof ProcessCanceled) {
+        api.showErrorNotification('Download failed', {
+          error: err,
+          message: 'This may be a temporary issue, please try again later',
+        }, { allowReport: false });
+      } else if ((err.message.indexOf('DECRYPTION_FAILED_OR_BAD_RECORD_MAC') !== -1)
+              || (err.message.indexOf('WRONG_VERSION_NUMBER') !== -1)
+              || (err.message.indexOf('BAD_SIGNATURE') !== -1)
+              || (err.message.indexOf('TLSV1_ALERT_ACCESS_DENIED') !== -1)) {
+        api.showErrorNotification('Download failed', {
+          error: err,
+          message: 'This may be a temporary issue, please try again later',
+        }, { allowReport: false });
+      } else if (err instanceof TemporaryError) {
+        api.showErrorNotification('Download failed', {
+          error: err,
+          message: 'This may be a temporary issue, please try again later',
+        }, { allowReport: false });
+      } else if (err instanceof AlreadyDownloaded) {
+        return err.downloadId;
+      } else if (err instanceof UserCanceled) {
+        // nop
+      } else if (err.code === 'UNABLE_TO_VERIFY_LEAF_SIGNATURE') {
+        api.showErrorNotification('Download failed', {
+          error: err,
+          message: 'Certificate validation failed',
+        }, { allowReport: false });
+      } else if (IGNORE_ERRORS.includes(err['code'])) {
+        api.showErrorNotification('Download failed', {
+          error: err,
+          message: 'This may be a temporary issue, please try again later',
+        }, { allowReport: false });
+      } else {
+        const allowReport = (err['nativeCode'] != null) || ([225].indexOf(err['nativeCode']) === -1);
+        api.showErrorNotification('Download failed', err, { allowReport });
+      }
+      log('warn', 'failed to get mod info', { err: util.inspect(err) });
+      return null;
+    });
+}
+
+interface IRequestError {
+  message: string;
+  Servermessage?: string;
+  URL?: string;
+  Game?: string;
+  stack?: string;
+  fatal?: boolean;
+  Mod?: number;
+  Collection?: number;
+  Revision?: number;
+  Version?: string;
+  noReport?: boolean;
+}
+
+function expectedErrorMessage(code: string): string {
+  switch (code) {
+    case 'TOO_SOON_AFTER_DOWNLOAD': return 'You have to wait 15 minutes before endorsing a mod.';
+    case 'NOT_DOWNLOADED_MOD': return 'You have not downloaded this mod (with this account).';
+    case 'API_UNREACHABLE': return 'The server API is currently not reachable, please try again later';
+    default: return undefined;
+  }
+}
+
+export function processErrorMessage(err: NexusError): IRequestError {
+  const errorMessage = typeof(err) === 'string' ? err : err.message;
+  if (err.statusCode === undefined) {
+    if (errorMessage
+      && ((errorMessage.indexOf('APIKEY') !== -1)
+          || (errorMessage.indexOf('API Key') !== -1))) {
+      return { message: 'You are not logged in to Nexus Mods!', noReport: true };
+    } else {
+      const res: IRequestError = { message: errorMessage };
+      if (err.stack !== undefined) {
+        res.stack = err.stack;
+      }
+      return res;
+    }
+  } else if ((err.statusCode >= 400) && (err.statusCode < 500)) {
+    const expected = expectedErrorMessage(err.code);
+    return {
+      message: expected
+            ?? 'Server couldn\'t process this request.\nMaybe the locally stored '
+             + 'info about the mod is wrong\nor the mod was removed from Nexus.',
+      Servermessage: errorMessage,
+      URL: err.request,
+      fatal: errorMessage === undefined,
+    };
+  } else if ((err.statusCode >= 500) && (err.statusCode < 600)) {
+    return {
+      message: 'The server reported an internal error. Please try again later.',
+      Servermessage: errorMessage,
+      URL: err.request,
+      noReport: true,
+    };
+  } else if (errorMessage.includes('unable to get local issuer certificate')) {
+    return {
+      message: 'Secure communication with server failed',
+      Servermessage: errorMessage,
+      URL: err.request,
+      noReport: true,
+    };
+  } else {
+    return {
+      message: 'Unexpected error reported by the server',
+      Servermessage: (errorMessage || '') + ' ( Status Code: ' + err.statusCode + ')',
+      URL: err.request,
+      stack: err.stack,
+    };
+  }
+}
+
+export function resolveGraphError(t: TFunction, isLoggedIn: boolean, err: Error): string {
+  if (err.message === 'You must provide a version') {
+    // is this still reported in this way?
+    return t('You can\'t endorse a mod that has no version set.');
+  }
+
+  const msg = {
+    NOT_DOWNLOADED_MOD: 'You have not downloaded this mod from Nexus Mods yet.',
+    TOO_SOON_AFTER_DOWNLOAD: 'You have to wait {{waitingTime}} after downloading before you can endorse/rate things.',
+    IS_OWN_MOD: 'You can\'t endorse your own mods.',
+    IS_OWN_CONTENT: 'You can\'t endorse your own content.',
+    UNAUTHORIZED: (isLoggedIn)
+      ? 'You cannot interact with this collection because you have been blocked by the curator.'
+      : 'You have to be logged in to vote.'
+  }[err['code']];
+
+  return msg;
+}
+
+const IGNORE_ERRORS = ['ENOENT', 'EPROTO', 'ECONNRESET', 'ECONNABORTED', 'ETIMEDOUT', 'ESOCKETTIMEDOUT'];
+
+function reportEndorseError(api: IExtensionApi, err: Error, type: 'mod' | 'collection',
+                            gameId: string, modId: number, version?: string) {
+  const loggedIn = isLoggedIn(api.getState());
+  const expectedError = resolveGraphError(api.translate, loggedIn, err);
+  if (expectedError !== undefined) {
+    api.sendNotification({
+      type: 'info',
+      message: expectedError,
+      replace: {
+        waitingTime: type === 'mod' ? api.translate('15 minutes') : api.translate('12 hours'),
+      },
+    });
+  } else if (err instanceof TimeoutError) {
+    const message = `A timeout occurred trying to endorse the ${type}, please try again later.`;
+    api.sendNotification({
+      type: 'error',
+      title: 'Timeout',
+      message,
+      displayMS: calcDuration(message.length),
+    });
+  } else if (IGNORE_ERRORS.includes(err['code'])
+             || (err instanceof ProcessCanceled)
+             || (err?.message ?? '').includes('getaddrinfo')) {
+    api.showErrorNotification(`Endorsing ${type} failed, please try again later`, err, {
+      allowReport: false,
+    });
+  } else {
+    const detail = processErrorMessage(err as NexusError);
+    detail.Game = gameId ?? activeGameId(api.getState());
+    if (type === 'mod') {
+      detail.Mod = modId;
+    } else {
+      detail.Collection = modId;
+    }
+    if (version !== undefined) {
+      detail.Version = version;
+    }
+    let allowReport = detail.Servermessage === undefined;
+    if (detail.noReport) {
+      allowReport = false;
+      delete detail.noReport;
+    }
+    showError(api.store.dispatch, `An error occurred endorsing a ${type}`, detail,
+      { allowReport });
+  }
+}
+
+export function endorseDirectImpl(api: IExtensionApi, nexus: Nexus,
+                                  gameId: string, nexusId: number, version: string,
+                                  endorsedStatus: string): BluebirdPromise<string> {
+  return endorseMod(nexus, gameId, nexusId, version, endorsedStatus)
+    .catch(err => {
+      reportEndorseError(api, err, 'mod', gameId, nexusId, version);
+      return endorsedStatus as EndorsedStatus;
+    });
+}
+
+export function endorseThing(
+  api: IExtensionApi,
+  nexus: Nexus,
+  gameId: string,
+  modId: string,
+  endorsedStatus: string) {
+  const { store } = api;
+  const gameMode = activeGameId(store.getState());
+  const mod: IMod = getSafe(store.getState(), ['persistent', 'mods', gameMode, modId], undefined);
+
+  if (mod === undefined) {
+    log('warn', 'tried to endorse unknown mod', { gameId, modId });
+    return;
+  }
+
+  if (mod.attributes?.modId !== undefined) {
+    endorseModImpl(api, nexus, gameMode, mod, endorsedStatus);
+  } else if (mod.attributes?.collectionId !== undefined) {
+    endorseCollectionImpl(api, nexus, gameMode, mod, endorsedStatus);
+  }
+}
+
+function convertCollectionEndorseStatus(input: string): string {
+  // transform collection endorsed status to match what we store for mods
+
+  return _.capitalize(input);
+}
+
+function endorseCollectionImpl(api: IExtensionApi, nexus: Nexus, gameMode: string,
+                               mod: IMod, endorsedStatus: string) {
+  const { store } = api;
+
+  const gameId = mod.attributes?.downloadGame;
+
+  const nexusCollectionId: number = parseInt(mod.attributes.collectionId, 10);
+
+  store.dispatch(setModAttribute(gameId, mod.id, 'endorsed', 'pending'));
+  const game = gameById(api.store.getState(), gameId);
+  endorseCollection(nexus, nexusGameId(game), nexusCollectionId, endorsedStatus)
+    .then((result: { success: boolean, endorsement: { status: string } }) => {
+      store.dispatch(setModAttribute(gameMode, mod.id, 'endorsed',
+        convertCollectionEndorseStatus(result.endorsement.status)));
+    })
+    .catch((err: Error | NexusError) => {
+      store.dispatch(setModAttribute(gameMode, mod.id, 'endorsed', 'Undecided'));
+      reportEndorseError(api, err, 'collection', gameId, nexusCollectionId);
+    });
+}
+
+function endorseModImpl(api: IExtensionApi, nexus: Nexus, gameMode: string,
+                        mod: IMod, endorsedStatus: string) {
+  const { store } = api;
+
+  const gameId = mod.attributes?.downloadGame;
+
+  const nexusModId: number = parseInt(mod.attributes.modId, 10);
+  const version: string = getSafe(mod.attributes, ['version'], undefined)
+                        || getSafe(mod.attributes, ['modVersion'], undefined);
+
+  if (!truthy(version)) {
+    api.sendNotification({
+      type: 'info',
+      message: api.translate('You can\'t endorse a mod that has no version set.'),
+    });
+    return;
+  }
+
+  store.dispatch(setModAttribute(gameId, mod.id, 'endorsed', 'pending'));
+  const game = gameById(api.store.getState(), gameId);
+  endorseMod(nexus, nexusGameId(game), nexusModId, version, endorsedStatus)
+    .then((endorsed: string) => {
+      store.dispatch(setModAttribute(gameMode, mod.id, 'endorsed', endorsed));
+    })
+    .catch((err: Error | NexusError) => {
+      store.dispatch(setModAttribute(gameMode, mod.id, 'endorsed', 'Undecided'));
+      reportEndorseError(api, err, 'mod', gameId, nexusModId, version);
+    });
+}
+
+function processInstallError(api: IExtensionApi,
+                             error: any,
+                             downloadId: string,
+                             archiveName: string) {
+  // This installation error handling function is intended to be used to
+  //  handle installation errors that are obfuscated for some reason, and
+  //  the installManager's error handling is not sufficient or is unable
+  //  to relay certain pieces of information to the user.
+  if (error instanceof DataInvalid) {
+    const downloadExists = api.getState().persistent.downloads.files[downloadId] !== undefined;
+    if (!downloadExists) {
+      error['message'] = 'Vortex attempted to install a mod archive which is no longer available '
+        + 'in its internal state - this usually happens if the archive was scheduled '
+        + 'to be installed but was removed before the installation was able to start.';
+      error['archiveName'] = archiveName;
+      api.showErrorNotification('Install Failed', error, { allowReport: false });
+    }
+  }
+}
+
+function nexusLink(state: IState, mod: IMod, gameMode: string) {
+  const gameId = nexusGameId(
+    gameById(state, getSafe(mod.attributes, ['downloadGame'], undefined) || gameMode));
+  if (mod.attributes?.collectionSlug !== undefined) {
+    return `https://www.nexusmods.com/${gameId}/mods/${mod.attributes?.collectionSlug}`;
+  } else {
+    const nexusModId: number = parseInt(getSafe(mod.attributes, ['modId'], undefined), 10);
+    return `https://www.nexusmods.com/${gameId}/mods/${nexusModId}`;
+  }
+}
+
+export function refreshEndorsements(store: Redux.Store<any>, nexus: Nexus) {
+  return BluebirdPromise.resolve(nexus.getEndorsements())
+    .then(endorsements => {
+      const endorseMap: { [gameId: string]: { [modId: string]: EndorsedStatus } } =
+        endorsements.reduce((prev, endorsement: IEndorsement) => {
+          // can't trust anyone these days...
+          if ((endorsement.domain_name === undefined)
+              || (endorsement.status === undefined)
+              || (endorsement.mod_id === undefined)) {
+            return prev;
+          }
+
+          const gameId = convertGameIdReverse(knownGames(store.getState()),
+                                              endorsement.domain_name);
+          const modId = endorsement.mod_id;
+          if (prev[gameId] === undefined) {
+            prev[gameId] = {};
+          }
+          prev[gameId][modId] = endorsement.status;
+          return prev;
+        }, {});
+      const state: IState = store.getState();
+      Object.keys(state.session.extensions.installed).forEach(extId => {
+        const modId = state.session.extensions.installed[extId].modId;
+
+        if (modId !== undefined) {
+          const endorsed = getSafe(endorseMap, [SITE_ID, modId], 'Undecided');
+          store.dispatch(setExtensionEndorsed(extId, endorsed));
+        }
+      });
+      const allMods = state.persistent.mods;
+      Object.keys(allMods).forEach(gameId => {
+        Object.keys(allMods[gameId]).forEach(modId => {
+          const dlGame = getSafe(allMods, [gameId, modId, 'attributes', 'downloadGame'], gameId);
+          const nexModId = getSafe(allMods, [gameId, modId, 'attributes', 'modId'], undefined);
+          const oldEndorsed =
+            getSafe(allMods, [gameId, modId, 'attributes', 'endorsed'], 'Undecided');
+          const endorsed = getSafe(endorseMap, [dlGame, nexModId], 'Undecided');
+          if (endorsed !== oldEndorsed) {
+            store.dispatch(setModAttribute(gameId, modId, 'endorsed', endorsed));
+          }
+        });
+      });
+    });
+}
+
+function filterByUpdateList(store: Redux.Store<any>,
+                            nexus: Nexus,
+                            gameId: string,
+                            input: IMod[]): BluebirdPromise<IMod[]> {
+  const getGameId = (mod: IMod) => getSafe(mod.attributes, ['downloadGame'], undefined) || gameId;
+
+  // all game ids for which we have mods installed
+  const gameIds = Array.from(new Set(input.map(getGameId)));
+
+  interface IMinAgeMap { [gameId: string]: number; }
+  interface IUpdateMap { [gameId: string]: IUpdateEntry[]; }
+
+  // for each game, stores the update time of the least recently updated mod
+  const minAge: IMinAgeMap = input.reduce((prev: IMinAgeMap, mod: IMod) => {
+    const modGameId = getGameId(mod);
+    const lastUpdate = getSafe(mod.attributes, ['lastUpdateTime'], undefined);
+    if ((lastUpdate !== undefined)
+        && ((prev[modGameId] === undefined) || (prev[modGameId] > lastUpdate))) {
+      prev[modGameId] = lastUpdate;
+    }
+    return prev;
+  }, {});
+
+  return BluebirdPromise.reduce(gameIds, (prev: IUpdateMap, iterGameId: string) =>
+    // minAge map may be missing certain gameIds when none of the installed mods
+    //  for that gameId have the lastUpdateTime attribute. We still want to check for
+    //  updates in this scenario - the lastUpdateTime attribute will be populated immediately
+    //  after the update.
+    fetchRecentUpdates(store, nexus, iterGameId, minAge[iterGameId] || 0)
+      .then(entries => {
+        prev[iterGameId] = entries;
+        return prev;
+      }), {})
+      .then((updateLists: IUpdateMap) => {
+        const updateMap: { [gameId: string]: { [modId: string]: number } } = {};
+
+        Object.keys(updateLists).forEach(iterGameId => {
+          updateMap[iterGameId] = updateLists[iterGameId].reduce((prev, entry) => {
+            prev[entry.mod_id] = Math.max((entry as any).latest_file_update,
+                                          (entry as any).latest_mod_activity) * 1000;
+            return prev;
+          }, {});
+        });
+
+        const now = Date.now();
+
+        return input.filter(mod => {
+          const modGameId = getGameId(mod);
+          if (updateMap[modGameId] === undefined) {
+            // the game hasn't been checked for updates for so long we can't fetch an update range
+            // long enough
+            return true;
+          }
+          const lastUpdate = getSafe(mod.attributes, ['lastUpdateTime'], 0);
+          // check anything for updates that is either in the update list and has been updated as
+          // well as anything that has last been checked before the range of the update list
+          return (lastUpdate < getSafe(updateMap, [modGameId, mod.attributes.modId], 1))
+              || ((now - lastUpdate) > 28 * ONE_DAY);
+        });
+      });
+}
+
+export function checkForCollectionUpdates(store: Redux.Store<any>,
+                                          nexus: Nexus,
+                                          gameId: string,
+                                          mods: { [modId: string]: IMod })
+    : BluebirdPromise<{ errorMessages: string[], updatedIds: string[] }> {
+  const collectionIds = Object.keys(mods)
+    .filter(modId => mods[modId].attributes?.collectionId !== undefined);
+
+  return BluebirdPromise.all(collectionIds.map(modId => {
+    const query: Partial<ICollectionQuery> = {
+      viewerIsBlocked: true,
+      revisions: {
+        revisionNumber: true,
+        id: true,
+        revisionStatus: true,
+      },
+    };
+    const mod = mods[modId];
+    return nexus.getCollectionGraph(query, mod.attributes?.collectionSlug)
+      .then(collection => {
+        const currentRevision = collection.revisions
+          .filter(rev => rev.revisionStatus === 'published')
+          .sort((lhs, rhs) => rhs.revisionNumber - lhs.revisionNumber)
+          [0];
+
+        const batched = [setModAttribute(gameId, modId, 'lastUpdateTime', Date.now())];
+        if ((currentRevision?.id !== mod.attributes?.revisionId)
+            && (currentRevision?.revisionNumber !== undefined)) {
+          batched.push(setModAttribute(gameId, modId, 'newestFileId', currentRevision.revisionNumber));
+          batched.push(setModAttribute(gameId, modId, 'newestVersion', currentRevision.revisionNumber.toString()));
+        }
+        batchDispatch(store, batched);
+        return undefined;
+      })
+      .catch(err => {
+        const name = modName(mod, { version: true });
+        const nameLink = `[url=${nexusLink(store.getState(), mod, gameId)}]${name}[/url]`;
+        return `${nameLink}:<br/>${err.message}`;
+      });
+  }))
+  .then(messages => ({
+    errorMessages: messages,
+    updatedIds: collectionIds,
+  }));
+}
+
+function checkForModUpdates(store: Redux.Store<any>, nexus: Nexus,
+                            gameId: string, modsList: IMod[],
+                            forceFull: boolean | 'silent', now: number) {
+  return filterByUpdateList(store, nexus, gameId, modsList)
+    .then((filteredMods: IMod[]) => checkForModUpdatesImpl(store, nexus,
+      gameId, modsList, filteredMods,
+      forceFull, now));
+}
+
+function checkForModUpdatesImpl(store: Redux.Store<any>, nexus: Nexus,
+                                gameId: string, modsList: IMod[], filteredMods: IMod[],
+                                forceFull: boolean | 'silent', now: number)
+                                : BluebirdPromise<{ errorMessages: string[], updatedIds: string[] }> {
+  const filtered = new Set(filteredMods.map(mod => mod.id));
+  const tStore = (store as ThunkStore<any>);
+  let pos = 0;
+  const progress = () => {
+    tStore.dispatch(addNotification({
+      id: 'check-update-progress',
+      type: 'activity',
+      message: 'Checking mods for update',
+      progress: (pos * 100) / filteredMods.length,
+    }));
+    ++pos;
+  };
+  progress();
+  if (forceFull) {
+    log('info', '[update check] forcing full update check (nexus)',
+      { count: modsList.length });
+  } else {
+    log('info', '[update check] optimized update check (nexus)',
+      { count: filteredMods.length, of: modsList.length });
+  }
+
+  const updatedIds: string[] = [];
+  const updatesMissed: IMod[] = [];
+
+  const verP = ['attributes', 'version'];
+  const fileIdP = ['attributes', 'fileId'];
+  const newWerP = ['attributes', 'newestVersion'];
+  const newFileIdP = ['attributes', 'newestFileId'];
+
+  return BluebirdPromise.map(modsList, (mod: IMod) => {
+    if (!forceFull && !filtered.has(mod.id)) {
+      store.dispatch(setModAttribute(gameId, mod.id, 'lastUpdateTime', now - 15 * ONE_MINUTE));
+      return;
+    }
+
+    return checkModVersion(store, nexus, gameId, mod)
+      .then(() => {
+        const modNew = getSafe(store.getState(),
+          ['persistent', 'mods', gameId, mod.id], undefined);
+
+        const newestVerChanged =
+          getSafe(modNew, newWerP, undefined) !== getSafe(mod, newWerP, undefined);
+        const verChanged =
+          getSafe(modNew, newWerP, undefined) !== getSafe(modNew, verP, undefined);
+        const newestFileIdChanged =
+          getSafe(modNew, newFileIdP, undefined) !== getSafe(mod, newFileIdP, undefined);
+        const fileIdChanged =
+          getSafe(modNew, newFileIdP, undefined) !== getSafe(modNew, fileIdP, undefined);
+
+        const updateFound = (newestVerChanged && verChanged)
+          || (newestFileIdChanged && fileIdChanged);
+
+        if (updateFound) {
+          updatedIds.push(mod.id);
+          if (truthy(forceFull) && !filtered.has(mod.id)) {
+            log('warn', '[update check] Mod update would have been missed with regular check', {
+              modId: mod.id,
+              lastUpdateTime: getSafe(mod, ['attributes', 'lastUpdateTime'], 0),
+              'before.newestVersion': getSafe(mod, newWerP, ''),
+              'before.newestFileId': getSafe(mod, newFileIdP, ''),
+              'after.newestVersion': getSafe(modNew, newWerP, ''),
+              'after.newestFileId': getSafe(modNew, newFileIdP, ''),
+            });
+            updatesMissed.push(mod);
+          } else {
+            log('info', '[update check] Mod update detected', {
+              modId: mod.id,
+              lastUpdateTime: getSafe(mod, ['attributes', 'lastUpdateTime'], 0),
+              'before.newestVersion': getSafe(mod, newWerP, ''),
+              'before.newestFileId': getSafe(mod, newFileIdP, ''),
+              'after.newestVersion': getSafe(modNew, newWerP, ''),
+              'after.newestFileId': getSafe(modNew, newFileIdP, ''),
+            });
+          }
+
+          store.dispatch(setModAttribute(gameId, mod.id, 'lastUpdateTime', now));
+        }
+      })
+      .catch(TimeoutError, err => {
+        const name = modName(mod, { version: true });
+        return BluebirdPromise.resolve(`${name}:\nRequest timeout`);
+      })
+      .catch(err => {
+        const detail = processErrorMessage(err);
+        if (detail.fatal) {
+          return BluebirdPromise.reject(detail);
+        }
+
+        if (detail.message === undefined) {
+          return BluebirdPromise.resolve(undefined);
+        }
+
+        const name = modName(mod, { version: true });
+        const nameLink = `[url=${nexusLink(store.getState(), mod, gameId)}]${name}[/url]`;
+
+        return (detail.Servermessage !== undefined)
+          ? `${nameLink}:<br/>${detail.message}<br/>Server said: "${detail.Servermessage}"<br/>`
+          : `${nameLink}:<br/>${detail.message}`;
+      })
+      .finally(() => {
+        progress();
+      });
+  }, { concurrency: 4 })
+    .finally(() => {
+      log('info', '[update check] done');
+      tStore.dispatch(dismissNotification('check-update-progress'));
+      // if forceFull is 'silent' we show no notifications
+      // if (forceFull === true) {
+      //   if (updatesMissed.length === 0) {
+      //     tStore.dispatch(addNotification({
+      //       id: 'check-update-progress',
+      //       type: 'info',
+      //       message: 'Full update check found no updates that the regular check didn\'t.',
+      //     }));
+      //   } else {
+      //     tStore.dispatch(addNotification({
+      //       id: 'check-update-progress',
+      //       type: 'info',
+      //       message:
+      //         'Full update found {{count}} updates that the regular check would have missed. '
+      //         + 'Please send in a feedback with your log attached to help debug the cause.',
+      //       replace: {
+      //         count: updatesMissed.length,
+      //       },
+      //     }));
+      //   }
+      // }
+    })
+    .then((messages: string[]) => ({
+      errorMessages: messages,
+      updatedIds,
+    }))
+    ;
+}
+
+export function checkModVersionsImpl(
+  store: Redux.Store<any>,
+  nexus: Nexus,
+  gameId: string,
+  mods: { [modId: string]: IMod },
+  forceFull: boolean | 'silent'): BluebirdPromise<{ errors: string[], modIds: string[] }> {
+
+  const now = Date.now();
+
+  const modsList: IMod[] = Object.keys(mods)
+    .map(modId => mods[modId])
+    .filter(mod => getSafe(mod.attributes, ['source'], undefined) === 'nexus')
+    .filter(mod =>
+      (now - (getSafe(mod.attributes, ['lastUpdateTime'], 0) || 0)) > UPDATE_CHECK_DELAY)
+    ;
+
+  log('info', '[update check] checking mods for update (nexus)', { count: modsList.length });
+
+  const updatedIds: string[] = [];
+
+  return refreshEndorsements(store, nexus)
+    .then(() => BluebirdPromise.all([
+      checkForCollectionUpdates(store, nexus, gameId, mods),
+      checkForModUpdates(store, nexus, gameId, modsList, forceFull, now),
+    ]))
+    .then((result: Array<{ errorMessages: string[], updatedIds: string[] }>)
+          : { errors: string[], modIds: string[] } => ({
+      errors: [].concat(...result.map(r => r.errorMessages.filter(msg => msg !== undefined))),
+      modIds: [].concat(...result.map(r => r.updatedIds)),
+    }));
+}
+
+function errorFromNexusError(err: NexusError): string {
+  switch (err.statusCode) {
+    case 401: return 'Login was refused, please review your API key.';
+    default: return err.message;
+  }
+}
+
+
+function getAccountStatus(apiUserInfo:IUserInfo):IAccountStatus {
+
+  if(apiUserInfo.group_id === 5) return IAccountStatus.Banned;
+  else if(apiUserInfo.group_id === 41) return IAccountStatus.Closed;
+  else if(apiUserInfo.membership_roles.includes('premium')) return IAccountStatus.Premium;
+  else if(apiUserInfo.membership_roles.includes('supporter') && !apiUserInfo.membership_roles.includes('premium') ) return IAccountStatus.Supporter;
+  else return IAccountStatus.Free;
+} 
+
+export function transformUserInfoFromApi(input: IUserInfo) {
+
+  const stateUserInfo:IValidateKeyDataV2 = {
+    email: input.email,
+    isPremium: input.membership_roles.includes('premium'),
+    isSupporter: input.membership_roles.includes('supporter'),
+    name: input.name,
+    profileUrl: input.avatar,
+    userId: Number.parseInt(input.sub),
+    isLifetime:  input.membership_roles.includes('lifetimepremium'),
+    isBanned: input.group_id === 5,
+    isClosed: input.group_id === 41 ,
+    status: getAccountStatus(input)
+  };
+  
+  //log('info', 'transformUserInfoFromApi()', stateUserInfo);
+
+  return stateUserInfo;
+}
+
+function userInfoFromJWTToken(input: IJWTAccessToken) {
+  return {
+    email: '',
+    isPremium: input.user.membership_roles.includes('premium'),
+    isSupporter: input.user.membership_roles.includes('supporter'),
+    name: input.user.username,
+    profileUrl: '',
+    userId: input.user.id,
+  };
+}
+
+export function getOAuthTokenFromState(api: IExtensionApi) {
+  
+  const state = api.getState();
+  const apiKey = state.confidential.account?.['nexus']?.['APIKey'];
+  const oauthCred:IOAuthCredentials = state.confidential.account?.['nexus']?.['OAuthCredentials'];
+
+  //log('info', 'getOAuthTokenFromState()');
+  //log('info', 'api key', apiKey !== undefined);
+  //log('info', 'oauth cred', oauthCred !== undefined);
+
+  return oauthCred !== undefined ? oauthCred.token : undefined;
+}
+
+function getUserInfo(api: IExtensionApi,
+                        nexus: Nexus,
+                        /*userInfo: IValidateKeyResponse*/)
+                        : BluebirdPromise<boolean> {
+
+
+
+  log('info', 'updateUserInfo()')
+  
+  /**
+   * This is where we are primarily updating the user info in the state.
+   * I've added a check for the oauth token in the state, and if it exists, updates
+   * from the nexus api instead of the information that was supplied in
+   * oauth token itself as this could be out of date 
+   */
+  //const token = getOAuthTokenFromState(api);
+
+  if(isLoggedIn(api.getState())) {
+    
+    // get userinfo from api
+    return BluebirdPromise.resolve(nexus.getUserInfo())
+      .then(apiUserInfo => {
+        // update state with new info from endpoint
+        api.store.dispatch(setUserInfo(transformUserInfoFromApi(apiUserInfo)));
+        //log('info', 'getUserInfo() nexus.getUserInfo response', apiUserInfo);
+        return true;
+      })
+      .catch((err) => {
+        //log('error', `getUserInfo() nexus.getUserInfo response ${err.message}`, err);
+        showError(api.store.dispatch, 'An error occurred refreshing user info', err, {
+          allowReport: false,
+        });
+        return false;
+      });
+
+      
+  } else {
+      log('warn', 'updateUserInfo() not logged in');
+  }
+  
+  /*
+  return github.fetchConfig('api')
+    .then(configObj => {
+      const currentVer = getApplication().version;
+      if ((currentVer !== '0.0.1')
+        && (semver.lt(currentVer, configObj.minversion))) {
+        nexus['disable']();
+        api.sendNotification({
+          type: 'warning',
+          title: 'Vortex outdated',
+          message: 'Your version of Vortex is quite outdated. Network features disabled.',
+          actions: [
+            {
+              title: 'Check for update', action: () => {
+                ipcRenderer.send('check-for-updates', 'stable');
+              },
+            },
+          ],
+        });
+      }
+    })
+    .catch(err => {
+      log('warn', 'Failed to fetch api config', { message: err.message });
+    })
+    .then(() => true);*/
+}
+
+function onJWTTokenRefresh(api: IExtensionApi, credentials: IOAuthCredentials, nexus: Nexus) {
+  
+  log('info', 'onJWTTokenRefresh');
+
+  // sets state oauth credentials
+  api.store.dispatch(setOAuthCredentials(
+    credentials.token, credentials.refreshToken, credentials.fingerprint));
+
+  // if we've had a token refresh, then we need to update userinfo
+  // EDIT: we don't want this as it doesnt' make sense if the refresh is completed by a userInfo check.
+  // we will leave thie as an 'oauth credentials only' function. updating the state with updated token
+  // and then that will perform updateToken below and make sure both node-neuxs and state are in sync.
+
+  //Promise.resolve(getUserInfo(api, nexus)); 
+}
+
+export function updateToken(api: IExtensionApi, nexus: Nexus, credentials: any): BluebirdPromise<boolean> {
+  setOauthToken(credentials); // used for reporting, unimportant right now
+                        
+  log('info', 'updateToken()'); 
+
+  // update the nexus-node object with our credentials.
+  // could be from nexus_integration once() or from when the credentials are updated in state
+
+  return BluebirdPromise.resolve(nexus.setOAuthCredentials({
+      fingerprint: credentials.fingerprint,
+      refreshToken: credentials.refreshToken,
+      token: credentials.token,
+    }, {
+      id: OAUTH_CLIENT_ID,
+    }, (credentials: IOAuthCredentials) => onJWTTokenRefresh(api, credentials, nexus) // callback for when token is refreshed by nexus-node    
+  ))
+    .then(() => getUserInfo(api, nexus)) // update userinfo as we've set some new nexus credentials, either by launch, login or token refresh
+    .then(() => true)
+    .catch(err => {
+      api.showErrorNotification('Authentication failed, please log in again', err, {
+        allowReport: false,
+      });
+      api.store.dispatch(setUserInfo(undefined));
+      api.events.emit('did-login', err);
+      return false;
+    })
+}
+
+
+
+export function updateKey(api: IExtensionApi, nexus: Nexus, key: string): BluebirdPromise<boolean> {
+  setApiKey(key);
+  return BluebirdPromise.resolve(nexus.setKey(key)) 
+    .then(() => true) 
+    //.then(userInfo => updateUserInfo(api, nexus))
+    // don't stop the login just because the github rate limit is exceeded
+    .catch(RateLimitExceeded, () => BluebirdPromise.resolve(true))
+    .catch(TimeoutError, err => {
+      api.sendNotification({
+        type: 'error',
+        message: 'API Key validation timed out',
+        actions: [
+          { title: 'Retry', action: dismiss => { updateKey(api, nexus, key); dismiss(); } },
+        ],
+      });
+      api.store.dispatch(setUserInfo(undefined));
+      api.events.emit('did-login', err);
+      return false;
+    })
+    .catch(NexusError, err => {
+      api.sendNotification({
+        id: 'nexus-login-failed',
+        type: 'error',
+        title: 'Failed to log in',
+        message: errorFromNexusError(err),
+        actions: [
+          { title: 'Try again', action: dismiss => {
+            updateKey(api, nexus, key);
+            dismiss();
+          } },
+        ],
+      });
+      api.store.dispatch(setUserInfo(undefined));
+      api.events.emit('did-login', err);
+      return false;
+    })
+    .catch(ProcessCanceled, err => {
+      log('debug', 'login canceled', err.message);
+      api.sendNotification({
+        id: 'nexus-login-failed',
+        type: 'error',
+        title: 'Failed to log in',
+        message: err.message,
+        actions: [
+          { title: 'Try again', action: dismiss => {
+            updateKey(api, nexus, key);
+            dismiss();
+          } },
+        ],
+      });
+      api.store.dispatch(setUserInfo(undefined));
+      api.events.emit('did-login', err);
+      return false;
+    })
+    .catch(err => {
+      const t = api.translate;
+      api.showErrorNotification(err.code === 'ESOCKETTIMEDOUT'
+        ? 'Connection to nexusmods.com timed out, please check your internet connection'
+        : 'Failed to log in',
+        err, {
+          actions: [{
+            title: 'Retry',
+            action: dismiss => {
+              updateKey(api, nexus, key);
+              dismiss();
+            },
+          }],
+        });
+      api.store.dispatch(setUserInfo(undefined));
+      api.events.emit('did-login', err);
+      return false;
+    });
+}
+
+let nexusGamesCache: IGameListEntry[] = [];
+
+let onCacheLoaded: () => void;
+const cachePromise = new BluebirdPromise(resolve => onCacheLoaded = resolve);
+
+function cachePath() {
+  return path.join(getVortexPath('temp'), 'nexus_gamelist.json');
+}
+
+export function retrieveNexusGames(nexus: Nexus) {
+  return fs.readFileAsync(cachePath(), { encoding: 'utf8' })
+    .then(cacheData => {
+      nexusGamesCache = JSON.parse(cacheData);;
+    })
+    .catch(() => {
+      // ignore missing cache
+    })
+    .then(() => BluebirdPromise.resolve(jsonRequest<IGameListEntry[]>(GAMES_JSON_URL)))
+    .then(gamesList => {
+      nexusGamesCache = gamesList.sort((lhs, rhs) => lhs.name.localeCompare(rhs.name));
+      return fs.writeFileAsync(cachePath(), JSON.stringify(gamesList));
+    })
+    .catch(err => {
+      // maybe network issues, may not be problematic
+      log('warn', 'failed to fetch list of nexus games', {
+        error: err.message,
+      });
+    })
+    .then(() => {
+      onCacheLoaded();
+    });
+
+  /* could also do this through the API but fetching a static file is more efficient
+  nexus.getGames()
+    .then(games => {
+      nexusGamesCache = games.sort((lhs, rhs) => lhs.name.localeCompare(rhs.name));
+      onCacheLoaded();
+    })
+    .catch(err => null);
+  */
+}
+
+export function nexusGames(): IGameListEntry[] {
+  return nexusGamesCache;
+}
+
+export function nexusGamesProm(): BluebirdPromise<IGameListEntry[]> {
+  return cachePromise.then(() => nexusGamesCache);
+}