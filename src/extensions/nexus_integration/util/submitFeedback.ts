--- conflicted
+++ resolved
@@ -1,12 +1,7 @@
 import * as fs from '../../../util/fs';
 
-<<<<<<< HEAD
 import Promise from 'bluebird';
-import NexusT, { IFeedbackResponse } from 'nexus-api';
-=======
-import * as Promise from 'bluebird';
 import NexusT, { IFeedbackResponse } from '@nexusmods/nexus-api';
->>>>>>> 638c31fe
 import ZipT = require('node-7z');
 import { tmpName } from 'tmp';
 
