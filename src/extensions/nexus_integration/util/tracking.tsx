import Nexus from '@nexusmods/nexus-api';
import { TFunction } from 'i18next';
import React from 'react';
import { IconButton } from '../../../controls/TooltipControls';
import { IExtensionApi } from '../../../types/IExtensionContext';
import { IMod } from '../../../types/IState';
import { ITableAttribute } from '../../../types/ITableAttribute';
import { laterT } from '../../../util/i18n';
import { activeGameId } from '../../../util/selectors';
import { getSafe } from '../../../util/storeHelper';
class Tracking {
  private mApi: IExtensionApi;
  private mNexus: Nexus;
  private mOnChanged: () => void;
  private mTrackedMods: { [gameId: string]: Set<string> } = {};

  constructor(api: IExtensionApi) {
    this.mApi = api;
  }

  public once(nexusInstance: Nexus) {
    this.mNexus = nexusInstance;
    const state = this.mApi.getState();
    const username = getSafe(state, ['persistent', 'nexus', 'userInfo', 'name'], undefined);
    if (username !== undefined) {
      this.fetch();
    }
  }

  public attribute(): ITableAttribute {
    const TrackedIcon = this.makeIcon();
    return {
      id: 'tracked',
      name: laterT('Tracking'),
      description: laterT('Tracked on Nexus'),
      icon: 'track',
      customRenderer: (mod: IMod, detail: boolean, t: TFunction) =>
        mod.attributes?.source === 'nexus' ? (
          <TrackedIcon t={t} mod={mod} />
        ) : null,
      calc: (mod: IMod) => {
        if (mod.attributes?.source === 'nexus') {
          const gameMode = activeGameId(this.mApi.getState());
          if (mod.attributes?.modId === undefined) {
            return false;
          }
          return this.mTrackedMods[gameMode]?.has?.(
            mod.attributes?.modId.toString(),
          );
        } else {
          return undefined;
        }
      },
      externalData: (changeCB: () => void) => {
        this.mOnChanged = changeCB;
      },
      placement: 'table',
      isToggleable: true,
      isDefaultVisible: false,
      edit: {},
      isSortable: true,
    };
  }

  public trackMods(modIds: string[]) {
    const state = this.mApi.getState();
    const gameMode = activeGameId(state);
    const mods = state.persistent.mods[gameMode];
    modIds.forEach(modId => {
      if (mods[modId].attributes?.modId !== undefined) {
        this.trackMod(gameMode, mods[modId].attributes?.modId?.toString?.());
      }
    });
  }

  public untrackMods(modIds: string[]) {
    const state = this.mApi.getState();
    const gameMode = activeGameId(state);
    const mods = state.persistent.mods[gameMode];
    modIds.forEach(modId => {
      if (mods[modId].attributes?.modId !== undefined) {
        this.untrackMod(gameMode, mods[modId].attributes?.modId?.toString?.());
      }
    });
  }

  private makeIcon() {
    return (props?: { t: TFunction; mod: IMod }) => {
      const { t, mod } = props;
      const gameMode = activeGameId(this.mApi.getState());
      if (mod.attributes?.modId === undefined) {
        return null;
      }
      return (
        <IconButton
          icon='track'
          className='btn-embed'
          stroke={
            !this.mTrackedMods[gameMode]?.has?.(
              mod.attributes?.modId.toString(),
            )
          }
          hollow={
            !this.mTrackedMods[gameMode]?.has?.(
              mod.attributes?.modId.toString(),
            )
          }
          tooltip={t('Mod Tracked')}
          data-modid={mod.attributes?.modId}
          onClick={this.toggleTracked}
        />
      );
    };
  }

  private fetch() {
    if (this.mNexus.getValidationResult() !== null) {
      return;
    }

    this.mNexus.getTrackedMods().then(tracked => {
      this.mTrackedMods = tracked.reduce((prev, iter) => {
        if (prev[iter.domain_name] === undefined) {
          prev[iter.domain_name] = new Set<string>();
        }
        prev[iter.domain_name].add(iter.mod_id.toString());
        return prev;
      }, {});
      this.mOnChanged?.();
    })
    .catch(err => {
<<<<<<< HEAD
      this.mApi.showErrorNotification('failed to fetch tracking info', err);
=======
      this.mApi.showErrorNotification('Failed to get tracked mods', err);
>>>>>>> 9b969fef
    });
  }

  private toggleTracked = (evt: React.MouseEvent<any>) => {
    const gameMode = activeGameId(this.mApi.getState());
    const modIdStr: string = evt.currentTarget.getAttribute('data-modid');

    if (this.mTrackedMods[gameMode]?.has?.(modIdStr)) {
      this.untrackMod(gameMode, modIdStr);
    } else {
      this.trackMod(gameMode, modIdStr);
    }
  }

  private trackMod(gameId: string, nexusModId: string) {
    if (this.mTrackedMods[gameId]?.has?.(nexusModId)) {
      return Promise.resolve();
    }

    return this.mNexus
      .trackMod(nexusModId, gameId)
      .then(() => {
        if (this.mTrackedMods[gameId] === undefined) {
          this.mTrackedMods[gameId] = new Set<string>();
        }
        this.mTrackedMods[gameId].add(nexusModId);
        this.mOnChanged?.();
      })
      .catch((err: Error) => {
        this.mApi.showErrorNotification('Failed to track/untrack mod', err);
      });
  }

  private untrackMod(gameId: string, nexusModId: string) {
    if (!this.mTrackedMods[gameId]?.has?.(nexusModId)) {
      return Promise.resolve();
    }

    return this.mNexus
      .untrackMod(nexusModId, gameId)
      .then(() => {
        this.mTrackedMods[gameId].delete(nexusModId);
        this.mOnChanged?.();
      })
      .catch((err: Error) => {
        this.mApi.showErrorNotification('Failed to track/untrack mod', err);
      });
  }
}

export default Tracking;<|MERGE_RESOLUTION|>--- conflicted
+++ resolved
@@ -129,11 +129,7 @@
       this.mOnChanged?.();
     })
     .catch(err => {
-<<<<<<< HEAD
-      this.mApi.showErrorNotification('failed to fetch tracking info', err);
-=======
       this.mApi.showErrorNotification('Failed to get tracked mods', err);
->>>>>>> 9b969fef
     });
   }
 
