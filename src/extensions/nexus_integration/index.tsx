import { setDownloadModInfo, setModAttribute } from '../../actions';
import { IDialogResult, showDialog } from '../../actions/notifications';
import { IExtensionApi, IExtensionContext, ILookupResult } from '../../types/IExtensionContext';
import { IModLookupResult } from '../../types/IModLookupResult';
import { IState } from '../../types/IState';
import { DataInvalid, HTTPError, ProcessCanceled,
         ServiceTemporarilyUnavailable, UserCanceled } from '../../util/CustomErrors';
import Debouncer from '../../util/Debouncer';
import * as fs from '../../util/fs';
import LazyComponent from '../../util/LazyComponent';
import { log, LogLevel } from '../../util/log';
import { prettifyNodeErrorMessage, showError } from '../../util/message';
import opn from '../../util/opn';
import { activeGameId, downloadPathForGame, gameById, knownGames } from '../../util/selectors';
import { currentGame, getSafe } from '../../util/storeHelper';
import { decodeHTML, truthy } from '../../util/util';

import { ICategoryDictionary } from '../category_management/types/ICategoryDictionary';
import { DownloadIsHTML } from '../download_management/DownloadManager';
import { IGameStored } from '../gamemode_management/types/IGameStored';
import { IMod, IModRepoId } from '../mod_management/types/IMod';

import { DownloadState } from '../download_management/types/IDownload';
import { IResolvedURL } from '../download_management/types/ProtocolHandlers';

import { SITE_ID } from '../gamemode_management/constants';

import { setUserAPIKey } from './actions/account';
import { setNewestVersion } from './actions/persistent';
import { setLoginError, setLoginId } from './actions/session';
import { setAssociatedWithNXMURLs } from './actions/settings';
import { accountReducer } from './reducers/account';
import { persistentReducer } from './reducers/persistent';
import { sessionReducer } from './reducers/session';
import { settingsReducer } from './reducers/settings';
import { convertNXMIdReverse, nexusGameId } from './util/convertGameId';
import { guessFromFileName } from './util/guessModID';
import retrieveCategoryList from './util/retrieveCategories';
import { getPageURL } from './util/sso';
import Tracking from './util/tracking';
import DashboardBanner from './views/DashboardBanner';
import GoPremiumDashlet from './views/GoPremiumDashlet';
import LoginDialog from './views/LoginDialog';
import LoginIcon from './views/LoginIcon';
import { } from './views/Settings';

import {
  genCollectionIdAttribute,
  genEndorsedAttribute,
  genGameAttribute,
  genModIdAttribute } from './attributes';
import { NEXUS_API_SUBDOMAIN, NEXUS_BASE_URL, NEXUS_DOMAIN, NEXUS_MEMBERSHIP_URL } from './constants';
import * as eh from './eventHandlers';
import NXMUrl from './NXMUrl';
import * as sel from './selectors';
import { endorseModImpl, getCollectionInfo, getInfo, IRemoteInfo, nexusGames, nexusGamesProm, processErrorMessage,
         startDownload, updateKey } from './util';

import NexusT, { IDateTime, IDownloadURL, IFileInfo,
  IModInfo, IRevision, NexusError, RateLimitError, TimeoutError } from '@nexusmods/nexus-api';
import Promise from 'bluebird';
import { app as appIn, remote } from 'electron';
import * as fuzz from 'fuzzball';
import { TFunction } from 'i18next';
import * as path from 'path';
import * as React from 'react';
import { Button } from 'react-bootstrap';
import {} from 'uuid';
import WebSocket from 'ws';

const app = remote !== undefined ? remote.app : appIn;

let nexus: NexusT;

export class APIDisabled extends Error {
  constructor(instruction: string) {
    super(`Network functionality disabled "${instruction}"`);
    this.name = this.constructor.name;
  }
}

// functions in the nexus api that don't trigger requests but instead are
// management functions to control the our api connection
const mgmtFuncs = new Set(['setGame', 'getValidationResult', 'getRateLimits', 'setLogger']);

class Disableable {
  private mDisabled = false;
  private mApi: IExtensionApi;

  constructor(api: IExtensionApi) {
    this.mApi = api;
  }

  public get(obj, prop) {
    const state: IState = this.mApi.store.getState();
    const { networkConnected } = state.session.base;
    if (prop === 'disable') {
      return () => this.mDisabled = true;
    } else if (mgmtFuncs.has(prop) || (typeof obj[prop] !== 'function')) {
      return obj[prop];
    } else if (!networkConnected) {
      return () => Promise.reject(new ProcessCanceled('network disconnected'));
    } else if (this.mDisabled) {
      return () => Promise.reject(new APIDisabled(prop));
    } else if (prop === 'getFileByMD5') {
      return (hash: string, gameId?: string) => {
        if (gameId?.toLowerCase() === 'skyrimse') {
          this.mApi.showErrorNotification(
            'Attempt to send invalid API request, please report this (once)',
            new Error(`getFileByMD5 called with game id ${gameId}`),
            { id: 'api-invalid-gameid' });
          gameId = 'skyrimspecialedition';
        }
        return obj[prop](hash, gameId);
      };
    } else {
      return obj[prop];
    }
  }
}

function getCaller() {
  // save original values
  const origLimit = Error.stackTraceLimit;
  const origHandler = Error.prepareStackTrace;

  // set up error to return the vanilla v8 stack trace
  const dummyObject: { stack?: any } = {};
  Error.stackTraceLimit = Infinity;
  Error.prepareStackTrace = (dummyObject, trace) => trace;
  Error.captureStackTrace(dummyObject, getCaller);
  const v8StackTrace = dummyObject.stack;

  // restore original values
  Error.prepareStackTrace = origHandler;
  Error.stackTraceLimit = origLimit;

  return v8StackTrace;
}

function framePos(frame: any) {
  return `${frame.getFileName()}:${frame.getLineNumber()}:${frame.getColumnNumber()}`;
}

const requestLog = {
  requests: [],
  logPath: path.join(app.getPath('userData'), 'network.log'),
  debouncer: new Debouncer(() => {
    // TODO: why does "this" not point to the right object here?
    const reqs = requestLog.requests;
    requestLog.requests = [];
    return fs.writeFileAsync(requestLog.logPath, reqs.join('\n') + '\n', { flag: 'a' })
      .then(() => null);
  }, 500),
  log(prop: string, args: any[], caller: string) {
    this.requests.push(`success - (${Date.now()}) ${prop} (${args.join(', ')}) from ${caller}`);
    this.debouncer.schedule();
  },
  logErr(prop: string, args: any[], caller: string, err: Error) {
    this.requests.push(
      `failed - (${Date.now()}) ${prop} (${args.join(', ')}) from ${caller}: ${err.message}`);
    this.debouncer.schedule();
  },
  get(obj, prop) {
    if (mgmtFuncs.has(prop)
        || (typeof obj[prop] !== 'function')) {
          return obj[prop];
    } else {
      return (...args) => {
        const prom = obj[prop](...args);
        if (prom.then !== undefined) {
          const stack = getCaller();
          let caller = stack[1].getFunctionName();
          if (caller === null) {
            caller = framePos(stack[1]);
          }
          return prom.then(res => {
            if (prop === 'setKey') {
              // don't log sensitive data
              this.log(prop, [], caller);
            } else {
              this.log(prop, args || [], caller);
            }
            return Promise.resolve(res);
          })
          .catch(err => {
            if (prop === 'setKey') {
              // don't log sensitive data
              this.logErr(prop, [], caller, err);
            } else {
              this.logErr(prop, args || [], caller, err);
            }
            err.stack += '\n\nCalled from:\n\n'
              + stack.map(frame =>
                `  at ${frame.getFunctionName()} (${framePos(frame)})`)
                .join('\n');
            return Promise.reject(err);
          });
        } else {
          return prom;
        }
      };
    }
  },
};

export interface IExtensionContextExt extends IExtensionContext {
  registerDownloadProtocol: (
    schema: string,
    handler: (inputUrl: string, name: string) => Promise<{ urls: string[], meta: any }>) => void;
}

function retrieveCategories(api: IExtensionApi, isUpdate: boolean) {
  let askUser: Promise<boolean>;
  if (isUpdate) {
    askUser = api.store.dispatch(
      showDialog('question', 'Retrieve Categories', {
        text: 'Clicking RETRIEVE you will lose all your changes',
      }, [ { label: 'Cancel' }, { label: 'Retrieve' } ]))
      .then((result: IDialogResult) => {
        return result.action === 'Retrieve';
      });
  } else {
    askUser = Promise.resolve(true);
  }

  askUser.then((userContinue: boolean) => {
    if (!userContinue) {
      return;
    }

    const APIKEY = getSafe(api.store.getState(),
      ['confidential', 'account', 'nexus', 'APIKey'], '');
    if (!truthy(APIKEY)) {
      showError(api.store.dispatch,
        'An error occurred retrieving categories',
        'You are not logged in to Nexus Mods!', { allowReport: false });
    } else {
      let gameId;
      currentGame(api.store)
        .then((game: IGameStored) => {
          gameId = game.id;
          const nexusId = nexusGameId(game);
          if (nexusGames().find(ngame => ngame.domain_name === nexusId) === undefined) {
            // for all we know there could be another extension providing categories for this game
            // so we can't really display an error message or anything
            log('debug', 'game unknown on nexus', { gameId: nexusId });
            return Promise.reject(new ProcessCanceled('unsupported game'));
          }
          log('info', 'retrieve categories for game', gameId);
          return retrieveCategoryList(nexusId, nexus);
        })
        .then((categories: ICategoryDictionary) => {
          api.events.emit('update-categories', gameId, categories, isUpdate);
        })
        .catch(ProcessCanceled, () => null)
        .catch(TimeoutError, () => {
          api.sendNotification({
            type: 'warning',
            message: 'Timeout retrieving categories from server, please try again later.',
          });
        })
        .catch(err => {
          if (err.code === 'ESOCKETTIMEDOUT') {
            api.sendNotification({
              type: 'warning',
              message: 'Timeout retrieving categories from server, please try again later.',
            });
            return;
          } else if (err.syscall === 'getaddrinfo') {
            api.sendNotification({
              type: 'warning',
              message: 'Failed to retrieve categories from server because network address '
                     + '"{{host}}" could not be resolved. This is often a temporary error, '
                     + 'please try again later.',
              replace: { host: err.host || err.hostname },
            });
            return;
          } else if (['ENOTFOUND', 'ENOENT'].includes(err.code)) {
            api.sendNotification({
              type: 'warning',
              message: 'Failed to resolve address of server. This is probably a temporary problem '
                      + 'with your own internet connection.',
            });
            return;
          } else if (['ENETUNREACH'].includes(err.code)) {
            api.sendNotification({
              type: 'warning',
              message: 'Server can\'t be reached, please check your internet connection.',
            });
            return;
          } else if (['ECONNRESET', 'ECONNREFUSED', 'ECONNABORTED'].includes(err.code)) {
            api.sendNotification({
              type: 'warning',
              message: 'The server refused the connection, please try again later.',
            });
            return;
          }

          const detail = processErrorMessage(err);
          let allowReport = detail.Servermessage === undefined;
          if (detail.noReport) {
            allowReport = false;
            delete detail.noReport;
          }
          showError(api.store.dispatch, 'Failed to retrieve categories', detail,
                    { allowReport });
        });
    }
  });
}

function openNexusPage(state: IState, gameIds: string[]) {
  const game = gameById(state, gameIds[0]);
  opn(`https://www.${NEXUS_DOMAIN}/${nexusGameId(game)}`).catch(err => undefined);
}

function remapCategory(state: IState, category: number, fromGame: string, toGame: string) {
  if ((fromGame === toGame) || (fromGame === undefined)) {
    // should be the default case: we're installing the mod for the game it's intended for
    return category;
  }

  const fromCategory =
    getSafe(state, ['persistent', 'categories', fromGame, category, 'name'], undefined);
  const toGameCategories: Array<{ name: string }> =
    getSafe(state, ['persistent', 'categories', toGame], undefined);

  if ((fromCategory === undefined) || (toGameCategories === undefined)) {
    return category;
  }

  const sorted = Object.keys(toGameCategories).sort((lhs, rhs) =>
    fuzz.ratio(toGameCategories[rhs].name, fromCategory)
    - fuzz.ratio(toGameCategories[lhs].name, fromCategory));

  return sorted[0];
}

function toTimestamp(time?: IDateTime | string): number {
  if (time === undefined) {
    return 0;
  }
  if (typeof(time) === 'string') {
    return (new Date(time)).getTime();
  } else {
    return (new Date(time.year, time.month, time.day, time.hour, time.minute, time.second)).getTime();
  }
}

function processAttributes(state: IState, input: any, quick: boolean): Promise<any> {
  const nexusChangelog = getSafe(input.nexus, ['fileInfo', 'changelog_html'], undefined);

  const modName = decodeHTML(getSafe(input, ['download', 'modInfo', 'nexus',
                                                'modInfo', 'name'], undefined));
  const fileName = decodeHTML(getSafe(input, ['download', 'modInfo', 'nexus',
                                                'fileInfo', 'name'], undefined));
  const fuzzRatio = ((modName !== undefined) && (fileName !== undefined))
    ? fuzz.ratio(modName, fileName)
    : 100;

  let fetchPromise: Promise<IRemoteInfo> = Promise.resolve(undefined);

  const gameId = getSafe(input, ['download', 'modInfo', 'game'], undefined);
  if ((getSafe(input, ['download', 'modInfo', 'nexus'], undefined) === undefined)
      && (getSafe(input, ['download', 'modInfo', 'source'], undefined) === 'nexus')) {
    const modId = getSafe(input, ['download', 'modInfo', 'ids', 'modId'], undefined);
    const fileId = getSafe(input, ['download', 'modInfo', 'ids', 'fileId'], undefined);
    const revisionId = getSafe(input, ['download', 'modInfo', 'ids', 'revisionId'], undefined);

    if (!quick) {
      if (truthy(gameId) && truthy(modId) && truthy(fileId)) {
        const domain = nexusGameId(gameById(state, gameId), gameId);
        fetchPromise = getInfo(nexus, domain, parseInt(modId, 10), parseInt(fileId, 10))
          .catch(err => {
            log('error', 'failed to fetch nexus info during mod install',
              { gameId, modId, fileId, error: err.message });
            return undefined;
          });
      } else if (truthy(revisionId)) {
        fetchPromise = getCollectionInfo(nexus, revisionId);
      }
    }
  }

  return fetchPromise.then((info: IRemoteInfo) => {
    const nexusModInfo: IModInfo =
      info?.modInfo ?? input.download?.modInfo?.nexus?.modInfo;
    const nexusFileInfo: IFileInfo =
      info?.fileInfo ?? input.download?.modInfo?.nexus?.fileInfo;
    const nexusCollectionInfo: IRevision =
      info?.revisionInfo ?? input.download?.modInfo?.nexus?.revisionInfo;

    const gameMode = activeGameId(state);
    const category = remapCategory(state, nexusModInfo?.category_id, gameId, gameMode);

    return {
      modId: input.download?.modInfo?.nexus?.ids?.modId,
      fileId: input.download?.modInfo?.nexus?.ids?.fileId,
      collectionId: input.download?.modInfo?.nexus?.ids?.collectionId,
      revisionId: input.download?.modInfo?.nexus?.ids?.revisionId,
      author: nexusModInfo?.author ?? nexusCollectionInfo?.collection?.user?.name,
      uploader: nexusModInfo?.uploaded_by ?? nexusCollectionInfo?.collection?.user?.name,
      uploader_url: input.download?.modInfo?.nexus?.modInfo?.uploaded_users_profile_url,
      category,
      pictureUrl: nexusModInfo?.picture_url ?? nexusCollectionInfo?.collection?.tileImage,
      description: nexusModInfo?.description ?? nexusCollectionInfo?.collection?.metadata?.description,
      shortDescription: nexusModInfo?.summary ?? nexusCollectionInfo?.collection?.metadata?.summary,
      fileType: nexusFileInfo?.category_name,
      isPrimary: nexusFileInfo?.is_primary,
      modName,
      logicalFileName: fileName,
      changelog: truthy(nexusChangelog) ? { format: 'html', content: nexusChangelog } : undefined,
      uploadedTimestamp: nexusFileInfo?.uploaded_timestamp ?? toTimestamp(nexusCollectionInfo?.createdAt),
      updatedTimestamp: toTimestamp(nexusCollectionInfo?.updatedAt),
      version: nexusFileInfo?.version ?? (nexusCollectionInfo?.revision?.toString?.()),
      modVersion: nexusModInfo?.version ?? (nexusCollectionInfo?.revision?.toString?.()),
      allowRating: input?.download?.modInfo?.nexus?.modInfo?.allow_rating,
      customFileName: fuzzRatio < 50 ? `${modName} - ${fileName}` : undefined,
      rating: nexusCollectionInfo?.rating,
      votes: nexusCollectionInfo?.votes,
    };
  });
}

function bringToFront() {
  remote.getCurrentWindow().setAlwaysOnTop(true);
  remote.getCurrentWindow().show();
  remote.getCurrentWindow().setAlwaysOnTop(false);
}

let cancelLogin: () => void;

function genId() {
  try {
    const uuid = require('uuid');
    return uuid.v4();
  } catch (err) {
    // odd, still unidentified bugs where bundled modules fail to load.
    log('warn', 'failed to import uuid module', err.message);
    const chars = 'abcdefghijklmnopqrstuvwxyzABCDEFGHIJKLMNOPQRSTUVWXYZ0123456789';
    return Array.apply(null, Array(10))
      .map(() => chars[Math.floor(Math.random() * chars.length)]).join('');
    // the probability that this fails for another user at exactly the same time
    // and they both get the same random number is practically 0
  }
}

interface INexusLoginMessage {
  id: string;
  appid: string;
  protocol: number;
  token?: string;
}

function requestLogin(api: IExtensionApi, callback: (err: Error) => void) {
  const stackErr = new Error();

  let connection: WebSocket;

  const loginMessage: INexusLoginMessage = {
    id: genId(),
    appid: 'Vortex',
    protocol: 2,
  };

  let keyReceived: boolean = false;
  let connectionAlive: boolean = true;
  let error: Error;
  let attempts = 5;

  const connect = () => {
    connection = new WebSocket(`wss://sso.${NEXUS_DOMAIN}`)
      .on('open', () => {
        cancelLogin = () => {
          connection.close();
        };
        connection.send(JSON.stringify(loginMessage), err => {
          api.store.dispatch(setLoginId(loginMessage.id));
          if (err) {
            api.showErrorNotification('Failed to start login', err);
            connection.close();
          }
        });
        // open the authorization page - but not on reconnects!
        if (loginMessage.token === undefined) {
          opn(getPageURL(loginMessage.id)).catch(err => undefined);
        }
        const keepAlive = setInterval(() => {
          if (!connectionAlive) {
            connection.terminate();
            clearInterval(keepAlive);
          } else if (connection.readyState === WebSocket.OPEN) {
            connection.ping();
          } else {
            clearInterval(keepAlive);
          }
        }, 30000);
      })
      .on('close', (code: number, reason: string) => {
        if (!keyReceived) {
          if (code === 1005) {
            api.store.dispatch(setLoginId(undefined));
            cancelLogin = undefined;
            bringToFront();
            callback(new UserCanceled());
          } else if (attempts-- > 0) {
            // automatic reconnect
            connect();
          } else {
            cancelLogin = undefined;
            bringToFront();
            api.store.dispatch(setLoginId('__failed'));
            api.store.dispatch(setLoginError((error !== undefined)
              ? prettifyNodeErrorMessage(error).message
              : 'Log-in connection closed prematurely'));

            let err = error;
            if (err === undefined) {
              err = new ProcessCanceled(
                `Log-in connection closed prematurely (Code ${code})`);
              err.stack = stackErr.stack;
            }
            callback(err);
          }
        }
      })
      .on('pong', () => {
        connectionAlive = true;
        attempts = 5;
      })
      .on('message', data => {
        try {
          const response = JSON.parse(data.toString());

          if (response.success) {
              if (response.data.connection_token !== undefined) {
                loginMessage.token = response.data.connection_token;
              } else if (response.data.api_key !== undefined) {
                connection.close();
                api.store.dispatch(setLoginId(undefined));
                api.store.dispatch(setUserAPIKey(response.data.api_key));
                bringToFront();
                keyReceived = true;
                callback(null);
              }
          } else {
            const err = new Error(response.error);
            err.stack = stackErr.stack;
            callback(err);
          }
        } catch (err) {
          if (err.message.startsWith('Unexpected token')) {
            err.message = 'Failed to parse: ' + data.toString();
          }
          err.stack = stackErr.stack;
          callback(err);
        }
      })
      .on('error', err => {
        // Cloudflare will serve 503 service unavailable errors when/if
        //  it is unable to reach the SSO server.
        error = err.message.startsWith('Unexpected server response')
          ? new ServiceTemporarilyUnavailable('Login')
          : err;

        connection.close();
      });
  };

  try {
    connect();
  } catch (err) {
    callback(err);
  }
}

function doDownload(api: IExtensionApi, url: string): Promise<string> {
  return startDownload(api, nexus, url)
  .catch(DownloadIsHTML, () => undefined)
  // DataInvalid is used here to indicate invalid user input or invalid
  // data from remote, so it's presumably not a bug in Vortex
  .catch(DataInvalid, () => {
    api.showErrorNotification('Failed to start download', url, { allowReport: false });
    return Promise.resolve(undefined);
  })
  .catch(UserCanceled, () => Promise.resolve(undefined))
  .catch(err => {
    api.showErrorNotification('Failed to start download', err);
    return Promise.resolve(undefined);
  });
}

function ensureLoggedIn(api: IExtensionApi): Promise<void> {
  if (sel.apiKey(api.store.getState()) === undefined) {
    return api.showDialog('info', 'Not logged in', {
        text: 'Nexus Mods requires Vortex to be logged in for downloading',
      }, [
        { label: 'Cancel' },
        { label: 'Log in' },
      ])
      .then(result => {
        if (result.action === 'Log in') {
          return new Promise((resolve, reject) => {
              requestLogin(api, (err) => {
                if (err !== null) {
                  return reject(err);
                } else {
                  return resolve();
                }
              });
            });
        } else {
          return Promise.reject(new UserCanceled());
        }
      });
  } else {
    return Promise.resolve();
  }
}

function onceMain(api: IExtensionApi) {
  try {
    const stat = fs.statSync(requestLog.logPath);
    const now = new Date();
    if (stat.mtime.getUTCDate() !== now.getUTCDate()) {
      fs.removeSync(requestLog.logPath);
    }
  } catch (err) {
    // nop
  }
}

interface IAwaitedLink {
  gameId: string;
  modId: number;
  fileId: number;
  resolve: (url: string) => void;
}

<<<<<<< HEAD
const awaitedLinks: IAwaitedLink[] = [];

function makeNXMLinkCallback(api: IExtensionApi) {
  return (url: string, install: boolean) => {
    let nxmUrl: NXMUrl;
    try {
      nxmUrl = new NXMUrl(url);
      if (nxmUrl.gameId === SITE_ID) {
        if (install) {
          return api.emitAndAwait('install-extension',
            { name: 'Pending', modId: nxmUrl.modId, fileId: nxmUrl.fileId });
=======
    if (api.registerProtocol('nxm', def !== false, (url: string, install: boolean) => {
      try {
        const nxmUrl = new NXMUrl(url);
        const isExtAvailable = api.getState().session.extensions.available
          .find(iter => iter.modId === nxmUrl.modId) !== undefined;
        if (nxmUrl.gameId === SITE_ID && isExtAvailable) {
          if (install) {
            return api.emitAndAwait('install-extension',
              { name: 'Pending', modId: nxmUrl.modId, fileId: nxmUrl.fileId });
          } else {
            api.events.emit('show-extension-page', nxmUrl.modId);
            bringToFront();
            return Promise.resolve();
          }
>>>>>>> e2b3b761
        } else {
          api.events.emit('show-extension-page', nxmUrl.modId);
          bringToFront();
          return Promise.resolve();
        }
      } else {
        const { foregroundDL } = api.store.getState().settings.interface;
        if (foregroundDL) {
          bringToFront();
        }
      }
    } catch (err) {
      api.showErrorNotification('Invalid URL', err, { allowReport: false });
      return;
    }

    // test if we're already awaiting this link
    const awaitedIdx = awaitedLinks.findIndex(link =>
      (link.gameId === nxmUrl.gameId)
      && (link.modId === nxmUrl.modId)
      && (link.fileId === nxmUrl.fileId));
    if (awaitedIdx !== -1) {
      const awaited = awaitedLinks.splice(awaitedIdx, 1);
      awaited[0].resolve(url);
      return;
    }

    ensureLoggedIn(api)
      .then(() => doDownload(api, url))
      .then(dlId => {
        if ((dlId === undefined) || (dlId === null)) {
          return Promise.resolve(undefined);
        }

        if (nxmUrl.collectionId !== undefined) {
          setDownloadModInfo(dlId, 'collectionId', nxmUrl.collectionId);
        }
        if (nxmUrl.revisionId !== undefined) {
          setDownloadModInfo(dlId, 'revisionId', nxmUrl.revisionId);
        }

        return new Promise((resolve, reject) => {
          const state: IState = api.store.getState();
          const download = state.persistent.downloads.files[dlId];
          if (download === undefined) {
            return reject(new ProcessCanceled(`Download not found "${dlId}"`));
          }
          if (install) {
            api.events.emit('start-install-download', dlId, (err: Error, id: string) => {
              if (err !== null) {
                reject(err);
              } else {
                resolve();
              }
            });
          }
        });
      })
      // doDownload handles all download errors so the catches below are
      //  only for log in errors
      .catch(UserCanceled, () => null)
      .catch(ProcessCanceled, err => {
        api.showErrorNotification('Log-in failed', err, {
          id: 'failed-get-nexus-key',
          allowReport: false,
        });
      })
      .catch(ServiceTemporarilyUnavailable, err => {
        api.showErrorNotification('Service temporarily unavailable', err, {
          id: 'failed-get-nexus-key',
          allowReport: false,
        });
      })
      .catch(err => {
        api.showErrorNotification('Failed to get access key', err, {
          id: 'failed-get-nexus-key',
        });
      });
  };
}

function makeRepositoryLookup(nexusConn: NexusT) {
  return (repoInfo: IModRepoId): Promise<IModLookupResult[]> => {
    const modId = parseInt(repoInfo.modId, 10);
    const fileId = parseInt(repoInfo.fileId, 10);
    let modInfo: IModInfo;
    let fileInfo: IFileInfo;
    return Promise.resolve(nexusConn.getModInfo(modId, repoInfo.gameId))
      .then(modInfoIn => {
        modInfo = modInfoIn;
        return nexusConn.getFileInfo(modId, fileId, repoInfo.gameId);
      })
      .then(fileInfoIn => {
        fileInfo = fileInfoIn;
        const res: IModLookupResult = {
          key: `${repoInfo.gameId}_${repoInfo.modId}_${repoInfo.fileId}`,
          value: {
            fileName: fileInfo.file_name,
            fileSizeBytes: fileInfo.size,
            fileVersion: fileInfo.version,
            gameId: modInfo.game_id.toString(),
            domainName: modInfo.domain_name,
            sourceURI: `nxm://${repoInfo.gameId}/mods/${modId}/files/${fileId}`,
            source: 'nexus',
            logicalFileName: fileInfo.name,
            rules: [],
            details: {
              modId: repoInfo.modId,
              fileId: repoInfo.fileId,
              author: modInfo.author,
              category: modInfo.category_id.toString(),
              description: fileInfo.description,
              homepage: `https://www.${NEXUS_DOMAIN}/${repoInfo.gameId}/mods/${modId}`,
            },
          },
        };
        return [res];
      });
  };
}

function once(api: IExtensionApi, callbacks: Array<(nexus: NexusT) => void>) {
  const registerFunc = (def?: boolean) => {
    if (def === undefined) {
      api.store.dispatch(setAssociatedWithNXMURLs(true));
    }

    if (api.registerProtocol('nxm', def !== false, makeNXMLinkCallback(api))) {
      api.sendNotification({
        type: 'info',
        message: 'Vortex will now handle Nexus Download links',
        actions: [
          { title: 'More', action: () => {
            api.showDialog('info', 'Download link handling', {
              text: 'Only one application can be set up to handle Nexus "Mod Manager Download" '
                  + 'links, Vortex is now registered to do that.\n\n'
                  + 'To use a different application for these links, please go to '
                  + 'Settings->Downloads, disable the "Handle Nexus Links" option, then go to '
                  + 'the application you do want to handle the links and enable the corresponding '
                  + 'option there.',
            }, [
              { label: 'Close' },
            ]);
          } },
        ],
      });
    }
  };

  { // limit lifetime of state
    const state = api.store.getState();

    const Nexus: typeof NexusT = require('@nexusmods/nexus-api').default;
    const apiKey = getSafe(state, ['confidential', 'account', 'nexus', 'APIKey'], undefined);
    const gameMode = activeGameId(state);

    nexus = new Proxy(
      new Proxy(
        new Nexus('Vortex', remote.app.getVersion(), gameMode, 30000),
        requestLog),
      new Disableable(api));

    nexus['setLogger']?.((level: LogLevel, message: string, meta: any) =>
      log(level, message, meta));

    updateKey(api, nexus, apiKey);

    registerFunc(getSafe(state, ['settings', 'nexus', 'associateNXM'], undefined));

    api.registerRepositoryLookup('nexus', false, makeRepositoryLookup(nexus));
  }

  api.onAsync('check-mods-version', eh.onCheckModsVersion(api, nexus));
  api.onAsync('nexus-download', eh.onNexusDownload(api, nexus));
  api.onAsync('get-nexus-collection', eh.onGetNexusCollection(api, nexus));
  api.onAsync('get-nexus-collections', eh.onGetNexusCollections(api, nexus));
  api.onAsync('resolve-collection-url', eh.onResolveCollectionUrl(api, nexus));
  api.onAsync('get-nexus-collection-revision', eh.onGetNexusRevision(api, nexus));
  api.onAsync('rate-nexus-collection-revision', eh.onRateRevision(api, nexus));
  api.onAsync('endorse-nexus-mod', eh.onEndorseDirect(api, nexus));
  api.events.on('endorse-mod', eh.onEndorseMod(api, nexus));
  api.events.on('submit-feedback', eh.onSubmitFeedback(nexus));
  api.events.on('submit-collection', eh.onSubmitCollection(nexus));
  api.events.on('mod-update', eh.onModUpdate(api, nexus));
  api.events.on('open-collection-page', eh.onOpenCollectionPage(api));
  api.events.on('open-mod-page', eh.onOpenModPage(api));
  api.events.on('request-nexus-login', callback => requestLogin(api, callback));
  api.events.on('request-own-issues', eh.onRequestOwnIssues(nexus));
  api.events.on('retrieve-category-list', (isUpdate: boolean) => {
    retrieveCategories(api, isUpdate);
  });
  api.events.on('gamemode-activated', (gameId: string) => { nexus.setGame(gameId); });
  api.events.on('did-import-downloads', (dlIds: string[]) => { queryInfo(api, dlIds, false); });

  api.onAsync('start-download-update', eh.onDownloadUpdate(api, nexus));

  api.onStateChange(['settings', 'nexus', 'associateNXM'],
    eh.onChangeNXMAssociation(registerFunc, api));
  api.onStateChange(['confidential', 'account', 'nexus', 'APIKey'],
    eh.onAPIKeyChanged(api, nexus));
  api.onStateChange(['persistent', 'mods'], eh.onChangeMods(api, nexus));
  api.onStateChange(['persistent', 'downloads', 'files'], eh.onChangeDownloads(api, nexus));

  api.addMetaServer('nexus_api',
    { nexus, url: `https://${NEXUS_API_SUBDOMAIN}.${NEXUS_DOMAIN}`, cacheDurationSec: 86400 });

  nexus.getModInfo(1, SITE_ID)
    .then(info => {
      api.store.dispatch(setNewestVersion(info.version));
    })
    .catch(err => {
      // typically just missing the api key or a downtime
      log('info', 'failed to determine newest Vortex version', { error: err.message });
    });

  callbacks.forEach(cb => cb(nexus));
}

function toolbarBanner(t: TFunction): React.StatelessComponent<any> {
  return () => {
    return (
      <div className='nexus-main-banner' style={{ background: 'url(assets/images/ad-banner.png)' }}>
        <div>{t('Go Premium')}</div>
        <div>{t('Uncapped downloads, no adverts')}</div>
        <div>{t('Support Nexus Mods')}</div>
        <div className='right-center'>
          <Button bsStyle='ad' onClick={goBuyPremium}>{t('Go Premium')}</Button>
        </div>
      </div>
    );
  };
}

function goBuyPremium() {
  opn(NEXUS_MEMBERSHIP_URL).catch(err => undefined);
}

function queryInfo(api: IExtensionApi, instanceIds: string[], ignoreCache: boolean) {
  if (instanceIds === undefined) {
    return;
  }

  const state: IState = api.store.getState();

  Promise.map(instanceIds, dlId => {
    const dl = state.persistent.downloads.files[dlId];
    if (dl === undefined) {
      log('warn', 'download no longer exists', dlId);
      return;
    }
    const gameId = Array.isArray(dl.game) ? dl.game[0] : dl.game;
    const downloadPath = downloadPathForGame(state, gameId);
    if ((downloadPath === undefined) || (dl.localPath === undefined) || (dl.state !== 'finished')) {
      // almost certainly dl.localPath is undefined with a bugged download
      return;
    }
    return api.lookupModMeta({
      fileMD5: dl.fileMD5,
      filePath: path.join(downloadPath, dl.localPath),
      gameId,
      fileSize: dl.size,
    }, ignoreCache)
    .then((modInfo: ILookupResult[]) => {
      if (modInfo.length > 0) {
        const info = modInfo[0].value;
        const { store } = api;

        const setInfo = (key: string, value: any) => {
          if (value !== undefined) { store.dispatch(setDownloadModInfo(dlId, key, value)); }
        };

        try {
          const nxmUrl = new NXMUrl(info.sourceURI);
          setInfo('source', 'nexus');
          setInfo('nexus.ids.gameId', nxmUrl.gameId);
          setInfo('nexus.ids.fileId', nxmUrl.fileId);
          setInfo('nexus.ids.modId', nxmUrl.modId);
        } catch (err) {
          // failed to parse the uri as an nxm link - that's not an error in this case, if
          // the meta server wasn't nexus mods this is to be expected
        }

        setInfo('meta', info);
      }
    })
    .catch(err => {
      log('warn', 'failed to look up mod meta info', { message: err.message });
    });
  })
  .then(() => {
    log('debug', 'done querying info', { archiveIds: instanceIds });
  });
}

function guessIds(api: IExtensionApi, instanceIds: string[]) {
  const { store } = api;
  const state: IState = store.getState();
  const gameMode = activeGameId(state);
  const mods = state.persistent.mods[gameMode];
  const downloads = state.persistent.downloads.files;
  instanceIds.forEach(id => {
    let fileName: string;

    let isDownload = false;
    if (getSafe(mods, [id], undefined) !== undefined) {
      const mod = mods[id];
      fileName = getSafe(mod.attributes, ['fileName'],
        getSafe(mod.attributes, ['name'], undefined));
    } else if (getSafe(downloads, [id], undefined) !== undefined) {
      isDownload = true;
      const download = downloads[id];
      fileName = download.localPath;
    }

    if (fileName === undefined) {
      return;
    }

    const guessed = guessFromFileName(fileName);
    if (guessed !== undefined) {
      if (isDownload) {
        store.dispatch(setDownloadModInfo(id, 'nexus.ids.modId', guessed));
      } else {
        store.dispatch(setModAttribute(gameMode, id, 'source', 'nexus'));
        store.dispatch(setModAttribute(gameMode, id, 'modId', guessed));
      }
    }
  });
}

type AwaitLinkCB = (gameId: string, modId: number, fileId: number) => Promise<string>;

function makeNXMProtocol(api: IExtensionApi, onAwaitLink: AwaitLinkCB) {
  const resolveFunc = (input: string,
                       name?: string)
                       : Promise<IResolvedURL> => {
    const state = api.store.getState();

    let url: NXMUrl;
    try {
      url = new NXMUrl(input);
    } catch (err) {
      return Promise.reject(err);
    }

    const userInfo: any = getSafe(state, ['persistent', 'nexus', 'userInfo'], undefined);
    if ((url.userId !== undefined) && (url.userId !== userInfo.userId)) {
      const userName: string =
        getSafe(state, ['persistent', 'nexus', 'userInfo', 'name'], undefined);
      api.showErrorNotification('Invalid download links',
        'The link was not created for this account ({{userName}}). '
        + 'You have to be logged into nexusmods.com with the same account that you use in Vortex.',
        { allowReport: false, replace: { userName } });
      return Promise.reject(new ProcessCanceled('Wrong user id'));
    }

    if (!userInfo?.isPremium
        && (url.type === 'mod')
        && (url.gameId !== SITE_ID)
        && (url.key === undefined)) {
      // non-premium user trying to download a file with no id, have to send the user to the
      // corresponding site to generate a proper link
      return new Promise((resolve, reject) => {
        const res = (result: IResolvedURL) => {
          if (resolve !== undefined) {
            resolve(result);
            reject = undefined;
            resolve = undefined;
          }
          resolve(result);
        };
        const rej = (err) => {
          if (reject !== undefined) {
            reject(err);
            reject = undefined;
            resolve = undefined;
          }
        };
        api.showDialog('info', 'About to open Nexus Mods', {
          text: 'Since you\'re not a premium user, every download has to be started from the '
              + 'website. Please click the button below to take you to the '
              + 'appropriate site (in your default webbrowser).\n\n'
              + 'This dialog will close automatically (or move to the next required file) '
              + 'once the download has started.',
          message: name || input,
          links: [{ label: 'Open Site', action: (dismiss) => {
            onAwaitLink(url.gameId, url.modId, url.fileId).then(updatedLink => {
              return resolveFunc(updatedLink, name)
                .then(res)
                .catch(rej)
                .finally(dismiss);
            });
            opn(`${NEXUS_BASE_URL}/${url.gameId}/mods/${url.modId}?`
                + `tab=files&file_id=${url.fileId}&nmm=1`)
              .catch(() => null);
          } }],
        }, [
          { label: 'Skip', action: () => rej(new UserCanceled()) },
        ]);
      });
    }

    const games = knownGames(state);
    const gameId = convertNXMIdReverse(games, url.gameId);
    const pageId = nexusGameId(gameById(state, gameId), url.gameId);
    return Promise.resolve()
      .then(() => (url.type === 'mod')
        ? nexus.getDownloadURLs(url.modId, url.fileId, url.key, url.expires, pageId)
          .then((res: IDownloadURL[]) =>
            ({ urls: res.map(u => u.URI), meta: {}, updatedUrl: input }))
        : nexus.getRevisionGraph({ downloadLink: true }, url.revisionId)
          .then((res: Partial<IRevision>) =>
            ({
              urls: [res.downloadLink],
              updatedUrl: input,
              meta: {
                nexus: {
                  ids: {
                    collectionId: url.collectionId,
                    revisionId: url.revisionId,
                  },
                },
              },
            })))
      .catch(NexusError, err => {
        const newError = new HTTPError(err.statusCode, err.message, err.request);
        newError.stack = err.stack;
        return Promise.reject(newError);
      })
      .catch(RateLimitError, err => {
        api.showErrorNotification('Rate limit exceeded', err, { allowReport: false });
        return Promise.reject(err);
      });
  };

  return resolveFunc;
}

function init(context: IExtensionContextExt): boolean {
  context.registerReducer(['confidential', 'account', 'nexus'], accountReducer);
  context.registerReducer(['settings', 'nexus'], settingsReducer);
  context.registerReducer(['persistent', 'nexus'], persistentReducer);
  context.registerReducer(['session', 'nexus'], sessionReducer);

  context.registerAction('application-icons', 200, LoginIcon, {}, () => ({ nexus }));
  context.registerAction('mods-action-icons', 999, 'nexus', {}, 'Open on Nexus Mods',
                         instanceIds => {
    const state: IState = context.api.store.getState();
    const gameMode = activeGameId(state);
    const mod: IMod = getSafe(state.persistent.mods, [gameMode, instanceIds[0]], undefined);
    if (mod !== undefined) {
      const gameId = mod.attributes?.downloadGame !== undefined
        ? mod.attributes?.downloadGame
        : gameMode;
      context.api.events.emit('open-mod-page',
                              gameId, mod.attributes?.modId, mod.attributes?.source);
    } else {
      const ids = getSafe(state.persistent.downloads,
                          ['files', instanceIds[0], 'modInfo', 'nexus', 'ids'],
                          undefined);
      if (ids !== undefined) {
        context.api.events.emit('open-mod-page',
                                ids.gameId || gameMode, ids.modId, 'nexus');
      }
    }
  }, instanceIds => {
    const state: IState = context.api.store.getState();
    const gameMode = activeGameId(state);

    let modSource = getSafe(state.persistent.mods,
                            [gameMode, instanceIds[0], 'attributes', 'source'],
                            undefined);
    if (modSource === undefined) {
      modSource = getSafe(state.persistent.downloads,
                          ['files', instanceIds[0], 'modInfo', 'source'],
                          undefined);
    }

    return modSource === 'nexus';
  });

  const tracking = new Tracking(context.api);

  context.registerAction('mods-action-icons', 300, 'smart', {}, 'Guess ID',
                         instanceIds => guessIds(context.api, instanceIds));
  context.registerAction('mods-multirow-actions', 300, 'smart', {}, 'Guess IDs',
                         instanceIds => guessIds(context.api, instanceIds));
  context.registerAction('mods-multirow-actions', 250, 'track', {}, 'Track',
    instanceIds => {
      tracking.trackMods(instanceIds);
    });
  context.registerAction('mods-multirow-actions', 250, 'track', { hollowIcon: true }, 'Untrack',
    instanceIds => {
      tracking.untrackMods(instanceIds);
    });

  const queryCondition = (instanceIds: string[]) => {
    const state: IState = context.api.store.getState();
    const incomplete = instanceIds.find(instanceId =>
      getSafe<DownloadState>(state.persistent.downloads.files, [instanceId, 'state'], 'init')
      !== 'finished');
    return incomplete === undefined
      ? true
      : context.api.translate('Can only query finished downloads') as string;
  };

  // TODO: this shouldn't be here, it uses the meta server not the nexus api
  context.registerAction('downloads-action-icons', 100, 'refresh', {}, 'Query Info',
    (instanceIds: string[]) => queryInfo(context.api, instanceIds, true), queryCondition);
  context.registerAction('downloads-multirow-actions', 100, 'refresh', {}, 'Query Info',
    (instanceIds: string[]) => queryInfo(context.api, instanceIds, true), queryCondition);

  // this makes it so the download manager can use nxm urls as download urls
  context.registerDownloadProtocol('nxm',
      makeNXMProtocol(context.api, (gameId: string, modId: number, fileId: number) =>
    new Promise(resolve => {
      awaitedLinks.push({ gameId, modId, fileId, resolve });
    })));

  context.registerSettings('Download', LazyComponent(() => require('./views/Settings')));
  context.registerDialog('login-dialog', LoginDialog, () => ({
    onCancelLogin: () => {
      if (cancelLogin !== undefined) {
        try {
          cancelLogin();
        } catch (err) {
          // the only time we ever see this happen is a case where the websocket connection
          // wasn't established yet so the cancelation failed because it wasn't necessary.
          log('info', 'login not canceled', err.message);
        }
      }
      context.api.store.dispatch(setLoginId(undefined));
    },
  }));
  context.registerBanner('downloads', () => {
    const t = context.api.translate;
    return (
      <div className='nexus-download-banner'>
        {t('Nexus downloads are capped at 1-2MB/s - '
          + 'Go Premium for uncapped download speeds')}
        <Button bsStyle='ad' onClick={goBuyPremium}>{t('Go Premium')}</Button>
      </div>
    );
  }, {
    props: {
      isPremium: state => getSafe(state, ['persistent', 'nexus', 'userInfo', 'isPremium'], false),
    },
    condition: (props: any): boolean => !props.isPremium,
  });

  context.registerBanner('main-toolbar', toolbarBanner(context.api.translate), {
    props: {
      isPremium: state => getSafe(state, ['persistent', 'nexus', 'userInfo', 'isPremium'], false),
      isSupporter: state =>
        getSafe(state, ['persistent', 'nexus', 'userInfo', 'isSupporter'], false),
    },
    condition: (props: any): boolean => !props.isPremium && !props.isSupporter,
  });

  context.registerModSource('nexus', 'Nexus Mods', () => {
    currentGame(context.api.store)
      .then(game => {
        opn(`${NEXUS_BASE_URL}/${nexusGameId(game)}`).catch(err => undefined);
      });
  }, {
    icon: 'nexus',
  });

  context.registerAction('categories-icons', 100, 'download', {}, 'Retrieve categories',
    () => retrieveCategories(context.api, true));

  context.registerTableAttribute('mods', genEndorsedAttribute(context.api,
    (gameId: string, modId: string, endorseStatus: string) =>
      endorseModImpl(context.api, nexus, gameId, modId, endorseStatus)));
  context.registerTableAttribute('mods', tracking.attribute());
  context.registerTableAttribute('mods', genGameAttribute(context.api));
  context.registerTableAttribute('mods', genModIdAttribute(context.api));
  context.registerTableAttribute('mods', genCollectionIdAttribute(context.api));

  context.registerDashlet('Nexus Mods Account Banner', 3, 1, 0, DashboardBanner,
                          undefined, undefined, {
    fixed: true,
    closable: true,
  });

  context.registerDashlet('Go Premium', 1, 2, 200, GoPremiumDashlet, (state: IState) =>
    (getSafe(state, ['persistent', 'nexus', 'userInfo', 'isPremium'], undefined) !== true)
    && (getSafe(state, ['persistent', 'nexus', 'userInfo', 'isSupporter'], undefined) !== true),
    undefined, {
    fixed: false,
    closable: false,
  });

  context.registerAttributeExtractor(50, (input: any, modPath: string) => {
    return processAttributes(context.api.store.getState(), input, modPath === undefined);
  });

  context.registerAction('game-discovered-buttons', 120, 'nexus', {},
                         context.api.translate('Open Nexus Page'),
                         (games: string[]) => openNexusPage(context.api.store.getState(), games));

  context.registerAction('game-managed-buttons', 120, 'nexus', {},
                         context.api.translate('Open Nexus Page'),
                         (games: string[]) => openNexusPage(context.api.store.getState(), games));

  context.registerAction(
    'game-undiscovered-buttons', 120, 'nexus', {},
    context.api.translate('Open Nexus Page'),
    (games: string[]) => openNexusPage(context.api.store.getState(), games),
    (games: string[]) => gameById(context.api.getState(), games[0]) !== undefined,
  );

  context.registerAPI('getNexusGames', () => nexusGamesProm(), {});
  context.registerAPI('ensureLoggedIn', () => ensureLoggedIn(context.api), {});

  context.once(() => once(context.api, [(nex: NexusT) => tracking.once(nex)]));
  context.onceMain(() => onceMain(context.api));

  return true;
}

export default init;<|MERGE_RESOLUTION|>--- conflicted
+++ resolved
@@ -638,7 +638,6 @@
   resolve: (url: string) => void;
 }
 
-<<<<<<< HEAD
 const awaitedLinks: IAwaitedLink[] = [];
 
 function makeNXMLinkCallback(api: IExtensionApi) {
@@ -646,26 +645,12 @@
     let nxmUrl: NXMUrl;
     try {
       nxmUrl = new NXMUrl(url);
-      if (nxmUrl.gameId === SITE_ID) {
+      const isExtAvailable = api.getState().session.extensions.available
+        .find(iter => iter.modId === nxmUrl.modId) !== undefined;
+      if (nxmUrl.gameId === SITE_ID && isExtAvailable) {
         if (install) {
           return api.emitAndAwait('install-extension',
             { name: 'Pending', modId: nxmUrl.modId, fileId: nxmUrl.fileId });
-=======
-    if (api.registerProtocol('nxm', def !== false, (url: string, install: boolean) => {
-      try {
-        const nxmUrl = new NXMUrl(url);
-        const isExtAvailable = api.getState().session.extensions.available
-          .find(iter => iter.modId === nxmUrl.modId) !== undefined;
-        if (nxmUrl.gameId === SITE_ID && isExtAvailable) {
-          if (install) {
-            return api.emitAndAwait('install-extension',
-              { name: 'Pending', modId: nxmUrl.modId, fileId: nxmUrl.fileId });
-          } else {
-            api.events.emit('show-extension-page', nxmUrl.modId);
-            bringToFront();
-            return Promise.resolve();
-          }
->>>>>>> e2b3b761
         } else {
           api.events.emit('show-extension-page', nxmUrl.modId);
           bringToFront();
