import { setDownloadModInfo, setModAttribute } from '../../actions';
import { IDialogResult, showDialog } from '../../actions/notifications';
import { IExtensionApi, IExtensionContext, ILookupResult } from '../../types/IExtensionContext';
import { IModLookupResult } from '../../types/IModLookupResult';
import { IState } from '../../types/IState';
import { DataInvalid, HTTPError, ProcessCanceled,
         ServiceTemporarilyUnavailable, UserCanceled } from '../../util/CustomErrors';
import Debouncer from '../../util/Debouncer';
import * as fs from '../../util/fs';
import LazyComponent from '../../util/LazyComponent';
import { log } from '../../util/log';
import { prettifyNodeErrorMessage, showError } from '../../util/message';
import opn from '../../util/opn';
import { activeGameId, downloadPathForGame, gameById, knownGames } from '../../util/selectors';
import { currentGame, getSafe } from '../../util/storeHelper';
import { decodeHTML, truthy } from '../../util/util';

import { ICategoryDictionary } from '../category_management/types/ICategoryDictionary';
import { DownloadIsHTML } from '../download_management/DownloadManager';
import { IGameStored } from '../gamemode_management/types/IGameStored';
import { IMod, IModRepoId } from '../mod_management/types/IMod';

import { DownloadState } from '../download_management/types/IDownload';
import { IResolvedURL } from '../download_management/types/ProtocolHandlers';

import { SITE_ID } from '../gamemode_management/constants';

import { setUserAPIKey } from './actions/account';
import { setNewestVersion } from './actions/persistent';
import { setLoginError, setLoginId } from './actions/session';
import { setAssociatedWithNXMURLs } from './actions/settings';
import { accountReducer } from './reducers/account';
import { persistentReducer } from './reducers/persistent';
import { sessionReducer } from './reducers/session';
import { settingsReducer } from './reducers/settings';
import { convertNXMIdReverse, nexusGameId } from './util/convertGameId';
import { guessFromFileName } from './util/guessModID';
import retrieveCategoryList from './util/retrieveCategories';
import { getPageURL } from './util/sso';
import DashboardBanner from './views/DashboardBanner';
import GoPremiumDashlet from './views/GoPremiumDashlet';
import LoginDialog from './views/LoginDialog';
import LoginIcon from './views/LoginIcon';
import { } from './views/Settings';

import { genEndorsedAttribute, genGameAttribute, genModIdAttribute } from './attributes';
import { NEXUS_MEMBERSHIP_URL } from './constants';
import * as eh from './eventHandlers';
import NXMUrl from './NXMUrl';
import * as sel from './selectors';
import { endorseModImpl, getInfo, nexusGames, processErrorMessage,
         startDownload, updateKey } from './util';

import NexusT, { IDownloadURL, NexusError,
  RateLimitError, TimeoutError } from '@nexusmods/nexus-api';
import Promise from 'bluebird';
import { app as appIn, remote } from 'electron';
import * as fuzz from 'fuzzball';
import { TFunction } from 'i18next';
import * as path from 'path';
import * as React from 'react';
import { Button } from 'react-bootstrap';
import {} from 'uuid';
import WebSocket from 'ws';

const app = remote !== undefined ? remote.app : appIn;

let nexus: NexusT;

export class APIDisabled extends Error {
  constructor(instruction: string) {
    super(`Network functionality disabled "${instruction}"`);
    this.name = this.constructor.name;
  }
}

// functions in the nexus api that don't trigger requests but instead are
// management functions to control the our api connection
const mgmtFuncs = new Set(['setGame', 'getValidationResult', 'getRateLimits']);

class Disableable {
  private mDisabled = false;
  private mApi: IExtensionApi;

  constructor(api: IExtensionApi) {
    this.mApi = api;
  }

  public get(obj, prop) {
    const state: IState = this.mApi.store.getState();
    const { networkConnected } = state.session.base;
    if (prop === 'disable') {
      return () => this.mDisabled = true;
    } else if (mgmtFuncs.has(prop) || (typeof obj[prop] !== 'function')) {
      return obj[prop];
    } else if (!networkConnected) {
      return () => Promise.reject(new ProcessCanceled('network disconnected'));
    } else if (this.mDisabled) {
      return () => Promise.reject(new APIDisabled(prop));
    } else if (prop === 'getFileByMD5') {
      return (hash: string, gameId?: string) => {
        if (gameId?.toLowerCase() === 'skyrimse') {
          this.mApi.showErrorNotification(
            'Attempt to send invalid API request, please report this (once)',
            new Error(`getFileByMD5 called with game id ${gameId}`),
            { id: 'api-invalid-gameid' });
          gameId = 'skyrimspecialedition';
        }
        return obj[prop](hash, gameId);
      };
    } else {
      return obj[prop];
    }
  }
}

function getCaller() {
  // save original values
  const origLimit = Error.stackTraceLimit;
  const origHandler = Error.prepareStackTrace;

  // set up error to return the vanilla v8 stack trace
  const dummyObject: { stack?: any } = {};
  Error.stackTraceLimit = Infinity;
  Error.prepareStackTrace = (dummyObject, trace) => trace;
  Error.captureStackTrace(dummyObject, getCaller);
  const v8StackTrace = dummyObject.stack;

  // restore original values
  Error.prepareStackTrace = origHandler;
  Error.stackTraceLimit = origLimit;

  return v8StackTrace;
}

function framePos(frame: any) {
  return `${frame.getFileName()}:${frame.getLineNumber()}:${frame.getColumnNumber()}`;
}

const requestLog = {
  requests: [],
  logPath: path.join(app.getPath('userData'), 'network.log'),
  debouncer: new Debouncer(() => {
    // TODO: why does "this" not point to the right object here?
    const reqs = requestLog.requests;
    requestLog.requests = [];
    return fs.writeFileAsync(requestLog.logPath, reqs.join('\n') + '\n', { flag: 'a' })
      .then(() => null);
  }, 500),
  log(prop: string, args: any[], caller: string) {
    this.requests.push(`success - (${Date.now()}) ${prop} (${args.join(', ')}) from ${caller}`);
    this.debouncer.schedule();
  },
  logErr(prop: string, args: any[], caller: string, err: Error) {
    this.requests.push(
      `failed - (${Date.now()}) ${prop} (${args.join(', ')}) from ${caller}: ${err.message}`);
    this.debouncer.schedule();
  },
  get(obj, prop) {
    if (mgmtFuncs.has(prop)
        || (typeof obj[prop] !== 'function')) {
          return obj[prop];
    } else {
      return (...args) => {
        const prom = obj[prop](...args);
        if (prom.then !== undefined) {
          const stack = getCaller();
          let caller = stack[1].getFunctionName();
          if (caller === null) {
            caller = framePos(stack[1]);
          }
          return prom.then(res => {
            if (prop === 'setKey') {
              // don't log sensitive data
              this.log(prop, [], caller);
            } else {
              this.log(prop, args || [], caller);
            }
            return Promise.resolve(res);
          })
          .catch(err => {
            if (prop === 'setKey') {
              // don't log sensitive data
              this.logErr(prop, [], caller, err);
            } else {
              this.logErr(prop, args || [], caller, err);
            }
            err.stack += '\n\nCalled from:\n\n'
              + stack.map(frame =>
                `  at ${frame.getFunctionName()} (${framePos(frame)})`)
                .join('\n');
            return Promise.reject(err);
          });
        } else {
          return prom;
        }
      };
    }
  },
};

export interface IExtensionContextExt extends IExtensionContext {
  registerDownloadProtocol: (
    schema: string,
    handler: (inputUrl: string, name: string) => Promise<{ urls: string[], meta: any }>) => void;
}

function retrieveCategories(api: IExtensionApi, isUpdate: boolean) {
  let askUser: Promise<boolean>;
  if (isUpdate) {
    askUser = api.store.dispatch(
      showDialog('question', 'Retrieve Categories', {
        text: 'Clicking RETRIEVE you will lose all your changes',
      }, [ { label: 'Cancel' }, { label: 'Retrieve' } ]))
      .then((result: IDialogResult) => {
        return result.action === 'Retrieve';
      });
  } else {
    askUser = Promise.resolve(true);
  }

  askUser.then((userContinue: boolean) => {
    if (!userContinue) {
      return;
    }

    const APIKEY = getSafe(api.store.getState(),
      ['confidential', 'account', 'nexus', 'APIKey'], '');
    if (!truthy(APIKEY)) {
      showError(api.store.dispatch,
        'An error occurred retrieving categories',
        'You are not logged in to Nexus Mods!', { allowReport: false });
    } else {
      let gameId;
      currentGame(api.store)
        .then((game: IGameStored) => {
          gameId = game.id;
          const nexusId = nexusGameId(game);
          if (nexusGames().find(ngame => ngame.domain_name === nexusId) === undefined) {
            // for all we know there could be another extension providing categories for this game
            // so we can't really display an error message or anything
            log('debug', 'game unknown on nexus', { gameId: nexusId });
            return Promise.reject(new ProcessCanceled('unsupported game'));
          }
          log('info', 'retrieve categories for game', gameId);
          return retrieveCategoryList(nexusId, nexus);
        })
        .then((categories: ICategoryDictionary) => {
          api.events.emit('update-categories', gameId, categories, isUpdate);
        })
        .catch(ProcessCanceled, () => null)
        .catch(TimeoutError, () => {
          api.sendNotification({
            type: 'warning',
            message: 'Timeout retrieving categories from server, please try again later.',
          });
        })
        .catch(err => {
          if (err.code === 'ESOCKETTIMEDOUT') {
            api.sendNotification({
              type: 'warning',
              message: 'Timeout retrieving categories from server, please try again later.',
            });
            return;
          } else if (err.syscall === 'getaddrinfo') {
            api.sendNotification({
              type: 'warning',
              message: 'Failed to retrieve categories from server because network address '
                     + '"{{host}}" could not be resolved. This is often a temporary error, '
                     + 'please try again later.',
              replace: { host: err.host || err.hostname },
            });
          } else if (['ENOTFOUND', 'ENOENT'].includes(err.code)) {
            api.sendNotification({
              type: 'warning',
              message: 'Failed to resolve address of server. This is probably a temporary problem '
                      + 'with your own internet connection.',
            });
            return;
          } else if (['ENETUNREACH'].includes(err.code)) {
            api.sendNotification({
              type: 'warning',
              message: 'Server can\'t be reached, please check your internet connection.',
            });
            return;
          } else if (['ECONNRESET', 'ECONNREFUSED', 'ECONNABORTED'].includes(err.code)) {
            api.sendNotification({
              type: 'warning',
              message: 'The server refused the connection, please try again later.',
            });
            return;
          }

          const detail = processErrorMessage(err);
          let allowReport = detail.Servermessage === undefined;
          if (detail.noReport) {
            allowReport = false;
            delete detail.noReport;
          }
          showError(api.store.dispatch, 'Failed to retrieve categories', detail,
                    { allowReport });
        });
    }
  });
}

function openNexusPage(state: IState, gameIds: string[]) {
  const game = gameById(state, gameIds[0]);
  opn(`https://www.${NEXUS_DOMAIN}/${nexusGameId(game)}`).catch(err => undefined);
}

function remapCategory(state: IState, category: number, fromGame: string, toGame: string) {
  if ((fromGame === toGame) || (fromGame === undefined)) {
    // should be the default case: we're installing the mod for the game it's intended for
    return category;
  }

  const fromCategory =
    getSafe(state, ['persistent', 'categories', fromGame, category, 'name'], undefined);
  const toGameCategories: Array<{ name: string }> =
    getSafe(state, ['persistent', 'categories', toGame], undefined);

  if ((fromCategory === undefined) || (toGameCategories === undefined)) {
    return category;
  }

  const sorted = Object.keys(toGameCategories).sort((lhs, rhs) =>
    fuzz.ratio(toGameCategories[rhs].name, fromCategory)
    - fuzz.ratio(toGameCategories[lhs].name, fromCategory));

  return sorted[0];
}

function processAttributes(state: IState, input: any, quick: boolean): Promise<any> {
  const nexusChangelog = getSafe(input.nexus, ['fileInfo', 'changelog_html'], undefined);

  const modName = decodeHTML(getSafe(input, ['download', 'modInfo', 'nexus',
                                                'modInfo', 'name'], undefined));
  const fileName = decodeHTML(getSafe(input, ['download', 'modInfo', 'nexus',
                                                'fileInfo', 'name'], undefined));
  const fuzzRatio = ((modName !== undefined) && (fileName !== undefined))
    ? fuzz.ratio(modName, fileName)
    : 100;

  let fetchPromise: Promise<{ modInfo: IModInfo, fileInfo: IFileInfo }> =
    Promise.resolve(undefined);

  const gameId = getSafe(input, ['download', 'modInfo', 'game'], undefined);
  if ((getSafe(input, ['download', 'modInfo', 'nexus'], undefined) === undefined)
      && (getSafe(input, ['download', 'modInfo', 'source'], undefined) === 'nexus')) {
    const modId = getSafe(input, ['download', 'modInfo', 'ids', 'modId'], undefined);
    const fileId = getSafe(input, ['download', 'modInfo', 'ids', 'fileId'], undefined);

    if (!quick && truthy(gameId) && truthy(modId) && truthy(fileId)) {
      const domain = nexusGameId(gameById(state, gameId), gameId);
      fetchPromise = getInfo(nexus, domain, parseInt(modId, 10), parseInt(fileId, 10))
        .catch(err => {
          log('error', 'failed to fetch nexus info during mod install',
            { gameId, modId, fileId, error: err.message });
          return undefined;
        });
    }
  }

  return fetchPromise.then((info: { modInfo: IModInfo, fileInfo: IFileInfo }) => {
    const nexusModInfo = info !== undefined
      ? info.modInfo
      :  getSafe(input, ['download', 'modInfo', 'nexus', 'modInfo'], undefined);
    const nexusFileInfo = info !== undefined
      ? info.fileInfo
      : getSafe(input, ['download', 'modInfo', 'nexus', 'fileInfo'], undefined);

    const gameMode = activeGameId(state);
    const category = remapCategory(state,
                                   getSafe(nexusModInfo, ['category_id'], undefined),
                                   gameId, gameMode);

    return {
      modId: getSafe(input, ['download', 'modInfo', 'nexus', 'ids', 'modId'], undefined),
      fileId: getSafe(input, ['download', 'modInfo', 'nexus', 'ids', 'fileId'], undefined),
      author: getSafe(nexusModInfo, ['author'], undefined),
      uploader: getSafe(nexusModInfo, ['uploaded_by'], undefined),
      category,
      pictureUrl: getSafe(nexusModInfo, ['picture_url'], undefined),
      description: getSafe(nexusModInfo, ['description'], undefined),
      shortDescription: getSafe(nexusModInfo, ['summary'], undefined),
      fileType: getSafe(nexusFileInfo, ['category_name'], undefined),
      isPrimary: getSafe(nexusFileInfo, ['is_primary'], undefined),
      modName,
      logicalFileName: fileName,
      changelog: truthy(nexusChangelog) ? { format: 'html', content: nexusChangelog } : undefined,
      uploadedTimestamp: getSafe(nexusFileInfo, ['uploaded_timestamp'], undefined),
      version: getSafe(nexusFileInfo, ['version'], undefined),
      modVersion: getSafe(nexusModInfo, ['version'], undefined),
      allowRating: getSafe(input, ['download', 'modInfo', 'nexus', 'modInfo', 'allow_rating'],
        undefined),
      customFileName: fuzzRatio < 50 ? `${modName} - ${fileName}` : undefined,
    };
  });
}

function bringToFront() {
  remote.getCurrentWindow().setAlwaysOnTop(true);
  remote.getCurrentWindow().show();
  remote.getCurrentWindow().setAlwaysOnTop(false);
}

let cancelLogin: () => void;

function genId() {
  try {
    const uuid = require('uuid');
    return uuid.v4();
  } catch (err) {
    // odd, still unidentified bugs where bundled modules fail to load.
    log('warn', 'failed to import uuid module', err.message);
    const chars = 'abcdefghijklmnopqrstuvwxyzABCDEFGHIJKLMNOPQRSTUVWXYZ0123456789';
    return Array.apply(null, Array(10))
      .map(() => chars[Math.floor(Math.random() * chars.length)]).join('');
    // the probability that this fails for another user at exactly the same time
    // and they both get the same random number is practically 0
  }
}

interface INexusLoginMessage {
  id: string;
  appid: string;
  protocol: number;
  token?: string;
}

function requestLogin(api: IExtensionApi, callback: (err: Error) => void) {
  const stackErr = new Error();

  let connection: WebSocket;

  const loginMessage: INexusLoginMessage = {
    id: genId(),
    appid: 'Vortex',
    protocol: 2,
  };

  let keyReceived: boolean = false;
  let connectionAlive: boolean = true;
  let error: Error;
  let attempts = 5;

  const connect = () => {
    connection = new WebSocket(`wss://sso.${NEXUS_DOMAIN}`)
      .on('open', () => {
        cancelLogin = () => {
          connection.close();
        };
        connection.send(JSON.stringify(loginMessage), err => {
          api.store.dispatch(setLoginId(loginMessage.id));
          if (err) {
            api.showErrorNotification('Failed to start login', err);
            connection.close();
          }
        });
        // open the authorization page - but not on reconnects!
        if (loginMessage.token === undefined) {
          opn(getPageURL(loginMessage.id)).catch(err => undefined);
        }
        const keepAlive = setInterval(() => {
          if (!connectionAlive) {
            connection.terminate();
            clearInterval(keepAlive);
          } else if (connection.readyState === WebSocket.OPEN) {
            connection.ping();
          } else {
            clearInterval(keepAlive);
          }
        }, 30000);
      })
      .on('close', (code: number, reason: string) => {
        if (!keyReceived) {
          if (code === 1005) {
            api.store.dispatch(setLoginId(undefined));
            cancelLogin = undefined;
            bringToFront();
            callback(new UserCanceled());
          } else if (attempts-- > 0) {
            // automatic reconnect
            connect();
          } else {
            cancelLogin = undefined;
            bringToFront();
            api.store.dispatch(setLoginId('__failed'));
            api.store.dispatch(setLoginError((error !== undefined)
              ? prettifyNodeErrorMessage(error).message
              : 'Log-in connection closed prematurely'));

            let err = error;
            if (err === undefined) {
              err = new ProcessCanceled(
                `Log-in connection closed prematurely (Code ${code})`);
              err.stack = stackErr.stack;
            }
            callback(err);
          }
        }
      })
      .on('pong', () => {
        connectionAlive = true;
        attempts = 5;
      })
      .on('message', data => {
        try {
          const response = JSON.parse(data.toString());

          if (response.success) {
              if (response.data.connection_token !== undefined) {
                loginMessage.token = response.data.connection_token;
              } else if (response.data.api_key !== undefined) {
                connection.close();
                api.store.dispatch(setLoginId(undefined));
                api.store.dispatch(setUserAPIKey(response.data.api_key));
                bringToFront();
                keyReceived = true;
                callback(null);
              }
          } else {
            const err = new Error(response.error);
            err.stack = stackErr.stack;
            callback(err);
          }
        } catch (err) {
          err.stack = stackErr.stack;
          callback(err);
        }
      })
      .on('error', err => {
        // Cloudflare will serve 503 service unavailable errors when/if
        //  it is unable to reach the SSO server.
        error = err.message.startsWith('Unexpected server response')
          ? new ServiceTemporarilyUnavailable('Login')
          : err;

        connection.close();
      });
  };

  try {
    connect();
  } catch (err) {
    callback(err);
  }
}

function doDownload(api: IExtensionApi, url: string): Promise<string> {
  return startDownload(api, nexus, url)
  .catch(DownloadIsHTML, () => undefined)
  // DataInvalid is used here to indicate invalid user input or invalid
  // data from remote, so it's presumably not a bug in Vortex
  .catch(DataInvalid, () => {
    api.showErrorNotification('Failed to start download', url, { allowReport: false });
    return Promise.resolve(undefined);
  })
  .catch(UserCanceled, () => Promise.resolve(undefined))
  .catch(err => {
    api.showErrorNotification('Failed to start download', err);
    return Promise.resolve(undefined);
  });
}

function ensureLoggedIn(api: IExtensionApi): Promise<void> {
  if (sel.apiKey(api.store.getState()) === undefined) {
    return new Promise((resolve, reject) => {
      api.sendNotification({
        type: 'info',
        title: 'Not logged in',
        message: 'Nexus Mods requires Vortex to be logged in for downloading',
        actions: [
          {
            title: 'Log in',
            action: (dismiss: () => void) => {
              requestLogin(api, (err) => {
                if (err !== null) {
                  return reject(err);
                } else {
                  dismiss();
                  return resolve();
                }
              });
            },
          },
        ],
      });
    });
  } else {
    return Promise.resolve();
  }
}

function onceMain(api: IExtensionApi) {
  try {
    const stat = fs.statSync(requestLog.logPath);
    const now = new Date();
    if (stat.mtime.getUTCDate() !== now.getUTCDate()) {
      fs.removeSync(requestLog.logPath);
    }
  } catch (err) {
    // nop
  }
}

interface IAwaitedLink {
  gameId: string;
  modId: number;
  fileId: number;
  resolve: (url: string) => void;
}

const awaitedLinks: IAwaitedLink[] = [];

function makeNXMLinkCallback(api: IExtensionApi) {
  return (url: string, install: boolean) => {
    const nxmUrl = new NXMUrl(url);
    if ((nxmUrl.gameId === SITE_ID) && install) {
      return api.emitAndAwait('install-extension',
        { name: 'Pending', modId: nxmUrl.modId, fileId: nxmUrl.fileId });
    }

    // test if we're already awaiting this link
    const awaitedIdx = awaitedLinks.findIndex(link =>
      (link.gameId === nxmUrl.gameId)
      && (link.modId === nxmUrl.modId)
      && (link.fileId === nxmUrl.fileId));
    if (awaitedIdx !== -1) {
      const awaited = awaitedLinks.splice(awaitedIdx, 1);
      awaited[0].resolve(url);
      return;
    }

    ensureLoggedIn(api)
      .then(() => doDownload(api, url))
      .then(dlId => {
        if ((dlId === undefined) || (dlId === null)) {
          return Promise.resolve(undefined);
        }

        if (nxmUrl.collectionId !== undefined) {
          setDownloadModInfo(dlId, 'collectionId', nxmUrl.collectionId);
        }
        if (nxmUrl.revisionId !== undefined) {
          setDownloadModInfo(dlId, 'revisionIdId', nxmUrl.revisionId);
        }

        return new Promise((resolve, reject) => {
          const state: IState = api.store.getState();
          const download = state.persistent.downloads.files[dlId];
          if (download === undefined) {
            return reject(new ProcessCanceled(`Download not found "${dlId}"`));
          }
          if (install) {
            api.events.emit('start-install-download', dlId, (err: Error, id: string) => {
              if (err !== null) {
                reject(err);
              } else {
                resolve();
              }
            });
          }
        });
      })
      // doDownload handles all download errors so the catches below are
      //  only for log in errors
      .catch(UserCanceled, () => null)
      .catch(ProcessCanceled, err => {
        api.showErrorNotification('Log-in failed', err, {
          id: 'failed-get-nexus-key',
          allowReport: false,
        });
      })
      .catch(ServiceTemporarilyUnavailable, err => {
        api.showErrorNotification('Service temporarily unavailable', err, {
          id: 'failed-get-nexus-key',
          allowReport: false,
        });
      })
      .catch(err => {
        api.showErrorNotification('Failed to get access key', err, {
          id: 'failed-get-nexus-key',
        });
      });
  };
}

function makeRepositoryLookup(nexusConn: NexusT) {
  return (repoInfo: IModRepoId): Promise<IModLookupResult[]> => {
    const modId = parseInt(repoInfo.modId, 10);
    const fileId = parseInt(repoInfo.fileId, 10);
    let modInfo: IModInfo;
    let fileInfo: IFileInfo;
    return Promise.resolve(nexusConn.getModInfo(modId, repoInfo.gameId))
      .then(modInfoIn => {
        modInfo = modInfoIn;
        return nexusConn.getFileInfo(modId, fileId, repoInfo.gameId);
      })
      .then(fileInfoIn => {
        fileInfo = fileInfoIn;
        const res: IModLookupResult = {
          key: `${repoInfo.gameId}_${repoInfo.modId}_${repoInfo.fileId}`,
          value: {
            fileName: fileInfo.file_name,
            fileSizeBytes: fileInfo.size,
            fileVersion: fileInfo.version,
            gameId: modInfo.game_id.toString(),
            domainName: modInfo.domain_name,
            sourceURI: `nxm://${repoInfo.gameId}/mods/${modId}/files/${fileId}`,
            source: 'nexus',
            logicalFileName: fileInfo.name,
            rules: [],
            details: {
              modId: repoInfo.modId,
              fileId: repoInfo.fileId,
              author: modInfo.author,
              category: modInfo.category_id.toString(),
              description: fileInfo.description,
              homepage: `https://www.${NEXUS_DOMAIN}/${repoInfo.gameId}/mods/${modId}`,
            },
          },
        };
        return [res];
      });
  };
}

function once(api: IExtensionApi) {
  const registerFunc = (def?: boolean) => {
    if (def === undefined) {
      api.store.dispatch(setAssociatedWithNXMURLs(true));
    }

<<<<<<< HEAD
    if (api.registerProtocol('nxm', def !== false, makeNXMLinkCallback(api))) {
=======
    if (api.registerProtocol('nxm', def !== false, (url: string, install: boolean) => {
      try {
        const nxmUrl = new NXMUrl(url);
        if ((nxmUrl.gameId === SITE_ID) && install) {
          return api.emitAndAwait('install-extension',
            { name: 'Pending', modId: nxmUrl.modId, fileId: nxmUrl.fileId });
        }
      } catch (err) {
        api.showErrorNotification('Invalid URL', err, { allowReport: false });
        return;
      }

      ensureLoggedIn(api)
        .then(() => doDownload(api, url))
        .then(dlId => {
          if (dlId === undefined) {
            return Promise.resolve(undefined);
          }
          return new Promise((resolve, reject) => {
            const state: IState = api.store.getState();
            const download = state.persistent.downloads.files[dlId];
            if (download === undefined) {
              return reject(new ProcessCanceled(`Download not found "${dlId}"`));
            }
            if (install) {
              api.events.emit('start-install-download', dlId, (err: Error, id: string) => {
                if (err !== null) {
                  reject(err);
                } else {
                  resolve();
                }
              });
            }
          });
        })
        // doDownload handles all download errors so the catches below are
        //  only for log in errors
        .catch(UserCanceled, () => null)
        .catch(ProcessCanceled, err => {
          api.showErrorNotification('Log-in failed', err, {
            id: 'failed-get-nexus-key',
            allowReport: false,
          });
        })
        .catch(ServiceTemporarilyUnavailable, err => {
          api.showErrorNotification('Service temporarily unavailable', err, {
            id: 'failed-get-nexus-key',
            allowReport: false,
          });
        })
        .catch(err => {
          api.showErrorNotification('Failed to get access key', err, {
            id: 'failed-get-nexus-key',
          });
        });
    })) {
>>>>>>> ffed3632
      api.sendNotification({
        type: 'info',
        message: 'Vortex will now handle Nexus Download links',
        actions: [
          { title: 'More', action: () => {
            api.showDialog('info', 'Download link handling', {
              text: 'Only one application can be set up to handle Nexus "Mod Manager Download" '
                  + 'links, Vortex is now registered to do that.\n\n'
                  + 'To use a different application for these links, please go to '
                  + 'Settings->Downloads, disable the "Handle Nexus Links" option, then go to '
                  + 'the application you do want to handle the links and enable the corresponding '
                  + 'option there.',
            }, [
              { label: 'Close' },
            ]);
          } },
        ],
      });
    }
  };

  { // limit lifetime of state
    const state = api.store.getState();

    const Nexus: typeof NexusT = require('@nexusmods/nexus-api').default;
    const apiKey = getSafe(state, ['confidential', 'account', 'nexus', 'APIKey'], undefined);
    const gameMode = activeGameId(state);

    nexus = new Proxy(
      new Proxy(
        new Nexus('Vortex', remote.app.getVersion(), gameMode, 30000),
        requestLog),
      new Disableable(api));

    updateKey(api, nexus, apiKey);

    registerFunc(getSafe(state, ['settings', 'nexus', 'associateNXM'], undefined));

    api.registerRepositoryLookup('nexus', false, makeRepositoryLookup(nexus));
  }

  api.onAsync('check-mods-version', eh.onCheckModsVersion(api, nexus));
  api.onAsync('nexus-download', eh.onNexusDownload(api, nexus));
  api.onAsync('get-nexus-collection', eh.onGetNexusCollection(api, nexus));
  api.onAsync('get-nexus-collections', eh.onGetNexusCollections(api, nexus));
  api.onAsync('get-nexus-collection-revision', eh.onGetNexusRevision(api, nexus));
  api.onAsync('rate-nexus-collection-revision', eh.onRateRevision(api, nexus));
  api.onAsync('endorse-nexus-mod', eh.onEndorseDirect(api, nexus));
  api.events.on('endorse-mod', eh.onEndorseMod(api, nexus));
  api.events.on('submit-feedback', eh.onSubmitFeedback(nexus));
  api.events.on('submit-collection', eh.onSubmitCollection(nexus));
  api.events.on('mod-update', eh.onModUpdate(api, nexus));
  api.events.on('open-mod-page', eh.onOpenModPage(api));
  api.events.on('request-nexus-login', callback => requestLogin(api, callback));
  api.events.on('request-own-issues', eh.onRequestOwnIssues(nexus));
  api.events.on('retrieve-category-list', (isUpdate: boolean) => {
    retrieveCategories(api, isUpdate);
  });
  api.events.on('gamemode-activated', (gameId: string) => { nexus.setGame(gameId); });
  api.events.on('did-import-downloads', (dlIds: string[]) => { queryInfo(api, dlIds, false); });

  api.onAsync('start-download-update', eh.onDownloadUpdate(api, nexus));

  api.onStateChange(['settings', 'nexus', 'associateNXM'],
    eh.onChangeNXMAssociation(registerFunc, api));
  api.onStateChange(['confidential', 'account', 'nexus', 'APIKey'],
    eh.onAPIKeyChanged(api, nexus));
  api.onStateChange(['persistent', 'mods'], eh.onChangeMods(api, nexus));
  api.onStateChange(['persistent', 'downloads', 'files'], eh.onChangeDownloads(api, nexus));

  api.addMetaServer('nexus_api',
                    { nexus, url: `https://api.${NEXUS_DOMAIN}`, cacheDurationSec: 86400 });

  nexus.getModInfo(1, SITE_ID)
    .then(info => {
      api.store.dispatch(setNewestVersion(info.version));
    })
    .catch(err => {
      // typically just missing the api key or a downtime
      log('info', 'failed to determine newest Vortex version', { error: err.message });
    });
}

function toolbarBanner(t: TFunction): React.StatelessComponent<any> {
  return () => {
    return (
      <div className='nexus-main-banner' style={{ background: 'url(assets/images/ad-banner.png)' }}>
        <div>{t('Go Premium')}</div>
        <div>{t('Uncapped downloads, no adverts')}</div>
        <div>{t('Support Nexus Mods')}</div>
        <div className='right-center'>
          <Button bsStyle='ad' onClick={goBuyPremium}>{t('Go Premium')}</Button>
        </div>
      </div>
    );
  };
}

function goBuyPremium() {
  opn(NEXUS_MEMBERSHIP_URL).catch(err => undefined);
}

function queryInfo(api: IExtensionApi, instanceIds: string[], ignoreCache: boolean) {
  if (instanceIds === undefined) {
    return;
  }

  const state: IState = api.store.getState();

  Promise.map(instanceIds, dlId => {
    const dl = state.persistent.downloads.files[dlId];
    if (dl === undefined) {
      log('warn', 'download no longer exists', dlId);
      return;
    }
    const gameId = Array.isArray(dl.game) ? dl.game[0] : dl.game;
    const downloadPath = downloadPathForGame(state, gameId);
    if ((downloadPath === undefined) || (dl.localPath === undefined) || (dl.state !== 'finished')) {
      // almost certainly dl.localPath is undefined with a bugged download
      return;
    }
    return api.lookupModMeta({
      fileMD5: dl.fileMD5,
      filePath: path.join(downloadPath, dl.localPath),
      gameId,
      fileSize: dl.size,
    }, ignoreCache)
    .then((modInfo: ILookupResult[]) => {
      if (modInfo.length > 0) {
        const info = modInfo[0].value;
        const { store } = api;

        const setInfo = (key: string, value: any) => {
          if (value !== undefined) { store.dispatch(setDownloadModInfo(dlId, key, value)); }
        };

        try {
          const nxmUrl = new NXMUrl(info.sourceURI);
          setInfo('source', 'nexus');
          setInfo('nexus.ids.gameId', nxmUrl.gameId);
          setInfo('nexus.ids.fileId', nxmUrl.fileId);
          setInfo('nexus.ids.modId', nxmUrl.modId);
        } catch (err) {
          // failed to parse the uri as an nxm link - that's not an error in this case, if
          // the meta server wasn't nexus mods this is to be expected
        }

        setInfo('meta', info);
      }
    })
    .catch(err => {
      log('warn', 'failed to look up mod meta info', { message: err.message });
    });
  })
  .then(() => {
    log('debug', 'done querying info', { archiveIds: instanceIds });
  });
}

function guessIds(api: IExtensionApi, instanceIds: string[]) {
  const { store } = api;
  const state: IState = store.getState();
  const gameMode = activeGameId(state);
  const mods = state.persistent.mods[gameMode];
  const downloads = state.persistent.downloads.files;
  instanceIds.forEach(id => {
    let fileName: string;

    let isDownload = false;
    if (getSafe(mods, [id], undefined) !== undefined) {
      const mod = mods[id];
      fileName = getSafe(mod.attributes, ['fileName'],
        getSafe(mod.attributes, ['name'], undefined));
    } else if (getSafe(downloads, [id], undefined) !== undefined) {
      isDownload = true;
      const download = downloads[id];
      fileName = download.localPath;
    }

    if (fileName === undefined) {
      return;
    }

    const guessed = guessFromFileName(fileName);
    if (guessed !== undefined) {
      if (isDownload) {
        store.dispatch(setDownloadModInfo(id, 'nexus.ids.modId', guessed));
      } else {
        store.dispatch(setModAttribute(gameMode, id, 'source', 'nexus'));
        store.dispatch(setModAttribute(gameMode, id, 'modId', guessed));
      }
    }
  });
}

type AwaitLinkCB = (gameId: string, modId: number, fileId: number) => Promise<string>;

function makeNXMProtocol(api: IExtensionApi, onAwaitLink: AwaitLinkCB) {
  const resolveFunc = (input: string,
                       name?: string)
                       : Promise<IResolvedURL> => {
    const state = api.store.getState();

    let url: NXMUrl;
    try {
      url = new NXMUrl(input);
    } catch (err) {
      return Promise.reject(err);
    }

    const userInfo: any = getSafe(state, ['persistent', 'nexus', 'userInfo'], undefined);
    if ((url.userId !== undefined) && (url.userId !== userInfo.userId)) {
      const userName: string =
        getSafe(state, ['persistent', 'nexus', 'userInfo', 'name'], undefined);
      api.showErrorNotification('Invalid download links',
        'The link was not created for this account ({{userName}}). '
        + 'You have to be logged into nexusmods.com with the same account that you use in Vortex.',
        { allowReport: false, replace: { userName } });
      return Promise.reject(new ProcessCanceled('Wrong user id'));
    }

    if (!userInfo.isPremium && (url.type === 'mod') && (url.key === undefined)) {
      // non-premium user trying to download a file with no id, have to send the user to the
      // corresponding site to generate a proper link
      return new Promise((resolve, reject) => {
        const res = (result: IResolvedURL) => {
          if (resolve !== undefined) {
            resolve(result);
            reject = undefined;
            resolve = undefined;
          }
          resolve(result);
        };
        const rej = (err) => {
          if (reject !== undefined) {
            reject(err);
            reject = undefined;
            resolve = undefined;
          }
        };
        api.showDialog('info', 'About to open Nexus Mods', {
          text: 'Since you\'re not a premium user, every download has to be started from the '
              + 'website. Please click the button below to take you to the '
              + 'appropriate site (in your default webbrowser).\n\n'
              + 'This dialog will close automatically (or move to the next required file) '
              + 'once the download has started.',
          message: name || input,
          links: [{ label: 'Open Site', action: (dismiss) => {
            onAwaitLink(url.gameId, url.modId, url.fileId).then(updatedLink => {
              return resolveFunc(updatedLink, name)
                .then(res)
                .catch(rej)
                .finally(dismiss);
            });
            opn(`https://www.${NEXUS_DOMAIN}/${url.gameId}/mods/${url.modId}?`
                + `tab=files&file_id=${url.fileId}&nmm=1`)
              .catch(() => null);
          } }],
        }, [
          { label: 'Skip', action: () => rej(new UserCanceled()) },
        ]);
      });
    }

    const games = knownGames(state);
    const gameId = convertNXMIdReverse(games, url.gameId);
    const pageId = nexusGameId(gameById(state, gameId), url.gameId);
    return Promise.resolve()
      .then(() => (url.type === 'mod')
        ? nexus.getDownloadURLs(url.modId, url.fileId, url.key, url.expires, pageId)
          .then((res: IDownloadURL[]) =>
            ({ urls: res.map(u => u.URI), meta: {}, updatedUrl: input }))
        : nexus.getRevisionGraph({ downloadUri: true }, url.revisionId)
          .then((res: Partial<IRevision>) =>
            ({
              urls: [res.downloadUri],
              updatedUrl: input,
              meta: {
                nexus: {
                  ids: {
                    collectionId: url.collectionId,
                    revisionId: url.revisionId,
                  },
                },
              },
            })))
      .catch(NexusError, err => {
        const newError = new HTTPError(err.statusCode, err.message, err.request);
        newError.stack = err.stack;
        return Promise.reject(newError);
      })
      .catch(RateLimitError, err => {
        api.showErrorNotification('Rate limit exceeded', err, { allowReport: false });
        return Promise.reject(err);
      });
  };

  return resolveFunc;
}

function init(context: IExtensionContextExt): boolean {
  context.registerAction('application-icons', 200, LoginIcon, {}, () => ({ nexus }));
  context.registerAction('mods-action-icons', 999, 'nexus', {}, 'Open on Nexus Mods',
                         instanceIds => {
    const state: IState = context.api.store.getState();
    const gameMode = activeGameId(state);
    const mod: IMod = getSafe(state.persistent.mods, [gameMode, instanceIds[0]], undefined);
    if (mod !== undefined) {
      const gameId = mod.attributes.downloadGame !== undefined
        ? mod.attributes.downloadGame
        : gameMode;
      context.api.events.emit('open-mod-page', gameId, mod.attributes.modId);
    } else {
      const ids = getSafe(state.persistent.downloads,
                          ['files', instanceIds[0], 'modInfo', 'nexus', 'ids'],
                          undefined);
      if (ids !== undefined) {
        context.api.events.emit('open-mod-page', ids.gameId || gameMode, ids.modId);
      }
    }
  }, instanceIds => {
    const state: IState = context.api.store.getState();
    const gameMode = activeGameId(state);

    let modSource = getSafe(state.persistent.mods,
                            [gameMode, instanceIds[0], 'attributes', 'source'],
                            undefined);
    if (modSource === undefined) {
      modSource = getSafe(state.persistent.downloads,
                          ['files', instanceIds[0], 'modInfo', 'source'],
                          undefined);
    }

    return modSource === 'nexus';
  });

  context.registerAction('mods-action-icons', 300, 'smart', {}, 'Guess ID',
                         instanceIds => guessIds(context.api, instanceIds));
  context.registerAction('mods-multirow-actions', 300, 'smart', {}, 'Guess IDs',
                         instanceIds => guessIds(context.api, instanceIds));

  const queryCondition = (instanceIds: string[]) => {
    const state: IState = context.api.store.getState();
    const incomplete = instanceIds.find(instanceId =>
      getSafe<DownloadState>(state.persistent.downloads.files, [instanceId, 'state'], 'init')
      !== 'finished');
    return incomplete === undefined
      ? true
      : context.api.translate('Can only query finished downloads') as string;
  };

  // TODO: this shouldn't be here, it uses the meta server not the nexus api
  context.registerAction('downloads-action-icons', 100, 'refresh', {}, 'Query Info',
    (instanceIds: string[]) => queryInfo(context.api, instanceIds, true), queryCondition);
  context.registerAction('downloads-multirow-actions', 100, 'refresh', {}, 'Query Info',
    (instanceIds: string[]) => queryInfo(context.api, instanceIds, true), queryCondition);

  // this makes it so the download manager can use nxm urls as download urls
<<<<<<< HEAD
  context.registerDownloadProtocol('nxm',
      makeNXMProtocol(context.api, (gameId: string, modId: number, fileId: number) =>
    new Promise(resolve => {
      awaitedLinks.push({ gameId, modId, fileId, resolve });
    })));
=======
  context.registerDownloadProtocol('nxm', (input: string): Promise<IResolvedURL> => {
    const state = context.api.store.getState();

    let url: NXMUrl;
    try {
      url = new NXMUrl(input);
    } catch (err) {
      return Promise.reject(err);
    }

    const userId: number = getSafe(state, ['persistent', 'nexus', 'userInfo', 'userId'], undefined);
    if ((url.userId !== undefined) && (url.userId !== userId)) {
      const userName: string =
        getSafe(state, ['persistent', 'nexus', 'userInfo', 'name'], undefined);
      context.api.showErrorNotification('Invalid download links',
        'The link was not created for this account ({{userName}}). '
        + 'You have to be logged into nexusmods.com with the same account that you use in Vortex.',
        { allowReport: false, replace: { userName } });
      return Promise.reject(new ProcessCanceled('Wrong user id'));
    }

    const games = knownGames(state);
    const gameId = convertNXMIdReverse(games, url.gameId);
    const pageId = nexusGameId(gameById(state, gameId), url.gameId);
    return Promise.resolve()
      .then(() => nexus.getDownloadURLs(url.modId, url.fileId, url.key, url.expires, pageId))
      .then((res: IDownloadURL[]) => {
        log('debug', 'nxm link resolved', {
          modId: url.modId, fileId: url.fileId, pageId, urls: JSON.stringify(res) });
        return { urls: res.map(u => u.URI), meta: {} };
      })
      .catch(NexusError, err => {
        const newError = new HTTPError(err.statusCode, err.message, err.request);
        newError.stack = err.stack;
        return Promise.reject(newError);
      })
      .catch(RateLimitError, err => {
        context.api.showErrorNotification('Rate limit exceeded', err, { allowReport: false });
        return Promise.reject(err);
      });
  });

>>>>>>> ffed3632
  context.registerSettings('Download', LazyComponent(() => require('./views/Settings')));
  context.registerReducer(['confidential', 'account', 'nexus'], accountReducer);
  context.registerReducer(['settings', 'nexus'], settingsReducer);
  context.registerReducer(['persistent', 'nexus'], persistentReducer);
  context.registerReducer(['session', 'nexus'], sessionReducer);
  context.registerDialog('login-dialog', LoginDialog, () => ({
    onCancelLogin: () => {
      if (cancelLogin !== undefined) {
        try {
          cancelLogin();
        } catch (err) {
          // the only time we ever see this happen is a case where the websocket connection
          // wasn't established yet so the cancelation failed because it wasn't necessary.
          log('info', 'login not canceled', err.message);
        }
      }
      context.api.store.dispatch(setLoginId(undefined));
    },
  }));
  context.registerBanner('downloads', () => {
    const t = context.api.translate;
    return (
      <div className='nexus-download-banner'>
        {t('Nexus downloads are capped at 1-2MB/s - '
          + 'Go Premium for uncapped download speeds')}
        <Button bsStyle='ad' onClick={goBuyPremium}>{t('Go Premium')}</Button>
      </div>
    );
  }, {
    props: {
      isPremium: state => getSafe(state, ['persistent', 'nexus', 'userInfo', 'isPremium'], false),
    },
    condition: (props: any): boolean => !props.isPremium,
  });

  context.registerBanner('main-toolbar', toolbarBanner(context.api.translate), {
    props: {
      isPremium: state => getSafe(state, ['persistent', 'nexus', 'userInfo', 'isPremium'], false),
      isSupporter: state =>
        getSafe(state, ['persistent', 'nexus', 'userInfo', 'isSupporter'], false),
    },
    condition: (props: any): boolean => !props.isPremium && !props.isSupporter,
  });

  context.registerModSource('nexus', 'Nexus Mods', () => {
    currentGame(context.api.store)
      .then(game => {
        opn(`https://www.${NEXUS_DOMAIN}/${nexusGameId(game)}`).catch(err => undefined);
      });
  }, {
    icon: 'nexus',
  });

  context.registerAction('categories-icons', 100, 'download', {}, 'Retrieve categories',
    () => retrieveCategories(context.api, true));

  context.registerTableAttribute('mods', genEndorsedAttribute(context.api,
    (gameId: string, modId: string, endorseStatus: string) =>
      endorseModImpl(context.api, nexus, gameId, modId, endorseStatus)));
  context.registerTableAttribute('mods', genGameAttribute(context.api));
  context.registerTableAttribute('mods', genModIdAttribute(context.api));

  context.registerDashlet('Nexus Mods Account Banner', 3, 1, 0, DashboardBanner,
                          undefined, undefined, {
    fixed: true,
    closable: true,
  });

  context.registerDashlet('Go Premium', 1, 2, 200, GoPremiumDashlet, (state: IState) =>
    (getSafe(state, ['persistent', 'nexus', 'userInfo', 'isPremium'], undefined) !== true)
    && (getSafe(state, ['persistent', 'nexus', 'userInfo', 'isSupporter'], undefined) !== true),
    undefined, {
    fixed: false,
    closable: false,
  });

  context.registerAttributeExtractor(50, (input: any, modPath: string) => {
    return processAttributes(context.api.store.getState(), input, modPath === undefined);
  });

  context.registerAction('game-discovered-buttons', 120, 'nexus', {},
                         context.api.translate('Open Nexus Page'),
                         (games: string[]) => openNexusPage(context.api.store.getState(), games));

  context.registerAction('game-managed-buttons', 120, 'nexus', {},
                         context.api.translate('Open Nexus Page'),
                         (games: string[]) => openNexusPage(context.api.store.getState(), games));

  context.registerAction('game-undiscovered-buttons', 120, 'nexus', {},
                         context.api.translate('Open Nexus Page'),
                         (games: string[]) => openNexusPage(context.api.store.getState(), games));

  context.once(() => once(context.api));
  context.onceMain(() => onceMain(context.api));

  return true;
}

export default init;<|MERGE_RESOLUTION|>--- conflicted
+++ resolved
@@ -44,15 +44,15 @@
 import { } from './views/Settings';
 
 import { genEndorsedAttribute, genGameAttribute, genModIdAttribute } from './attributes';
-import { NEXUS_MEMBERSHIP_URL } from './constants';
+import { NEXUS_DOMAIN, NEXUS_MEMBERSHIP_URL } from './constants';
 import * as eh from './eventHandlers';
 import NXMUrl from './NXMUrl';
 import * as sel from './selectors';
 import { endorseModImpl, getInfo, nexusGames, processErrorMessage,
          startDownload, updateKey } from './util';
 
-import NexusT, { IDownloadURL, NexusError,
-  RateLimitError, TimeoutError } from '@nexusmods/nexus-api';
+import NexusT, { IDownloadURL, IFileInfo,
+  IModInfo, IRevision, NexusError, RateLimitError, TimeoutError } from '@nexusmods/nexus-api';
 import Promise from 'bluebird';
 import { app as appIn, remote } from 'electron';
 import * as fuzz from 'fuzzball';
@@ -616,10 +616,16 @@
 
 function makeNXMLinkCallback(api: IExtensionApi) {
   return (url: string, install: boolean) => {
-    const nxmUrl = new NXMUrl(url);
-    if ((nxmUrl.gameId === SITE_ID) && install) {
-      return api.emitAndAwait('install-extension',
-        { name: 'Pending', modId: nxmUrl.modId, fileId: nxmUrl.fileId });
+    let nxmUrl: NXMUrl;
+    try {
+      nxmUrl = new NXMUrl(url);
+      if ((nxmUrl.gameId === SITE_ID) && install) {
+        return api.emitAndAwait('install-extension',
+          { name: 'Pending', modId: nxmUrl.modId, fileId: nxmUrl.fileId });
+      }
+    } catch (err) {
+      api.showErrorNotification('Invalid URL', err, { allowReport: false });
+      return;
     }
 
     // test if we're already awaiting this link
@@ -733,66 +739,7 @@
       api.store.dispatch(setAssociatedWithNXMURLs(true));
     }
 
-<<<<<<< HEAD
     if (api.registerProtocol('nxm', def !== false, makeNXMLinkCallback(api))) {
-=======
-    if (api.registerProtocol('nxm', def !== false, (url: string, install: boolean) => {
-      try {
-        const nxmUrl = new NXMUrl(url);
-        if ((nxmUrl.gameId === SITE_ID) && install) {
-          return api.emitAndAwait('install-extension',
-            { name: 'Pending', modId: nxmUrl.modId, fileId: nxmUrl.fileId });
-        }
-      } catch (err) {
-        api.showErrorNotification('Invalid URL', err, { allowReport: false });
-        return;
-      }
-
-      ensureLoggedIn(api)
-        .then(() => doDownload(api, url))
-        .then(dlId => {
-          if (dlId === undefined) {
-            return Promise.resolve(undefined);
-          }
-          return new Promise((resolve, reject) => {
-            const state: IState = api.store.getState();
-            const download = state.persistent.downloads.files[dlId];
-            if (download === undefined) {
-              return reject(new ProcessCanceled(`Download not found "${dlId}"`));
-            }
-            if (install) {
-              api.events.emit('start-install-download', dlId, (err: Error, id: string) => {
-                if (err !== null) {
-                  reject(err);
-                } else {
-                  resolve();
-                }
-              });
-            }
-          });
-        })
-        // doDownload handles all download errors so the catches below are
-        //  only for log in errors
-        .catch(UserCanceled, () => null)
-        .catch(ProcessCanceled, err => {
-          api.showErrorNotification('Log-in failed', err, {
-            id: 'failed-get-nexus-key',
-            allowReport: false,
-          });
-        })
-        .catch(ServiceTemporarilyUnavailable, err => {
-          api.showErrorNotification('Service temporarily unavailable', err, {
-            id: 'failed-get-nexus-key',
-            allowReport: false,
-          });
-        })
-        .catch(err => {
-          api.showErrorNotification('Failed to get access key', err, {
-            id: 'failed-get-nexus-key',
-          });
-        });
-    })) {
->>>>>>> ffed3632
       api.sendNotification({
         type: 'info',
         message: 'Vortex will now handle Nexus Download links',
@@ -1151,56 +1098,13 @@
     (instanceIds: string[]) => queryInfo(context.api, instanceIds, true), queryCondition);
 
   // this makes it so the download manager can use nxm urls as download urls
-<<<<<<< HEAD
   context.registerDownloadProtocol('nxm',
       makeNXMProtocol(context.api, (gameId: string, modId: number, fileId: number) =>
     new Promise(resolve => {
       awaitedLinks.push({ gameId, modId, fileId, resolve });
     })));
-=======
-  context.registerDownloadProtocol('nxm', (input: string): Promise<IResolvedURL> => {
-    const state = context.api.store.getState();
-
-    let url: NXMUrl;
-    try {
-      url = new NXMUrl(input);
-    } catch (err) {
-      return Promise.reject(err);
-    }
-
-    const userId: number = getSafe(state, ['persistent', 'nexus', 'userInfo', 'userId'], undefined);
-    if ((url.userId !== undefined) && (url.userId !== userId)) {
-      const userName: string =
-        getSafe(state, ['persistent', 'nexus', 'userInfo', 'name'], undefined);
-      context.api.showErrorNotification('Invalid download links',
-        'The link was not created for this account ({{userName}}). '
-        + 'You have to be logged into nexusmods.com with the same account that you use in Vortex.',
-        { allowReport: false, replace: { userName } });
-      return Promise.reject(new ProcessCanceled('Wrong user id'));
-    }
-
-    const games = knownGames(state);
-    const gameId = convertNXMIdReverse(games, url.gameId);
-    const pageId = nexusGameId(gameById(state, gameId), url.gameId);
-    return Promise.resolve()
-      .then(() => nexus.getDownloadURLs(url.modId, url.fileId, url.key, url.expires, pageId))
-      .then((res: IDownloadURL[]) => {
-        log('debug', 'nxm link resolved', {
-          modId: url.modId, fileId: url.fileId, pageId, urls: JSON.stringify(res) });
-        return { urls: res.map(u => u.URI), meta: {} };
-      })
-      .catch(NexusError, err => {
-        const newError = new HTTPError(err.statusCode, err.message, err.request);
-        newError.stack = err.stack;
-        return Promise.reject(newError);
-      })
-      .catch(RateLimitError, err => {
-        context.api.showErrorNotification('Rate limit exceeded', err, { allowReport: false });
-        return Promise.reject(err);
-      });
-  });
-
->>>>>>> ffed3632
+
+
   context.registerSettings('Download', LazyComponent(() => require('./views/Settings')));
   context.registerReducer(['confidential', 'account', 'nexus'], accountReducer);
   context.registerReducer(['settings', 'nexus'], settingsReducer);
