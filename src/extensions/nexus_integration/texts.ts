--- conflicted
+++ resolved
@@ -5,25 +5,6 @@
 
 function getText(id: string, t: I18next.TFunction): string {
   switch (id) {
-<<<<<<< HEAD
-    case 'chrome-fix': return chromePath()
-      .catch(() => '%LOCALAPPDATA%\\Google\\Chrome\\User Data')
-      .then(resolvedPath => t(
-        'Chrome requires a change to a configuration file to allow an external program to handle '
-        + 'links where chrome doesn\'t know the protocol. This is the case for the green "Download '
-        + 'with Manager" buttons on Nexus.\n\n'
-        + 'We can apply this change for you, but only if all instances of Chrome are closed, '
-        + 'otherwise it will look like it worked but the change is reset when chrome closes.\n\n'
-        + 'To clarify: we\'re only enabling support for nxm:// links as used on nexusmods, '
-        + 'we\'re not changing anything else.\n\n'
-        + 'If you\'d rather do this manually close Chrome, open the file "{{filePath}}",\n'
-        + 'find the section "excluded_schemes" below "protocol_handler" and add\n'
-        + '"nxm": false,\n'
-        + 'below the line \'"nntp": true,\'.\n'
-        + 'Make sure you don\'t break the format of the file, '
-        + 'it will not accept any incorrect or missing symbols anywhere.',
-        { replace: { filePath: resolvedPath } }));
-=======
     case 'chrome-fix': return t(
       'Chrome requires a change to a configuration file to allow an external program to handle '
       + 'links where chrome doesn\'t know the protocol. As of chrome 77 this also allows '
@@ -32,7 +13,6 @@
       + 'otherwise it will look like it worked but the change is reset when chrome closes.\n\n'
       + 'To clarify: we\'re only enabling support for nxm:// links as used on nexusmods, '
       + 'we\'re not changing anything else.\n');
->>>>>>> e4b7361e
     default: return undefined;
   }
 }
