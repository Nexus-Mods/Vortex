--- conflicted
+++ resolved
@@ -7,13 +7,9 @@
 import * as React from 'react';
 import { Button } from 'react-bootstrap';
 import { WithTranslation } from 'react-i18next';
-<<<<<<< HEAD
 import { Campaign, nexusModsURL, Section, Content } from '../../../util/util';
-=======
-import { Campaign, nexusModsURL, Section, Source } from '../../../util/util';
 import FlexLayout from '../../../controls/FlexLayout';
 import Image from '../../../controls/Image';
->>>>>>> 19304852
 
 class GoPremiumDashlet extends ComponentEx<WithTranslation, {}> {
   public render(): JSX.Element {
@@ -42,13 +38,8 @@
     opn(nexusModsURL(PREMIUM_PATH, {
       section: Section.Users,
       campaign: Campaign.BuyPremium,
-<<<<<<< HEAD
       content: Content.DashboardDashletAd
      }))
-=======
-      source: Source.DashboardAd
-    }))
->>>>>>> 19304852
       .catch(err => undefined);
   }
 }
