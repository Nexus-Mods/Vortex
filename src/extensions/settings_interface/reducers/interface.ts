import { IReducerSpec } from '../../../types/IExtensionContext';

import * as actions from '../actions/interface';

import update from 'immutability-helper';

/**
 * reducer for changes to interface settings
 */
const settingsReducer: IReducerSpec = {
  reducers: {
    [actions.setLanguage as any]: (state, payload) =>
      update(state, { language: { $set: payload } }),
    [actions.setAdvancedMode as any]: (state, payload) =>
      update(state, { advanced: { $set: payload.advanced } }),
    [actions.setProfilesVisible as any]: (state, payload) =>
      update(state, { profilesVisible: { $set: payload.visible } }),
    [actions.setDesktopNotifications as any]: (state, payload) =>
      update(state, { desktopNotifications: { $set: payload } }),
    [actions.setHideTopLevelCategory as any]: (state, payload) =>
      update(state, { hideTopLevelCategory: { $set: payload.hide } } ),
<<<<<<< HEAD
=======
    [actions.showUsageInstruction as any]: (state, payload) =>
      update(state, { usage: { [payload.usageId]: { $set: payload.show } } }),
>>>>>>> bc35c0bf
  },
  defaults: {
    language: 'en',
    advanced: false,
    profilesVisible: false,
    desktopNotifications: true,
    hideTopLevelCategory: false,
<<<<<<< HEAD
=======
    usage: {},
>>>>>>> bc35c0bf
  },
};

export default settingsReducer;<|MERGE_RESOLUTION|>--- conflicted
+++ resolved
@@ -19,11 +19,8 @@
       update(state, { desktopNotifications: { $set: payload } }),
     [actions.setHideTopLevelCategory as any]: (state, payload) =>
       update(state, { hideTopLevelCategory: { $set: payload.hide } } ),
-<<<<<<< HEAD
-=======
     [actions.showUsageInstruction as any]: (state, payload) =>
       update(state, { usage: { [payload.usageId]: { $set: payload.show } } }),
->>>>>>> bc35c0bf
   },
   defaults: {
     language: 'en',
@@ -31,10 +28,7 @@
     profilesVisible: false,
     desktopNotifications: true,
     hideTopLevelCategory: false,
-<<<<<<< HEAD
-=======
     usage: {},
->>>>>>> bc35c0bf
   },
 };
 
