--- conflicted
+++ resolved
@@ -28,12 +28,9 @@
 
 import * as Promise from 'bluebird';
 import * as path from 'path';
-<<<<<<< HEAD
+import getNormalizeFunc, { Normalize } from '../../util/getNormalizeFunc';
 import getDownloadPath from '../download_management/util/getDownloadPath';
 import queryGameId from './util/queryGameId';
-=======
-import getNormalizeFunc, { Normalize } from '../../util/getNormalizeFunc';
->>>>>>> 1d9a74ba
 
 export function onGameModeActivated(
     api: IExtensionApi, activators: IDeploymentMethod[], newGame: string) {
