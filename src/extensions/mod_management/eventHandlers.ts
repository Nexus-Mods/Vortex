--- conflicted
+++ resolved
@@ -640,15 +640,9 @@
       }
       const fullPath: string = path.join(downloadPath, download.localPath);
       const { enable } = state.settings.automation;
-<<<<<<< HEAD
-      installManager.install(downloadId, fullPath, download.game, api,
+      installManager.install(downloadId, fullPath, downloadGame, api,
         { download, choices: options.choices }, true, enable && (options.allowAutoEnable !== false),
         callback, gameId, options.fileList, options.unattended, options.forceInstaller);
-=======
-      installManager.install(downloadId, fullPath, downloadGame, api,
-        { download }, true, enable && (allowAutoEnable !== false), callback, gameId,
-        forceInstaller);
->>>>>>> c8f32b10
     })
     .catch(err => {
       if (callback !== undefined) {
