import { IExtensionApi } from '../../../types/IExtensionContext';
import { log } from '../../../util/log';
import { getSafe } from '../../../util/storeHelper';

import { downloadPathForGame } from '../../download_management/selectors';

import { IMod } from '../types/IMod';

import testModReference from './testModReference';

import Promise from 'bluebird';
import { alg, Graph } from 'graphlib';
import * as _ from 'lodash';
import { ILookupResult, IReference, IRule } from 'modmeta-db';
import * as path from 'path';

export class CycleError extends Error {
  private mCycles: string[][];
  constructor(cycles: string[][]) {
    super('Rules contain cycles');
    this.name = this.constructor.name;
    this.mCycles = cycles;
  }
  public get cycles(): string[][] {
    return this.mCycles;
  }
}

function findByRef(mods: IMod[], reference: IReference): IMod {
  return mods.find((mod: IMod) => testModReference(mod, reference));
}

let sortModsCache: { id: { gameId: string, mods: IMod[] }, sorted: Promise<IMod[]> } = {
  id: { gameId: undefined, mods: [] }, sorted: Promise.resolve([]) };

function sortMods(gameId: string, mods: IMod[], api: IExtensionApi): Promise<IMod[]> {
  if (mods.length === 0) {
    // don't flush the cache if the input is empty
    return Promise.resolve([]);
  }

  if ((sortModsCache.id.gameId === gameId)
    && _.isEqual(sortModsCache.id.mods, mods)) {
    return sortModsCache.sorted;
  }

  // if the graphlib library throws a custom exception it may not contain a stack trace, so prepare
  // one we can use
  const stackErr = new Error();

  const dependencies = new Graph();

  const modMapper = (mod: IMod) => {
    let downloadGame = getSafe(mod.attributes, ['downloadGame'], gameId);
    if (Array.isArray(downloadGame)) {
      downloadGame = downloadGame[0];
    }

    const state = api.store.getState();
    const downloadPath = downloadPathForGame(state, downloadGame);
    const fileName = getSafe(mod.attributes, ['fileName'], undefined);
    const filePath = fileName !== undefined ? path.join(downloadPath, fileName) : undefined;

    return api.lookupModMeta({
                fileMD5: getSafe(mod.attributes, ['fileMD5'], undefined),
<<<<<<< HEAD
                fileSize: getSafe(mod.attributes, ['fileSize'], undefined),
                filePath,
                gameId: downloadGame,
=======
                fileSize: getSafe(mod.attributes, ['size'], undefined),
                gameId: mod.attributes?.downloadGame || gameId,
>>>>>>> ffed3632
              })
        .catch(() => [])
        .then((metaInfo: ILookupResult[]) => {
          const rules = [].concat(
            getSafe(metaInfo, [0, 'value', 'rules'], []),
            mod.rules || []);
          rules.forEach((rule: IRule) => {
            const ref = findByRef(mods, rule.reference);
            if (ref !== undefined) {
              if (rule.type === 'before') {
                dependencies.setEdge(mod.id, ref.id);
              } else if (rule.type === 'after') {
                dependencies.setEdge(ref.id, mod.id);
              }
            }
          });
          return Promise.resolve();
        });
  };

  mods.forEach(mod => { dependencies.setNode(mod.id); });

  const sorted = Promise.map(mods, modMapper)
    .catch((err: Error) => {
      log('error', 'failed to sort mods',
          {msg: err.message, stack: err.stack});
    })
    .then(() => {
      try {
        const res = alg.topsort(dependencies);
        api.dismissNotification('mod-cycle-warning');
        const lookup = mods.reduce((prev, mod) => {
          prev[mod.id] = mod;
          return prev;
        }, {});
        return Promise.resolve(res.map(id => lookup[id]));
      } catch (err) {
        // exception type not included in typings
        if (err instanceof (alg.topsort as any).CycleException) {
          const res = new CycleError(alg.findCycles(dependencies));
          res.stack = stackErr.stack;
          return Promise.reject(res);
        } else {
          return Promise.reject(err);
        }
      }
    });

  sortModsCache = { id: { gameId, mods }, sorted };

  return sorted;
}

export default sortMods;<|MERGE_RESOLUTION|>--- conflicted
+++ resolved
@@ -63,14 +63,9 @@
 
     return api.lookupModMeta({
                 fileMD5: getSafe(mod.attributes, ['fileMD5'], undefined),
-<<<<<<< HEAD
                 fileSize: getSafe(mod.attributes, ['fileSize'], undefined),
                 filePath,
-                gameId: downloadGame,
-=======
-                fileSize: getSafe(mod.attributes, ['size'], undefined),
                 gameId: mod.attributes?.downloadGame || gameId,
->>>>>>> ffed3632
               })
         .catch(() => [])
         .then((metaInfo: ILookupResult[]) => {
