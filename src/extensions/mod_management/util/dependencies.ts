import {IExtensionApi} from '../../../types/IExtensionContext';
import { IDownload, IState } from '../../../types/IState';
import { ProcessCanceled } from '../../../util/CustomErrors';

import { IDependency, ILookupResultEx } from '../types/IDependency';
import { IDownloadHint, IFileListItem, IMod, IModRule } from '../types/IMod';

import ConcurrencyLimiter from '../../../util/ConcurrencyLimiter';
import {log} from '../../../util/log';
import {activeGameId} from '../../../util/selectors';
import {getSafe} from '../../../util/storeHelper';
import { semverCoerce, truthy } from '../../../util/util';

import Promise from 'bluebird';
import * as _ from 'lodash';
import minimatch from 'minimatch';
import {ILookupResult, IReference, IRule} from 'modmeta-db';
import * as semver from 'semver';
import testModReference, { IModLookupInfo } from './testModReference';

export function isFuzzyVersion(versionMatch: string) {
  if (!truthy(versionMatch)) {
    return false;
  }

  return isNaN(parseInt(versionMatch[0], 16))
    || (semver.validRange(versionMatch)
      !== versionMatch);
}

interface IBrowserResult {
  url: string | (() => Promise<string>);
  referer?: string | (() => Promise<string>);
}

function findModByRef(reference: IReference, state: IState): IMod {
  const gameMode = activeGameId(state);
  const mods = state.persistent.mods[gameMode];

  if ((reference.versionMatch !== undefined)
      && isFuzzyVersion(reference.versionMatch)
      && (reference.fileMD5 !== undefined)
      && ((reference.logicalFileName !== undefined)
          || (reference.fileExpression !== undefined))) {
    reference = _.omit(reference, ['fileMD5']);
  }

  return Object.values(mods).find((mod: IMod): boolean =>
    testModReference(mod, reference));
}

function newerSort(lhs: IDownload, rhs: IDownload): number {
  const lVersion = semver.coerce(getSafe(lhs, ['modInfo', 'version'], undefined));
  const rVersion = semver.coerce(getSafe(rhs, ['modInfo', 'version'], undefined));

  if ((lVersion !== null) && (rVersion !== null)) {
    return semver.compare(rVersion, lVersion);
  }

  return rhs.fileTime - lhs.fileTime;
}

function browseForDownload(api: IExtensionApi,
                           url: string,
                           instruction: string)
                           : Promise<IBrowserResult> {
  return new Promise((resolve, reject) => {
    let lookupResult: Promise<{ url: string, referer: string }>;

    const doLookup = () => {
      if (lookupResult === undefined) {
        lookupResult = api.emitAndAwait('browse-for-download', url, instruction)
          .then((resultList: string[]) => {
            const [url, referer] = resultList[0].split('<');
            return { url, referer };
          });
      }
      return lookupResult;
    };

    return resolve({
      url: () => doLookup().then(out => Promise.resolve(out?.url)),
      referer: () => doLookup().then(out => out?.referer),
    });
  });
}

function lookupDownloadHint(api: IExtensionApi,
                            input: IDownloadHint)
                            : Promise<IBrowserResult> {
  if (input === undefined) {
    return Promise.resolve(undefined);
  }

  if (input.mode === 'direct') {
    return Promise.resolve({ url: input.url });
  } else if (input.mode === 'browse') {
    return browseForDownload(api, input.url, input.instructions);
  } else {
    return Promise.reject(new ProcessCanceled(input.instructions));
  }
}

function makeLookupResult(lookup: ILookupResult, fromHint: IBrowserResult): ILookupResultEx {
  if (fromHint === undefined) {
    return lookup;
  }

  return _.merge(lookup, {
    value: {
      sourceURI: fromHint.url,
      referer: fromHint.referer,
    },
  });
}

function lookupFulfills(lookup: ILookupResult, reference: IReference) {
  const {
    fileExpression, fileMD5, fileSize, gameId, logicalFileName, versionMatch,
  } = reference;
  if (lookup === undefined) {
    return false;
  }
  const { value } = lookup;
  return ((gameId === undefined) || (gameId === value.gameId))
      && ((fileMD5 === undefined) || (fileMD5 === value.fileMD5))
      && ((fileSize === undefined) || (fileSize === value.fileSizeBytes))
      && ((logicalFileName === undefined) || (logicalFileName === value.logicalFileName))
      && ((fileExpression === undefined) || minimatch(value.fileName, fileExpression))
      && ((versionMatch === undefined)
          || semver.satisfies(semver.coerce(value.fileVersion), versionMatch));
}

function tagDuplicates(input: IDependencyNode[]): Promise<IDependencyNode[]> {
  // for all dependencies, figure out which of the other dependencies
  // would be solved by the same lookup result, sorted by the number of
  // collaterals it would fulfill
  const temp = input
    .map(dep => ({
      dep,
      collateral: input.filter(
        inner =>
          inner !== dep &&
          lookupFulfills(dep.lookupResults[0], inner.reference),
      ),
    }))
    .sort((lhs, rhs) => {
      if (lhs.collateral.length !== rhs.collateral.length) {
        return rhs.collateral.length - lhs.collateral.length;
      } else {
        try {
        // within blocks of equal number of collaterals, consider the newer versions
        // before the ones with lower version
        return semver.compare(
          semverCoerce(rhs.dep.lookupResults[0]?.value?.fileVersion) ?? '0.0.1',
          semverCoerce(lhs.dep.lookupResults[0]?.value?.fileVersion) ?? '0.0.1',
        );
        } catch (err) {
          log('error', 'failed to compare version', {
            lhs: lhs.dep.lookupResults[0]?.value?.fileVersion,
            rhs: rhs.dep.lookupResults[0]?.value?.fileVersion
          });
          return rhs.dep.lookupResults[0]?.value?.fileVersion.localeCompare(
            lhs.dep.lookupResults[0]?.value?.fileVersion
          );
        }
      }
    });

  // now starting with the largest set of "collateral" fulfillments filter
  // those from the result
  // theoretically this may not produce ideal results, multiple smaller sets may eliminate
  // more collaterals than one large set but in practice I don't think this is going to be
  // relevant.
  // If this turns out to be a real problem, a much more complex recursive algorithm will
  // be necessary but I believe that to be very hypothetical.

  // tslint:disable-next-line:prefer-for-of
  for (let i = 0; i < temp.length; ++i) {
    if (!temp[i].dep.redundant) {
      temp[i].collateral.forEach(collateralItem => {
        // we can't store the index before because the list got sorted in the meantime
        // so we have to go searching for each collateral again
        const collateralIdx = temp.findIndex(iter => iter.dep === collateralItem);
        // tag items as redundant, this way they will get filtered out later, including
        // their own dependencies
        temp[collateralIdx].dep.redundant = true;
      });
    }
  }

  return Promise.resolve(temp.filter(iter => iter !== null).map(iter => iter.dep));
}

function findDownloadByRef(reference: IReference, state: IState): string {
  const downloads = state.persistent.downloads.files;

  if (isFuzzyVersion(reference.versionMatch)
    && (reference.fileMD5 !== undefined)
    && ((reference.logicalFileName !== undefined)
      || (reference.fileExpression !== undefined))) {
    reference = _.omit(reference, ['fileMD5']);
  }

  const existing: string[] = Object.keys(downloads).filter((dlId: string): boolean => {
    const download: IDownload = downloads[dlId];
    const lookup: IModLookupInfo = {
      fileMD5: download.fileMD5,
      fileName: download.localPath,
      fileSizeBytes: download.size,
      version: getSafe(download, ['modInfo', 'version'], undefined),
      logicalFileName: getSafe(download, ['modInfo', 'name'], undefined),
      game: download.game,
    };

    return testModReference(lookup, reference);
  })
  .sort((lhs, rhs) => newerSort(downloads[lhs], downloads[rhs]));
  return existing[0];
}

interface IDependencyNode extends IDependency {
  dependencies: IDependencyNode[];
  redundant: boolean;
  fileList?: IFileListItem[];
  installerChoices?: any;
}

function gatherDependenciesGraph(
  rule: IModRule,
  api: IExtensionApi,
  recommendations: boolean,
): Promise<IDependencyNode> {
  const state = api.getState();

  const download = findDownloadByRef(rule.reference, state);
  if (download === undefined) {
    log('debug', 'no download found', { ref: JSON.stringify(rule.reference) });
  }
  let lookupResults: ILookupResult[];

  let urlFromHint: IBrowserResult;

  const limit = new ConcurrencyLimiter(10);

  return ((download !== undefined)
              ? Promise.resolve(undefined)
              : lookupDownloadHint(api, rule.downloadHint))
    .then(res => {
      urlFromHint = truthy(res) ? res : undefined;

      return api.lookupModReference(rule.reference, { requireURL: true });
    })

    .then((details: ILookupResult[]) => {
      lookupResults = details;

<<<<<<< HEAD
      const rules = details[0]?.value?.rules || [];
=======
      if ((details.length === 0) || (details[0].value === undefined)) {
        throw new Error(
          'reference not found: ' + JSON.stringify(rule.reference),
        );
      }
>>>>>>> e2b3b761

      return Promise.all(rules
          .map(subRule => limit.do(() => gatherDependenciesGraph(subRule, api, recommendations))));
    })
    .then(nodes => {
      const res: IDependencyNode = {
        download,
        reference: rule.reference,
        lookupResults,
        dependencies: nodes.filter(node => node !== null),
        redundant: false,
        extra: rule.extra,
        installerChoices: rule.installerChoices,
        fileList: rule.fileList,
      };
      return res;
    })
    .catch(err => {
      log('error', 'failed to look up', err.message);
      return null;
    });
}

function flatten(nodes: IDependencyNode[]): IDependencyNode[] {
  return nodes.reduce((agg: IDependencyNode[], node: IDependencyNode) => {
    if ((node === null) || node.redundant) {
      return agg;
    }
    return [].concat(agg, node, flatten(node.dependencies));
  }, []);
}

/**
 * from a set of requires/recommends rules, deduce which of them need to be downloaded
 * and/or installed
 * @param rules
 * @param api
 * @param recommendations
 */
function gatherDependencies(
  rules: IModRule[],
  api: IExtensionApi,
  recommendations: boolean,
  progressCB?: (percent: number) => void,
): Promise<IDependency[]> {
  const state = api.store.getState();
  const requirements: IModRule[] =
    rules === undefined
      ? []
      : rules.filter(
          (rule: IRule) =>
            (rule.type === (recommendations ? 'recommends' : 'requires'))
            && findModByRef(rule.reference, state) === undefined,
        );

  let numCompleted = 0;
  const onProgress = () => {
    ++numCompleted;
    if (progressCB !== undefined) {
      progressCB(numCompleted / requirements.length);
    }
  };

  const limit = new ConcurrencyLimiter(10);

  // for each requirement, look up the reference and recursively their dependencies
  return Promise.all(
    requirements
      .map((rule: IModRule) =>
        Promise.resolve(limit.do(() => gatherDependenciesGraph(rule, api, recommendations)))
        .then((node: IDependencyNode) => {
          onProgress();
          return node;
        })),
  )
    // tag duplicates
    .then((nodes: IDependencyNode[]) =>
      tagDuplicates(flatten(nodes)).then(() => nodes))
    .then((nodes: IDependencyNode[]) =>
      // this filters out the duplicates including their subtrees,
      // then converts IDependencyNodes to IDependencies
      flatten(nodes).map(node => _.omit(node, ['dependencies', 'redundant'])),
    );
}

export default gatherDependencies;<|MERGE_RESOLUTION|>--- conflicted
+++ resolved
@@ -255,15 +255,13 @@
     .then((details: ILookupResult[]) => {
       lookupResults = details;
 
-<<<<<<< HEAD
-      const rules = details[0]?.value?.rules || [];
-=======
       if ((details.length === 0) || (details[0].value === undefined)) {
         throw new Error(
           'reference not found: ' + JSON.stringify(rule.reference),
         );
       }
->>>>>>> e2b3b761
+
+      const rules = details[0]?.value?.rules || [];
 
       return Promise.all(rules
           .map(subRule => limit.do(() => gatherDependenciesGraph(subRule, api, recommendations))));
