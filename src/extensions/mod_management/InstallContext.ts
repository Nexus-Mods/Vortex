import {
  addNotification, dismissNotification,
  updateNotification
} from '../../actions/notifications';
import { startActivity, stopActivity } from '../../actions/session';
import { IExtensionApi } from '../../types/IExtensionContext';
import { INotification } from '../../types/INotification';
import { IDownload, IState } from '../../types/IState';
import getVortexPath from '../../util/getVortexPath';
import { log } from '../../util/log';
import { showError } from '../../util/message';
import { getSafe } from '../../util/storeHelper';
import { ModsInstallationCancelledEvent, ModsInstallationCompletedEvent, ModsInstallationFailedEvent, ModsInstallationStartedEvent } from '../analytics/mixpanel/MixpanelEvents';

import { setDownloadInstalled } from '../download_management/actions/state';
import { getModType } from '../gamemode_management/util/modTypeExtensions';
import NXMUrl from '../nexus_integration/NXMUrl';
import { nexusIdsFromDownloadId } from '../nexus_integration/selectors';
import { setModsEnabled } from '../profile_management/actions/profiles';

import {
  addMod,
  removeMod,
  setModAttributes,
  setModInstallationPath,
  setModState,
  setModType,
} from './actions/mods';
import { IInstallContext, InstallOutcome } from './types/IInstallContext';
import { IMod, ModState } from './types/IMod';
import getModName from './util/modName';

import Promise from 'bluebird';
import * as path from 'path';

class InstallContext implements IInstallContext {
  private mAddMod: (mod: IMod) => void;
  private mRemoveMod: (modId: string) => void;
  private mAddNotification: (notification: INotification) => void;
  private mUpdateNotification: (id: string, progress: number, message: string) => void;
  private mDismissNotification: (id: string) => void;
  private mShowError: (message: string, details?: any, allowReport?: boolean,
    replace?: { [key: string]: string }) => void;
  private mSetModState: (id: string, state: ModState) => void;
  private mSetModAttributes: (id: string, attributes: { [key: string]: any }) => void;
  private mSetModInstallationPath: (id: string, installPath: string) => void;
  private mSetModType: (id: string, modType: string) => void;
  private mEnableMod: (modId: string) => void;
  private mSetDownloadInstalled: (archiveId: string, gameId: string, modId: string) => void;
  private mStartActivity: (activityId: string) => void;
  private mStopActivity: (activityId: string) => void;
  private mAddedId: string;
  private mIndicatorId: string;
  private mGameId: string;
  private mArchiveId: string;
  private mInstallOutcome: InstallOutcome;
  private mFailReason: string;
  private mIsEnabled: (modId: string) => boolean;
  private mIsDownload: (archiveId: string) => boolean;
  private mSilent: boolean = false;
  private mDidReportError: boolean = false;

  private mLastPhase: string;
  private mLastProgress: number;

  private mApi: IExtensionApi;
  private mStartTime: number;

  constructor(gameMode: string, api: IExtensionApi, silent: boolean) {
    this.mStartTime = Date.now();
    this.mApi = api;
    const store = api.store;
    const dispatch = store.dispatch;
    this.mAddMod = (mod) => dispatch(addMod(gameMode, mod));
    this.mRemoveMod = (modId) => dispatch(removeMod(gameMode, modId));
    this.mAddNotification = (notification) =>
      dispatch(addNotification(notification));
    this.mUpdateNotification = (id: string, progress: number, message: string) =>
      dispatch(updateNotification(id, progress, message));
    this.mDismissNotification = (id) =>
      dispatch(dismissNotification(id));
    this.mStartActivity = (activity: string) => dispatch(startActivity('mods', 'installing'));

    this.mStopActivity = (activity: string) => dispatch(stopActivity('mods', 'installing'));
    this.mShowError = (message, details?, allowReport?, replace?) => {
      this.mDidReportError = true;
      return showError(dispatch, message, details, {
        allowReport, replace, attachments: [
          {
            id: 'log',
            type: 'file',
            data: path.join(getVortexPath('userData'), 'vortex.log'),
            description: 'Vortex Log',
          },
        ]
      });
    };
    this.mLastProgress = 0;
    this.mSetModState = (id, state) =>
      dispatch(setModState(gameMode, id, state));
    this.mSetModAttributes = (modId, attributes) => {
      Object.keys(attributes).forEach(attributeId => {
        if (attributes[attributeId] === undefined) {
          delete attributes[attributeId];
        }
      });
      if (Object.keys(attributes).length > 0) {
        dispatch(setModAttributes(gameMode, modId, attributes));
      }
    };
    this.mSetModInstallationPath = (id, installPath) =>
      dispatch(setModInstallationPath(gameMode, id, installPath));
    this.mSetModType = (id, modType) =>
      dispatch(setModType(gameMode, id, modType));
    this.mEnableMod = (modId: string) => {
      const state: IState = store.getState();
      const profileId = state.settings.profiles.lastActiveProfile[this.mGameId];
      return setModsEnabled(api, profileId, [modId], true);
    };
    this.mIsEnabled = (modId) => {
      const state: IState = store.getState();

      const profileId = state.settings.profiles.lastActiveProfile[this.mGameId];
      const profile = state.persistent.profiles[profileId];
      return getSafe(profile, ['modState', modId, 'enabled'], false);
    };
    this.mSetDownloadInstalled = (archiveId, gameId, modId) => {
      dispatch(setDownloadInstalled(archiveId, gameId, modId));
    };
    this.mIsDownload = (archiveId) => {
      const state: IState = store.getState();
      return (archiveId !== null)
        && (getSafe(state, ['persistent', 'downloads', 'files', archiveId],
          undefined) !== undefined);
    };
    this.mSilent = silent ?? false;
  }

  public startIndicator(id: string): void {
    log('info', 'start mod install', { id });


    this.mLastProgress = 0;
    // TODO: we're adding even when silent but those "silent"
    // notifications aren't displayed.
    // This is hacky but notifications get used to track progress on some ops
    // to display in other locations
    // if (!this.mSilent) {
    this.mAddNotification({
      id: 'install_' + id,
      title: 'Installing {{ id }}',
      message: 'Preparing',
      replace: { id },
      type: this.mSilent ? 'silent' : 'activity',
    });
    // }
    this.mIndicatorId = id;
    this.mInstallOutcome = undefined;
    this.mStartActivity(`installing_${id}`);
  }

  public stopIndicator(mod?: IMod): void {
    if (this.mIndicatorId === undefined) {
      return;
    }

    this.mDismissNotification('install_' + this.mIndicatorId);
    this.mStopActivity(`installing_${this.mIndicatorId}`);

<<<<<<< HEAD
    Promise.delay(500)
      .then(() => {
        if (!this.mDidReportError) {

          this.mDidReportError = true;
          const noti = this.outcomeNotification(
=======
    Promise.delay(50)
    .then(() => {
      if (!this.mDidReportError) {
        this.mDidReportError = true;
        const noti = this.outcomeNotification(
>>>>>>> de6e74f7
            this.mInstallOutcome, this.mIndicatorId, this.mIsEnabled(this.mAddedId),
            mod !== undefined ? getModName(mod) : this.mIndicatorId, mod);
          if (noti !== null) {
            this.mAddNotification(noti);
          }
        }
      });
  }

  public setProgress(phase: string, percent?: number) {
    if ((percent === undefined)
      || (this.mLastPhase !== phase)
      || (Math.abs(percent - (this.mLastProgress ?? 0)) >= 2)) {
      this.mLastProgress = percent;
      this.mLastPhase = phase;
      this.mUpdateNotification(
        'install_' + this.mIndicatorId,
        percent,
        phase,
      );
    }
  }

  public startInstallCB(id: string, gameId: string, archiveId: string): void {
    this.mAddMod({
      id,
      type: '',
      archiveId,
      installationPath: id,
      state: 'installing',
      attributes: {
        name: id,
        installTime: new Date(),
      },
    });
    this.mAddedId = id;
    this.mGameId = gameId;
    this.mArchiveId = archiveId;

    // something happens with bundled mods?

    const nexusIds = nexusIdsFromDownloadId(this.mApi.getState(), archiveId);

    if (nexusIds !== undefined) {
      this.mApi.events.emit('analytics-track-mixpanel-event', new ModsInstallationStartedEvent(nexusIds.modId, nexusIds.fileId, nexusIds.numericGameId));
    }
  }

  public finishInstallCB(outcome: InstallOutcome, info?: any, reason?: string): void {
    log('info', 'finish mod install', {
      id: this.mIndicatorId,
      outcome: this.mInstallOutcome,
    });
    if (outcome === 'ignore') {
      // nop
    } else if (outcome === 'success') {
      this.mSetModState(this.mAddedId, 'installed');

      this.mSetModAttributes(this.mAddedId, {
        installTime: new Date(),
        category: info.category,
        version: info.version,
        fileId: info.fileId,
        newestFileId: info.fileId,
        changelog: info.changelog,
        endorsed: undefined,
        bugMessage: '',
        ...info,
      });

      if (this.mIsDownload(this.mArchiveId)) {
        this.mSetDownloadInstalled(this.mArchiveId, this.mGameId, this.mAddedId);
      }
    } else {
      this.mFailReason = reason;
      if (this.mAddedId !== undefined) {
        this.mRemoveMod(this.mAddedId);
      }
    }
    this.mInstallOutcome = outcome;
  }

  public setInstallPathCB(id: string, installPath: string) {
    const fileName = path.basename(installPath);
    log('info', 'using install path', { id, installPath, fileName });
    this.mSetModInstallationPath(id, fileName);
  }

  public setModType(id: string, modType: string) {
    log('info', 'determined mod type', { id, modType });
    this.mSetModType(id, modType);
  }

  public reportError(message: string, details?: string | Error, allowReport?: boolean,
    replace?: { [key: string]: string }): void {
    log('error', 'install error', { message, details, replace });
    this.mShowError(message, details, allowReport, replace);
  }

  public progressCB(percent: number, file: string): void {
    log('debug', 'install progress', { percent, file });
  }

  private outcomeNotification(outcome: InstallOutcome, id: string,
    isEnabled: boolean, modName: string,
    mod?: IMod): INotification {
    const type = mod !== undefined ? getModType(mod.type) : undefined;
    const typeName = (type !== undefined)
      && (type.options !== undefined)
      && (type.options.name !== undefined)
      ? type.options.name
      : 'Mod';

    const nexusIds = nexusIdsFromDownloadId(this.mApi.getState(), mod.archiveId);

    switch (outcome) {
      case 'success':
        // TODO: bit of a hack, I'd prefer if we controlled this from the collections
        //   extension
        if ((mod?.type === 'collection') || this.mSilent) {
          return null;
        }

        if (nexusIds !== undefined) {
          this.mApi.events.emit('analytics-track-mixpanel-event',
            new ModsInstallationCompletedEvent(nexusIds.modId, nexusIds.fileId, nexusIds.numericGameId, Date.now() - this.mStartTime));
        }

        return {
          id: `may-enable-${id}`,
          type: 'success',
          message: modName,
          title: `${typeName} installed`,
          group: 'mod-installed',
          displayMS: isEnabled ? 4000 : undefined,
          actions: isEnabled ? [] : [
            {
              title: 'Enable All',
              action: dismiss => {
                this.mEnableMod(this.mAddedId);
                dismiss();
              },
            },
          ],
        };
      case 'canceled':

        if (nexusIds !== undefined) {
          this.mApi.events.emit('analytics-track-mixpanel-event',
            new ModsInstallationCancelledEvent(nexusIds.modId, nexusIds.fileId, nexusIds.numericGameId));
        }

        return {
          type: 'info',
          title: 'Installation canceled',
          message: modName,
          replace: { id },
          displayMS: 4000,
          localize: { message: false },
        };
      case 'ignore': return null;
      default:

        if (nexusIds !== undefined) {
          this.mApi.events.emit('analytics-track-mixpanel-event',
            new ModsInstallationFailedEvent(nexusIds.modId, nexusIds.fileId, nexusIds.numericGameId, "", this.mFailReason ?? 'unknown_error'));
        }

        return {
          type: 'error',
          title: '{{id}} failed to install',
          message: this.mFailReason,
          replace: { id },
          localize: { message: false },
        };
    }
  }
}

export default InstallContext;<|MERGE_RESOLUTION|>--- conflicted
+++ resolved
@@ -167,20 +167,11 @@
     this.mDismissNotification('install_' + this.mIndicatorId);
     this.mStopActivity(`installing_${this.mIndicatorId}`);
 
-<<<<<<< HEAD
-    Promise.delay(500)
-      .then(() => {
-        if (!this.mDidReportError) {
-
-          this.mDidReportError = true;
-          const noti = this.outcomeNotification(
-=======
     Promise.delay(50)
     .then(() => {
       if (!this.mDidReportError) {
         this.mDidReportError = true;
         const noti = this.outcomeNotification(
->>>>>>> de6e74f7
             this.mInstallOutcome, this.mIndicatorId, this.mIsEnabled(this.mAddedId),
             mod !== undefined ? getModName(mod) : this.mIndicatorId, mod);
           if (noti !== null) {
