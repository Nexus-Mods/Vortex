import {
  addNotification, dismissNotification,
  updateNotification
} from '../../actions/notifications';
import { startActivity, stopActivity } from '../../actions/session';
import { IExtensionApi } from '../../types/IExtensionContext';
import { INotification } from '../../types/INotification';
import { IDownload, IState } from '../../types/IState';
import getVortexPath from '../../util/getVortexPath';
import { log } from '../../util/log';
import { showError } from '../../util/message';
import { getSafe } from '../../util/storeHelper';
import { ModsInstallationCancelledEvent, ModsInstallationCompletedEvent, ModsInstallationFailedEvent, ModsInstallationStartedEvent } from '../analytics/mixpanel/MixpanelEvents';

import { setDownloadInstalled } from '../download_management/actions/state';
import { NotificationAggregator } from './NotificationAggregator';
import { getModType } from '../gamemode_management/util/modTypeExtensions';
import NXMUrl from '../nexus_integration/NXMUrl';
import { nexusIdsFromDownloadId } from '../nexus_integration/selectors';
import { makeModAndFileUIDs } from '../nexus_integration/util/UIDs';
import { setModsEnabled } from '../profile_management/actions/profiles';

import {
  addMod,
  removeMod,
  setModAttributes,
  setModInstallationPath,
  setModState,
  setModType,
} from './actions/mods';
import { IInstallContext, InstallOutcome } from './types/IInstallContext';
import { IMod, ModState } from './types/IMod';
import getModName from './util/modName';

import Promise from 'bluebird';
import * as path from 'path';

class InstallContext implements IInstallContext {
  private mAddMod: (mod: IMod) => void;
  private mRemoveMod: (modId: string) => void;
  private mAddNotification: (notification: INotification) => void;
  private mUpdateNotification: (id: string, progress: number, message: string) => void;
  private mDismissNotification: (id: string) => void;
  private mShowError: (message: string, details?: any, allowReport?: boolean,
    replace?: { [key: string]: string }) => void;
  private mSetModState: (id: string, state: ModState) => void;
  private mSetModAttributes: (id: string, attributes: { [key: string]: any }) => void;
  private mSetModInstallationPath: (id: string, installPath: string) => void;
  private mSetModType: (id: string, modType: string) => void;
  private mEnableMod: (modId: string) => void;
  private mSetDownloadInstalled: (archiveId: string, gameId: string, modId: string) => void;
  private mStartActivity: (activityId: string) => void;
  private mStopActivity: (activityId: string) => void;
  private mAddedId: string;
  private mIndicatorId: string;
  private mGameId: string;
  private mArchiveId: string;
  private mInstallOutcome: InstallOutcome;
  private mFailReason: string;
  private mIsEnabled: (modId: string) => boolean;
  private mIsDownload: (archiveId: string) => boolean;
  private mSilent: boolean = false;
  private mDidReportError: boolean = false;

  private mLastPhase: string;
  private mLastProgress: number;

  private mApi: IExtensionApi;
  private mStartTime: number;
  private mNotificationAggregator?: NotificationAggregator;
  private mSourceModId?: string;

  constructor(gameMode: string, api: IExtensionApi, silent: boolean, notificationAggregator?: NotificationAggregator, sourceModId?: string) {
    this.mStartTime = Date.now();
    this.mApi = api;
    this.mNotificationAggregator = notificationAggregator;
    this.mSourceModId = sourceModId;
    const store = api.store;
    const dispatch = store.dispatch;
    this.mAddMod = (mod) => dispatch(addMod(gameMode, mod));
    this.mRemoveMod = (modId) => dispatch(removeMod(gameMode, modId));
    this.mAddNotification = (notification) =>
      api.sendNotification(notification);
    this.mUpdateNotification = (id: string, progress: number, message: string) =>
      dispatch(updateNotification(id, progress, message));
    this.mDismissNotification = (id) =>
      dispatch(dismissNotification(id));
    this.mStartActivity = (activity: string) => dispatch(startActivity('mods', 'installing'));

    this.mStopActivity = (activity: string) => dispatch(stopActivity('mods', 'installing'));
    this.mShowError = (message, details?, allowReport?, replace?) => {
      this.mDidReportError = true;
      return showError(dispatch, message, details, {
        allowReport, replace, attachments: [
          {
            id: 'log',
            type: 'file',
            data: path.join(getVortexPath('userData'), 'vortex.log'),
            description: 'Vortex Log',
          },
        ]
      });
    };
    this.mLastProgress = 0;
    this.mSetModState = (id, state) =>
      dispatch(setModState(gameMode, id, state));
    this.mSetModAttributes = (modId, attributes) => {
      Object.keys(attributes).forEach(attributeId => {
        if (attributes[attributeId] === undefined) {
          delete attributes[attributeId];
        }
      });
      if (Object.keys(attributes).length > 0) {
        dispatch(setModAttributes(gameMode, modId, attributes));
      }
    };
    this.mSetModInstallationPath = (id, installPath) =>
      dispatch(setModInstallationPath(gameMode, id, installPath));
    this.mSetModType = (id, modType) =>
      dispatch(setModType(gameMode, id, modType));
    this.mEnableMod = (modId: string) => {
      const state: IState = store.getState();
      const profileId = state.settings.profiles.lastActiveProfile[this.mGameId];
      return setModsEnabled(api, profileId, [modId], true);
    };
    this.mIsEnabled = (modId) => {
      const state: IState = store.getState();

      const profileId = state.settings.profiles.lastActiveProfile[this.mGameId];
      const profile = state.persistent.profiles[profileId];
      return getSafe(profile, ['modState', modId, 'enabled'], false);
    };
    this.mSetDownloadInstalled = (archiveId, gameId, modId) => {
      dispatch(setDownloadInstalled(archiveId, gameId, modId));
    };
    this.mIsDownload = (archiveId) => {
      const state: IState = store.getState();
      return (archiveId !== null)
        && (getSafe(state, ['persistent', 'downloads', 'files', archiveId],
          undefined) !== undefined);
    };
    this.mSilent = silent ?? false;
  }

  public startIndicator(id: string): void {
    log('info', 'start mod install', { id });


    this.mLastProgress = 0;
    // TODO: we're adding even when silent but those "silent"
    // notifications aren't displayed.
    // This is hacky but notifications get used to track progress on some ops
    // to display in other locations
    // if (!this.mSilent) {
    this.mAddNotification({
      id: 'install_' + id,
      title: 'Installing {{ id }}',
      message: 'Preparing',
      replace: { id },
      type: this.mSilent ? 'silent' : 'activity',
    });
    // }
    this.mIndicatorId = id;
    this.mInstallOutcome = undefined;
    this.mStartActivity(`installing_${id}`);
  }

  public stopIndicator(mod?: IMod): void {
    if (this.mIndicatorId === undefined) {
      return;
    }

    this.mDismissNotification('install_' + this.mIndicatorId);
    this.mStopActivity(`installing_${this.mIndicatorId}`);

    Promise.delay(50)
      .then(() => {
        if (!this.mDidReportError) {
          this.mDidReportError = true;
          const noti = this.outcomeNotification(
            this.mInstallOutcome, this.mIndicatorId, this.mIsEnabled(this.mAddedId),
            mod !== undefined ? getModName(mod) : this.mIndicatorId, mod);
          if (noti !== null) {
            this.mAddNotification(noti);
          }
        }
      });
  }

  public setProgress(phase: string, percent?: number) {
    if ((percent === undefined)
      || (this.mLastPhase !== phase)
      || (Math.abs(percent - (this.mLastProgress ?? 0)) >= 2)) {
      this.mLastProgress = percent;
      this.mLastPhase = phase;
      this.mUpdateNotification(
        'install_' + this.mIndicatorId,
        percent,
        phase,
      );
    }
  }

  public startInstallCB(id: string, gameId: string, archiveId: string): void {
    this.mAddMod({
      id,
      type: '',
      archiveId,
      installationPath: id,
      state: 'installing',
      attributes: {
        name: id,
        installTime: new Date(),
      },
    });
    this.mAddedId = id;
    this.mGameId = gameId;
    this.mArchiveId = archiveId;

    // something happens with bundled mods?

    const nexusIds = nexusIdsFromDownloadId(this.mApi.getState(), archiveId);

    const isCollection = nexusIds?.collectionSlug != null && nexusIds?.revisionId != null;

    if (nexusIds != null && !isCollection) {
      const { modUID, fileUID } = makeModAndFileUIDs(nexusIds.numericGameId, nexusIds.modId, nexusIds.fileId);
      this.mApi.events.emit('analytics-track-mixpanel-event', new ModsInstallationStartedEvent(nexusIds.modId, nexusIds.fileId, nexusIds.numericGameId, modUID, fileUID));
    }
  }

  public finishInstallCB(outcome: InstallOutcome, info?: any, reason?: string): void {
    log('info', 'finish mod install', {
      id: this.mIndicatorId,
      outcome: this.mInstallOutcome,
    });
    if (outcome === 'ignore') {
      // nop
    } else if (outcome === 'success') {
      this.mSetModState(this.mAddedId, 'installed');

      this.mSetModAttributes(this.mAddedId, {
        installTime: new Date(),
        category: info.category,
        version: info.version,
        fileId: info.fileId,
        newestFileId: info.fileId,
        changelog: info.changelog,
        endorsed: undefined,
        bugMessage: '',
        ...info,
      });

      if (this.mIsDownload(this.mArchiveId)) {
        this.mSetDownloadInstalled(this.mArchiveId, this.mGameId, this.mAddedId);
      }
    } else {
      this.mFailReason = reason;
      if (this.mAddedId !== undefined) {
        this.mRemoveMod(this.mAddedId);
      }
    }
    this.mInstallOutcome = outcome;
  }

  public setInstallPathCB(id: string, installPath: string) {
    const fileName = path.basename(installPath);
    log('info', 'using install path', { id, installPath, fileName });
    this.mSetModInstallationPath(id, fileName);
  }

  public setModType(id: string, modType: string) {
    log('info', 'determined mod type', { id, modType });
    this.mSetModType(id, modType);
  }

  public reportError(message: string, details?: string | Error, allowReport?: boolean,
    replace?: { [key: string]: string }): void {
    log('error', 'install error', { message, details, replace });

    // Use NotificationAggregator if available and aggregating for this source mod
    if (this.mNotificationAggregator && this.mSourceModId) {
      const aggregationId = `install-dependencies-${this.mSourceModId}`;
      if (this.mNotificationAggregator.isAggregating(aggregationId)) {
        const errorMessage = details instanceof Error ? details.message : (details || message);
        this.mNotificationAggregator.addNotification(
          aggregationId,
          'error',
          message,
          errorMessage,
          this.mAddedId || this.mIndicatorId || 'unknown',
          { allowReport }
        );
        return;
      }
    }

    // Fallback to regular error reporting
    this.mShowError(message, details, allowReport, replace);
  }

  public progressCB(percent: number, file: string): void {
    log('debug', 'install progress', { percent, file });
  }

  private outcomeNotification(outcome: InstallOutcome, id: string,
    isEnabled: boolean, modName: string,
    mod?: IMod): INotification {
    const type = mod !== undefined ? getModType(mod.type) : undefined;
    const typeName = (type !== undefined)
      && (type.options !== undefined)
      && (type.options.name !== undefined)
      ? type.options.name
      : 'Mod';

<<<<<<< HEAD
    const nexusIds = mod !== undefined
      ? nexusIdsFromDownloadId(this.mApi.getState(), mod.archiveId)
      : undefined;
    const isCollection = nexusIds?.collectionSlug !== undefined && nexusIds?.revisionId !== undefined;
=======
    const nexusIds = mod?.archiveId != null ? nexusIdsFromDownloadId(this.mApi.getState(), mod.archiveId) : null;
    const isCollection = nexusIds?.collectionSlug != null && nexusIds?.revisionId != null;
>>>>>>> 73e0b174

    switch (outcome) {
      case 'success':

        if (nexusIds != null && !isCollection) {
          const { modUID, fileUID } = makeModAndFileUIDs(nexusIds.numericGameId, nexusIds.modId, nexusIds.fileId);
          this.mApi.events.emit('analytics-track-mixpanel-event',
            new ModsInstallationCompletedEvent(nexusIds.modId, nexusIds.fileId, nexusIds.numericGameId, modUID, fileUID, Date.now() - this.mStartTime));
        }

        // TODO: bit of a hack, I'd prefer if we controlled this from the collections
        //   extension
        if ((mod?.type === 'collection') || this.mSilent) {
          return null;
        }

        return {
          id: `may-enable-${id}`,
          type: 'success',
          message: modName,
          title: `${typeName} installed`,
          group: 'mod-installed',
          displayMS: isEnabled ? 4000 : undefined,
          actions: isEnabled ? [] : [
            {
              title: 'Enable All',
              action: dismiss => {
                this.mEnableMod(this.mAddedId);
                dismiss();
              },
            },
          ],
        };
      case 'canceled':

        if (nexusIds != null && !isCollection) {
          const { modUID, fileUID } = makeModAndFileUIDs(nexusIds.numericGameId, nexusIds.modId, nexusIds.fileId);
          this.mApi.events.emit('analytics-track-mixpanel-event',
            new ModsInstallationCancelledEvent(nexusIds.modId, nexusIds.fileId, nexusIds.numericGameId, modUID, fileUID));
        }

        return {
          type: 'info',
          title: 'Installation canceled',
          message: modName,
          replace: { id },
          displayMS: 4000,
          localize: { message: false },
        };
      case 'ignore': return null;
      default:

        if (nexusIds != null && !isCollection) {
          const { modUID, fileUID } = makeModAndFileUIDs(nexusIds.numericGameId, nexusIds.modId, nexusIds.fileId);
          this.mApi.events.emit('analytics-track-mixpanel-event',
            new ModsInstallationFailedEvent(nexusIds.modId, nexusIds.fileId, nexusIds.numericGameId, modUID, fileUID, "", this.mFailReason ?? 'unknown_error'));
        }

        return {
          type: 'error',
          title: '{{id}} failed to install',
          message: this.mFailReason,
          replace: { id },
          localize: { message: false },
        };
    }
  }
}

export default InstallContext;<|MERGE_RESOLUTION|>--- conflicted
+++ resolved
@@ -313,15 +313,8 @@
       ? type.options.name
       : 'Mod';
 
-<<<<<<< HEAD
-    const nexusIds = mod !== undefined
-      ? nexusIdsFromDownloadId(this.mApi.getState(), mod.archiveId)
-      : undefined;
-    const isCollection = nexusIds?.collectionSlug !== undefined && nexusIds?.revisionId !== undefined;
-=======
     const nexusIds = mod?.archiveId != null ? nexusIdsFromDownloadId(this.mApi.getState(), mod.archiveId) : null;
     const isCollection = nexusIds?.collectionSlug != null && nexusIds?.revisionId != null;
->>>>>>> 73e0b174
 
     switch (outcome) {
       case 'success':
