import {
  addNotification,
  dismissNotification,
  updateNotification,
} from "../../actions/notifications";
import { startActivity, stopActivity } from "../../actions/session";
import { IExtensionApi } from "../../types/IExtensionContext";
import { INotification } from "../../types/INotification";
import { IDownload, IState } from "../../types/IState";
import getVortexPath from "../../util/getVortexPath";
import { log } from "../../util/log";
import { showError } from "../../util/message";
import { getSafe } from "../../util/storeHelper";
import {
  ModsInstallationCancelledEvent,
  ModsInstallationCompletedEvent,
  ModsInstallationFailedEvent,
  ModsInstallationStartedEvent,
} from "../analytics/mixpanel/MixpanelEvents";

import { setDownloadInstalled } from "../download_management/actions/state";
import { NotificationAggregator } from "./NotificationAggregator";
import { getModType } from "../gamemode_management/util/modTypeExtensions";
import NXMUrl from "../nexus_integration/NXMUrl";
import { nexusIdsFromDownloadId } from "../nexus_integration/selectors";
import { makeModAndFileUIDs } from "../nexus_integration/util/UIDs";
import { setModsEnabled } from "../profile_management/actions/profiles";

import {
  addMod,
  removeMod,
  setModAttributes,
  setModInstallationPath,
  setModState,
  setModType,
} from "./actions/mods";
import { IInstallContext, InstallOutcome } from "./types/IInstallContext";
import { IMod, ModState } from "./types/IMod";
import getModName from "./util/modName";

<<<<<<< HEAD
import Promise from 'bluebird';
import * as path from 'path';
import { updateModStatus } from '../../actions';
import { modRuleId } from '../collections_integration/util';
=======
import Promise from "bluebird";
import * as path from "path";
>>>>>>> 4a86b276

class InstallContext implements IInstallContext {
  private mAddMod: (mod: IMod) => void;
  private mRemoveMod: (modId: string) => void;
  private mAddNotification: (notification: INotification) => void;
  private mUpdateNotification: (
    id: string,
    progress: number,
    message: string,
  ) => void;
  private mDismissNotification: (id: string) => void;
  private mShowError: (
    message: string,
    details?: any,
    allowReport?: boolean,
    replace?: { [key: string]: string },
  ) => void;
  private mSetModState: (id: string, state: ModState) => void;
  private mSetModAttributes: (
    id: string,
    attributes: { [key: string]: any },
  ) => void;
  private mSetModInstallationPath: (id: string, installPath: string) => void;
  private mSetModType: (id: string, modType: string) => void;
  private mEnableMod: (modId: string) => void;
<<<<<<< HEAD
  private mSetDownloadInstalled: (archiveId: string, gameId: string, modId: string) => void;
  private mSetCollectionModSkipped: (modId: string, logicalFileName: string | undefined) => void;
=======
  private mSetDownloadInstalled: (
    archiveId: string,
    gameId: string,
    modId: string,
  ) => void;
>>>>>>> 4a86b276
  private mStartActivity: (activityId: string) => void;
  private mStopActivity: (activityId: string) => void;
  private mAddedId: string;
  private mIndicatorId: string;
  private mGameId: string;
  private mArchiveId: string;
  private mInstallOutcome: InstallOutcome;
  private mFailReason: string;
  private mIsEnabled: (modId: string) => boolean;
  private mIsDownload: (archiveId: string) => boolean;
  private mSilent: boolean = false;
  private mDidReportError: boolean = false;

  private mLastPhase: string;
  private mLastProgress: number;

  private mApi: IExtensionApi;
  private mStartTime: number;
  private mNotificationAggregator?: NotificationAggregator;
  private mSourceModId?: string;

  constructor(
    gameMode: string,
    api: IExtensionApi,
    silent: boolean,
    notificationAggregator?: NotificationAggregator,
    sourceModId?: string,
  ) {
    this.mStartTime = Date.now();
    this.mApi = api;
    this.mNotificationAggregator = notificationAggregator;
    this.mSourceModId = sourceModId;
    const store = api.store;
    const dispatch = store.dispatch;
    this.mAddMod = (mod) => dispatch(addMod(gameMode, mod));
    this.mRemoveMod = (modId) => dispatch(removeMod(gameMode, modId));
    this.mAddNotification = (notification) =>
      api.sendNotification(notification);
    this.mUpdateNotification = (
      id: string,
      progress: number,
      message: string,
    ) => dispatch(updateNotification(id, progress, message));
    this.mDismissNotification = (id) => dispatch(dismissNotification(id));
    this.mStartActivity = (activity: string) =>
      dispatch(startActivity("mods", "installing"));

    this.mStopActivity = (activity: string) =>
      dispatch(stopActivity("mods", "installing"));
    this.mShowError = (message, details?, allowReport?, replace?) => {
      this.mDidReportError = true;
      return showError(dispatch, message, details, {
        allowReport,
        replace,
        attachments: [
          {
            id: "log",
            type: "file",
            data: path.join(getVortexPath("userData"), "vortex.log"),
            description: "Vortex Log",
          },
        ],
      });
    };
    this.mLastProgress = 0;
    this.mSetModState = (id, state) =>
      dispatch(setModState(gameMode, id, state));
    this.mSetModAttributes = (modId, attributes) => {
      Object.keys(attributes).forEach((attributeId) => {
        if (attributes[attributeId] === undefined) {
          delete attributes[attributeId];
        }
      });
      if (Object.keys(attributes).length > 0) {
        dispatch(setModAttributes(gameMode, modId, attributes));
      }
    };
    this.mSetModInstallationPath = (id, installPath) =>
      dispatch(setModInstallationPath(gameMode, id, installPath));
    this.mSetModType = (id, modType) =>
      dispatch(setModType(gameMode, id, modType));
    this.mEnableMod = (modId: string) => {
      const state: IState = store.getState();
      const profileId = state.settings.profiles.lastActiveProfile[this.mGameId];
      return setModsEnabled(api, profileId, [modId], true);
    };
    this.mIsEnabled = (modId) => {
      const state: IState = store.getState();

      const profileId = state.settings.profiles.lastActiveProfile[this.mGameId];
      const profile = state.persistent.profiles[profileId];
      return getSafe(profile, ["modState", modId, "enabled"], false);
    };
    this.mSetDownloadInstalled = (archiveId, gameId, modId) => {
      dispatch(setDownloadInstalled(archiveId, gameId, modId));
    };
    this.mSetCollectionModSkipped = (modId, logicalFileName) => {
      const state: IState = store.getState();
      const currentSession = state.session['collections']?.activeSession;
      if (currentSession !== undefined) {
        // NOTE: I seem to have lost some metadat that was injected in some later stage?
        // For example, at some point I had `mod.rule?.extra?.originalFileName`
        // Never saw where `mod.modId` was
        const rule = Object.values(currentSession?.mods ?? {}).find(mod =>
          mod.modId === modId ||
          mod.rule?.reference?.logicalFileName === logicalFileName ||
          mod.rule?.extra?.originalFileName?.startsWith(modId)
        )?.rule;

        const ruleId = rule ? modRuleId(rule) : undefined;
        if (ruleId !== undefined) {
          dispatch(updateModStatus(currentSession.sessionId, ruleId, 'skipped'));
        }
      }
    };
    this.mIsDownload = (archiveId) => {
      const state: IState = store.getState();
      return (
        archiveId !== null &&
        getSafe(
          state,
          ["persistent", "downloads", "files", archiveId],
          undefined,
        ) !== undefined
      );
    };
    this.mSilent = silent ?? false;
  }

  public startIndicator(id: string): void {
    log("info", "start mod install", { id });

    this.mLastProgress = 0;
    // TODO: we're adding even when silent but those "silent"
    // notifications aren't displayed.
    // This is hacky but notifications get used to track progress on some ops
    // to display in other locations
    // if (!this.mSilent) {
    this.mAddNotification({
      id: "install_" + id,
      title: "Installing {{ id }}",
      message: "Preparing",
      replace: { id },
      type: this.mSilent ? "silent" : "activity",
    });
    // }
    this.mIndicatorId = id;
    this.mInstallOutcome = undefined;
    this.mStartActivity(`installing_${id}`);
  }

  public stopIndicator(mod?: IMod): void {
    if (this.mIndicatorId === undefined) {
      return;
    }

    this.mDismissNotification("install_" + this.mIndicatorId);
    this.mStopActivity(`installing_${this.mIndicatorId}`);

    Promise.delay(50).then(() => {
      if (!this.mDidReportError) {
        this.mDidReportError = true;
        const noti = this.outcomeNotification(
          this.mInstallOutcome,
          this.mIndicatorId,
          this.mIsEnabled(this.mAddedId),
          mod !== undefined ? getModName(mod) : this.mIndicatorId,
          mod,
        );
        if (noti != null) {
          // Route through aggregator if available and aggregating
          if (this.mNotificationAggregator && this.mSourceModId) {
            const aggregationId = `install-dependencies-${this.mSourceModId}`;
            if (this.mNotificationAggregator.isAggregating(aggregationId)) {
              this.mNotificationAggregator.addNotification(
                aggregationId,
                noti.type as "error" | "warning" | "info",
                noti.title,
                noti.message,
                mod !== undefined ? getModName(mod) : this.mIndicatorId,
                {
                  allowReport: (noti as any).allowReport,
                  actions: noti.actions,
                },
              );
              return;
            }
          }
          // Fallback to direct notification
          this.mAddNotification(noti);
        }
      }
    });
  }

  public setProgress(phase: string, percent?: number) {
    if (
      percent === undefined ||
      this.mLastPhase !== phase ||
      Math.abs(percent - (this.mLastProgress ?? 0)) >= 5
    ) {
      this.mLastProgress = percent;
      this.mLastPhase = phase;
      this.mUpdateNotification("install_" + this.mIndicatorId, percent, phase);
    }
  }

  public startInstallCB(id: string, gameId: string, archiveId: string): void {
    this.mAddMod({
      id,
      type: "",
      archiveId,
      installationPath: id,
      state: "installing",
      attributes: {
        name: id,
        installTime: new Date().toString(),
      },
    });
    this.mAddedId = id;
    this.mGameId = gameId;
    this.mArchiveId = archiveId;

    // something happens with bundled mods?

    const nexusIds = nexusIdsFromDownloadId(this.mApi.getState(), archiveId);

    const isCollection =
      nexusIds?.collectionSlug != null && nexusIds?.revisionId != null;

    if (nexusIds?.fileId != null && !isCollection) {
      const { modUID, fileUID } = makeModAndFileUIDs(
        nexusIds.numericGameId.toString(),
        nexusIds.modId,
        nexusIds.fileId,
      );
      this.mApi.events.emit(
        "analytics-track-mixpanel-event",
        new ModsInstallationStartedEvent(
          nexusIds.modId,
          nexusIds.fileId,
          nexusIds.numericGameId,
          modUID,
          fileUID,
        ),
      );
    }
  }

  public finishInstallCB(
    outcome: InstallOutcome,
    info?: any,
    reason?: string,
  ): void {
    log("info", "finish mod install", {
      id: this.mIndicatorId,
      outcome,
    });
    if (outcome === "ignore") {
      // nop
    } else if (outcome === "success") {
      this.mSetModState(this.mAddedId, "installed");

      this.mSetModAttributes(this.mAddedId, {
        installTime: new Date(),
        category: info.category,
        version: info.version,
        fileId: info.fileId,
        newestFileId: info.fileId,
        changelog: info.changelog,
        endorsed: undefined,
        bugMessage: "",
        ...info,
      });

      if (this.mIsDownload(this.mArchiveId)) {
        this.mSetDownloadInstalled(
          this.mArchiveId,
          this.mGameId,
          this.mAddedId,
        );
      }
    } else if (outcome === 'skipped') {
      this.mSetModState(this.mAddedId, 'skipped');

      this.mSetCollectionModSkipped(info?.modId, info?.logicalFileName);
    } else {
      this.mFailReason = reason;
      if (this.mAddedId !== undefined) {
        this.mRemoveMod(this.mAddedId);
      }
    }
    this.mInstallOutcome = outcome;
  }

  public setInstallPathCB(id: string, installPath: string) {
    const fileName = path.basename(installPath);
    log("info", "using install path", { id, installPath, fileName });
    this.mSetModInstallationPath(id, fileName);
  }

  public setModType(id: string, modType: string) {
    log("info", "determined mod type", { id, modType });
    this.mSetModType(id, modType);
  }

  public reportError(
    message: string,
    details?: string | Error,
    allowReport?: boolean,
    replace?: { [key: string]: string },
  ): void {
    log("error", "install error", { message, details, replace });

    // Use NotificationAggregator if available and aggregating for this source mod
    if (this.mNotificationAggregator && this.mSourceModId) {
      const aggregationId = `install-dependencies-${this.mSourceModId}`;
      if (this.mNotificationAggregator.isAggregating(aggregationId)) {
        // Pass the original details (Error or string) to preserve stack traces
        this.mNotificationAggregator.addNotification(
          aggregationId,
          "error",
          message,
          details || message,
          this.mAddedId || this.mIndicatorId || "unknown",
          { allowReport },
        );
        return;
      }
    }

    // Fallback to regular error reporting
    this.mShowError(message, details, allowReport, replace);
  }

  public progressCB(percent: number, file: string): void {
    log("debug", "install progress", { percent, file });
  }

  private outcomeNotification(
    outcome: InstallOutcome,
    id: string,
    isEnabled: boolean,
    modName: string,
    mod?: IMod,
  ): INotification {
    const type = mod !== undefined ? getModType(mod.type) : undefined;
    const typeName =
      type !== undefined &&
      type.options !== undefined &&
      type.options.name !== undefined
        ? type.options.name
        : "Mod";

    const nexusIds =
      mod?.archiveId != null
        ? nexusIdsFromDownloadId(this.mApi.getState(), mod.archiveId)
        : null;
    const isCollection =
      nexusIds?.collectionSlug != null && nexusIds?.revisionId != null;

    switch (outcome) {
      case "success":
        if (nexusIds?.fileId != null && !isCollection) {
          const { modUID, fileUID } = makeModAndFileUIDs(
            nexusIds.numericGameId.toString(),
            nexusIds.modId,
            nexusIds.fileId,
          );
          this.mApi.events.emit(
            "analytics-track-mixpanel-event",
            new ModsInstallationCompletedEvent(
              nexusIds.modId,
              nexusIds.fileId,
              nexusIds.numericGameId,
              modUID,
              fileUID,
              Date.now() - this.mStartTime,
            ),
          );
        }

        // TODO: bit of a hack, I'd prefer if we controlled this from the collections
        //   extension
        if (mod?.type === "collection" || this.mSilent) {
          return null;
        }

        return {
          id: `may-enable-${id}`,
          type: "success",
          message: modName,
          title: `${typeName} installed`,
          group: "mod-installed",
          displayMS: isEnabled ? 4000 : undefined,
          actions: isEnabled
            ? []
            : [
                {
                  title: "Enable All",
                  action: (dismiss) => {
                    this.mEnableMod(this.mAddedId);
                    dismiss();
                  },
                },
              ],
        };
      case "canceled":
        if (nexusIds?.fileId != null && !isCollection) {
          const { modUID, fileUID } = makeModAndFileUIDs(
            nexusIds.numericGameId.toString(),
            nexusIds.modId,
            nexusIds.fileId,
          );
          this.mApi.events.emit(
            "analytics-track-mixpanel-event",
            new ModsInstallationCancelledEvent(
              nexusIds.modId,
              nexusIds.fileId,
              nexusIds.numericGameId,
              modUID,
              fileUID,
            ),
          );
        }

        return {
          type: "info",
          title: "Installation canceled",
          message: modName,
          replace: { id },
          displayMS: 4000,
          localize: { message: false },
        };
      case "ignore":
        return null;
      default:
        if (nexusIds?.fileId != null && !isCollection) {
          const { modUID, fileUID } = makeModAndFileUIDs(
            nexusIds.numericGameId.toString(),
            nexusIds.modId,
            nexusIds.fileId,
          );
          this.mApi.events.emit(
            "analytics-track-mixpanel-event",
            new ModsInstallationFailedEvent(
              nexusIds.modId,
              nexusIds.fileId,
              nexusIds.numericGameId,
              modUID,
              fileUID,
              "",
              this.mFailReason ?? "unknown_error",
            ),
          );
        }

        return {
          type: "error",
          title: "{{id}} failed to install",
          message: this.mFailReason,
          replace: { id },
          localize: { message: false },
        };
    }
  }
}

export default InstallContext;<|MERGE_RESOLUTION|>--- conflicted
+++ resolved
@@ -38,15 +38,10 @@
 import { IMod, ModState } from "./types/IMod";
 import getModName from "./util/modName";
 
-<<<<<<< HEAD
 import Promise from 'bluebird';
 import * as path from 'path';
 import { updateModStatus } from '../../actions';
 import { modRuleId } from '../collections_integration/util';
-=======
-import Promise from "bluebird";
-import * as path from "path";
->>>>>>> 4a86b276
 
 class InstallContext implements IInstallContext {
   private mAddMod: (mod: IMod) => void;
@@ -72,16 +67,8 @@
   private mSetModInstallationPath: (id: string, installPath: string) => void;
   private mSetModType: (id: string, modType: string) => void;
   private mEnableMod: (modId: string) => void;
-<<<<<<< HEAD
   private mSetDownloadInstalled: (archiveId: string, gameId: string, modId: string) => void;
   private mSetCollectionModSkipped: (modId: string, logicalFileName: string | undefined) => void;
-=======
-  private mSetDownloadInstalled: (
-    archiveId: string,
-    gameId: string,
-    modId: string,
-  ) => void;
->>>>>>> 4a86b276
   private mStartActivity: (activityId: string) => void;
   private mStopActivity: (activityId: string) => void;
   private mAddedId: string;
