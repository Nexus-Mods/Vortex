import { addNotification, dismissNotification,
         updateNotification } from '../../actions/notifications';
import { startActivity, stopActivity } from '../../actions/session';
import { IExtensionApi } from '../../types/IExtensionContext';
import { INotification } from '../../types/INotification';
import { IState } from '../../types/IState';
import getVortexPath from '../../util/getVortexPath';
import { log } from '../../util/log';
import { showError } from '../../util/message';
import { getSafe } from '../../util/storeHelper';

import { setDownloadInstalled } from '../download_management/actions/state';
import { getModType } from '../gamemode_management/util/modTypeExtensions';
import { setModEnabled } from '../profile_management/actions/profiles';

import {
  addMod,
  removeMod,
  setModAttributes,
  setModInstallationPath,
  setModState,
  setModType,
} from './actions/mods';
import { IInstallContext, InstallOutcome } from './types/IInstallContext';
import { IMod, ModState } from './types/IMod';
import getModName from './util/modName';

import Promise from 'bluebird';
import * as path from 'path';

class InstallContext implements IInstallContext {
  private mAddMod: (mod: IMod) => void;
  private mRemoveMod: (modId: string) => void;
  private mAddNotification: (notification: INotification) => void;
  private mUpdateNotification: (id: string, progress: number, message: string) => void;
  private mDismissNotification: (id: string) => void;
  private mShowError: (message: string, details?: any, allowReport?: boolean,
                       replace?: { [key: string]: string }) => void;
  private mSetModState: (id: string, state: ModState) => void;
  private mSetModAttributes: (id: string, attributes: { [key: string]: any }) => void;
  private mSetModInstallationPath: (id: string, installPath: string) => void;
  private mSetModType: (id: string, modType: string) => void;
  private mEnableMod: (modId: string) => void;
  private mSetDownloadInstalled: (archiveId: string, gameId: string, modId: string) => void;
  private mStartActivity: (activityId: string) => void;
  private mStopActivity: (activityId: string) => void;
  private mAddedId: string;
  private mIndicatorId: string;
  private mGameId: string;
  private mArchiveId: string;
  private mInstallOutcome: InstallOutcome;
  private mFailReason: string;
  private mIsEnabled: (modId: string) => boolean;
  private mIsDownload: (archiveId: string) => boolean;
<<<<<<< HEAD
  private mSilent: boolean = false;
=======
  private mDidReportError: boolean = false;
>>>>>>> 2c68bb8a

  private mLastProgress: number = 0;

  constructor(gameMode: string, api: IExtensionApi, silent: boolean) {
    const store = api.store;
    const dispatch = store.dispatch;
    this.mAddMod = (mod) => dispatch(addMod(gameMode, mod));
    this.mRemoveMod = (modId) => dispatch(removeMod(gameMode, modId));
    this.mAddNotification = (notification) =>
      dispatch(addNotification(notification));
    this.mUpdateNotification = (id: string, progress: number, message: string) =>
      dispatch(updateNotification(id, progress, message));
    this.mDismissNotification = (id) =>
      dispatch(dismissNotification(id));
    this.mStartActivity = (activity: string) => dispatch(startActivity('mods', 'installing'));
    this.mStopActivity = (activity: string) => dispatch(stopActivity('mods', 'installing'));
    this.mShowError = (message, details?, allowReport?, replace?) => {
      this.mDidReportError = true;
      return showError(dispatch, message, details, { allowReport, replace, attachments: [
        {
          id: 'log',
          type: 'file',
          data: path.join(getVortexPath('userData'), 'vortex.log'),
          description: 'Vortex Log',
        },
      ] });
    };
    this.mSetModState = (id, state) =>
      dispatch(setModState(gameMode, id, state));
    this.mSetModAttributes = (modId, attributes) => {
      Object.keys(attributes).forEach(attributeId => {
        if (attributes[attributeId] === undefined) {
          delete attributes[attributeId];
        }
      });
      if (Object.keys(attributes).length > 0) {
        dispatch(setModAttributes(gameMode, modId, attributes));
      }
    };
    this.mSetModInstallationPath = (id, installPath) =>
      dispatch(setModInstallationPath(gameMode, id, installPath));
    this.mSetModType = (id, modType) =>
      dispatch(setModType(gameMode, id, modType));
    this.mEnableMod = (modId) => {
      const state: IState = store.getState();
      const profileId = state.settings.profiles.lastActiveProfile[this.mGameId];
      dispatch(setModEnabled(profileId, modId, true));
      api.events.emit('mods-enabled', [ modId ], true, this.mGameId);
    };
    this.mIsEnabled = (modId) => {
      const state: IState = store.getState();

      const profileId = state.settings.profiles.lastActiveProfile[this.mGameId];
      const profile = state.persistent.profiles[profileId];
      return getSafe(profile, ['modState', modId, 'enabled'], false);
    };
    this.mSetDownloadInstalled = (archiveId, gameId, modId) => {
      dispatch(setDownloadInstalled(archiveId, gameId, modId));
    };
    this.mIsDownload = (archiveId) => {
      const state: IState = store.getState();
      return (archiveId !== null)
          && (getSafe(state, ['persistent', 'downloads', 'files', archiveId],
                      undefined) !== undefined);
    };
    this.mSilent = silent ?? false;
  }

  public startIndicator(id: string): void {
    log('info', 'start mod install', { id });
    this.mLastProgress = 0;
    if (!this.mSilent) {
      this.mAddNotification({
        id: 'install_' + id,
        title: 'Installing {{ id }}',
        message: 'Preparing',
        replace: { id },
        type: 'activity',
      });
    }
    this.mIndicatorId = id;
    this.mInstallOutcome = undefined;
    this.mStartActivity(`installing_${id}`);
  }

  public stopIndicator(mod: IMod): void {
    if (this.mIndicatorId === undefined) {
      return;
    }

    this.mDismissNotification('install_' + this.mIndicatorId);
    this.mStopActivity(`installing_${this.mIndicatorId}`);

    Promise.delay(500)
    .then(() => {
<<<<<<< HEAD
      const noti = this.outcomeNotification(
          this.mInstallOutcome, this.mIndicatorId, this.mIsEnabled(this.mAddedId),
          mod !== undefined ? getModName(mod) : this.mIndicatorId, mod);
      if (noti !== null) {
        this.mAddNotification(noti);
=======
      if (!this.mDidReportError) {
        this.mDidReportError = true;
        this.mAddNotification(
          this.outcomeNotification(
            this.mInstallOutcome, this.mIndicatorId, this.mIsEnabled(this.mAddedId),
            mod !== undefined ? getModName(mod) : this.mIndicatorId));
>>>>>>> 2c68bb8a
      }
    });
  }

  public setProgress(phase: string, percent?: number) {
    if ((percent === undefined) || ((percent - (this.mLastProgress ?? 0)) >= 2)) {
      this.mLastProgress = percent;
      this.mUpdateNotification(
        'install_' + this.mIndicatorId,
        percent,
        phase,
      );
    }
  }

  public startInstallCB(id: string, gameId: string, archiveId: string): void {
    this.mAddMod({
      id,
      type: '',
      archiveId,
      installationPath: id,
      state: 'installing',
      attributes: {
        name: id,
        installTime: new Date(),
      },
    });
    this.mAddedId = id;
    this.mGameId = gameId;
    this.mArchiveId = archiveId;
  }

  public finishInstallCB(outcome: InstallOutcome, info?: any, reason?: string): void {
    log('info', 'finish mod install', {
      id: this.mIndicatorId,
      outcome: this.mInstallOutcome,
    });
    if (outcome === 'success') {
      this.mSetModState(this.mAddedId, 'installed');

      this.mSetModAttributes(this.mAddedId, {
        installTime: new Date(),
        category: info.category,
        version: info.version,
        fileId: info.fileId,
        newestFileId: info.fileId,
        changelog: info.changelog,
        endorsed: undefined,
        bugMessage: '',
        ...info,
      });

      if (this.mIsDownload(this.mArchiveId)) {
        this.mSetDownloadInstalled(this.mArchiveId, this.mGameId, this.mAddedId);
      }
    } else {
      this.mFailReason = reason;
      if (this.mAddedId !== undefined) {
        this.mRemoveMod(this.mAddedId);
      }
    }
    this.mInstallOutcome = outcome;
  }

  public setInstallPathCB(id: string, installPath: string) {
    const fileName = path.basename(installPath);
    log('info', 'using install path', { id, installPath, fileName });
    this.mSetModInstallationPath(id, fileName);
  }

  public setModType(id: string, modType: string) {
    log('info', 'determined mod type', { id, modType });
    this.mSetModType(id, modType);
  }

  public reportError(message: string, details?: string | Error, allowReport?: boolean,
                     replace?: { [key: string]: string }): void {
    log('error', 'install error', { message, details, replace });
    this.mShowError(message, details, allowReport, replace);
  }

  public progressCB(percent: number, file: string): void {
    log('debug', 'install progress', { percent, file });
  }

  private outcomeNotification(outcome: InstallOutcome, id: string,
                              isEnabled: boolean, modName: string,
                              mod: IMod): INotification {
    const type = mod !== undefined ? getModType(mod.type) : undefined;
    const typeName = (type !== undefined)
                  && (type.options !== undefined)
                  && (type.options.name !== undefined)
      ? type.options.name
      : 'Mod';
    switch (outcome) {
      case 'success':
        // TODO: bit of a hack, I'd prefer if we controlled this from the collections
        //   extension
        if ((mod.type === 'collection') || this.mSilent) {
          return null;
        }
        return {
          id: `may-enable-${id}`,
          type: 'success',
          message: modName,
          title: `${typeName} installed`,
          group: 'mod-installed',
          displayMS: isEnabled ? 4000 : undefined,
          actions: isEnabled ? [] : [
            {
              title: 'Enable All',
              action: dismiss => {
                this.mEnableMod(this.mAddedId);
                dismiss();
              },
            },
          ],
        };
      case 'canceled': return {
        type: 'info',
        title: 'Installation canceled',
        message: this.mFailReason,
        replace: { id },
        displayMS: 4000,
        localize: { message: false },
      };
      default: return {
        type: 'error',
        title: '{{id}} failed to install',
        message: this.mFailReason,
        replace: { id },
        localize: { message: false },
      };
    }
  }
}

export default InstallContext;<|MERGE_RESOLUTION|>--- conflicted
+++ resolved
@@ -52,11 +52,8 @@
   private mFailReason: string;
   private mIsEnabled: (modId: string) => boolean;
   private mIsDownload: (archiveId: string) => boolean;
-<<<<<<< HEAD
   private mSilent: boolean = false;
-=======
   private mDidReportError: boolean = false;
->>>>>>> 2c68bb8a
 
   private mLastProgress: number = 0;
 
@@ -152,20 +149,14 @@
 
     Promise.delay(500)
     .then(() => {
-<<<<<<< HEAD
-      const noti = this.outcomeNotification(
-          this.mInstallOutcome, this.mIndicatorId, this.mIsEnabled(this.mAddedId),
-          mod !== undefined ? getModName(mod) : this.mIndicatorId, mod);
-      if (noti !== null) {
-        this.mAddNotification(noti);
-=======
       if (!this.mDidReportError) {
         this.mDidReportError = true;
-        this.mAddNotification(
-          this.outcomeNotification(
+        const noti = this.outcomeNotification(
             this.mInstallOutcome, this.mIndicatorId, this.mIsEnabled(this.mAddedId),
-            mod !== undefined ? getModName(mod) : this.mIndicatorId));
->>>>>>> 2c68bb8a
+            mod !== undefined ? getModName(mod) : this.mIndicatorId, mod);
+        if (noti !== null) {
+          this.mAddNotification(noti);
+        }
       }
     });
   }
