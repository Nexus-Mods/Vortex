--- conflicted
+++ resolved
@@ -987,8 +987,6 @@
     });
   }
 
-<<<<<<< HEAD
-=======
   private removeRelated = (modIds: string[]) => {
     const modId = Array.isArray(modIds) ? modIds[0] : modIds;
     const candidates: Array<{ mod: IMod, enabled: boolean }> = this.state.groupedMods[modId]
@@ -1044,7 +1042,6 @@
     return true;
   }
 
->>>>>>> c8f32b10
   private removeSelectedMod = (modId: string) => {
     this.removeSelected([modId]);
   }
@@ -1113,16 +1110,10 @@
     const insert = ' [color=red]' + t('from all profiles') + '[/color]';
 
     onShowDialog('question', 'Confirm removal', {
-<<<<<<< HEAD
-      text: t('Do you really want to remove this mod?', {
-        count: filteredIds.length,
-        replace: { count: filteredIds.length },
-=======
       bbcode: t('Do you really want to remove this mod{{insert}}?', {
         count: filteredIds.length, replace: {
           insert,
         },
->>>>>>> c8f32b10
       }),
       message: modNames.join('\n'),
       checkboxes,
@@ -1131,31 +1122,7 @@
         doRemoveMods = result.action === 'Remove' && result.input.mod;
         removeArchive = result.action === 'Remove' && result.input.archive;
 
-<<<<<<< HEAD
-        const wereInstalled = filteredIds
-          .filter(key => (this.state.modsWithState[key] !== undefined)
-                && (this.state.modsWithState[key].state === 'installed'));
-
-        const archiveIds = filteredIds
-          .filter(key => (this.state.modsWithState[key] !== undefined)
-                      && (this.state.modsWithState[key].archiveId !== undefined))
-          .map(key => this.state.modsWithState[key].archiveId);
-
-        return (doRemoveMods
-            ? removeMods(this.context.api, gameMode, wereInstalled)
-              .then(() => wereInstalled.forEach(key => onRemoveMod(gameMode, key)))
-            : Promise.resolve())
-          .then(() => {
-            if (removeArchive) {
-              archiveIds.forEach(archiveId => {
-                this.context.api.events.emit('remove-download', archiveId);
-              });
-            }
-            return Promise.resolve();
-          });
-=======
         return this.removeSelectedImpl(filteredIds, doRemoveMods, removeArchive);
->>>>>>> c8f32b10
       })
       .catch(ProcessCanceled, err => {
         this.context.api.sendNotification({
