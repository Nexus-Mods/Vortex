import { addLocalDownload, removeDownload, setDownloadHashByFile,
         setDownloadModInfo,
         startActivity, stopActivity } from '../../actions';
import { IConditionResult, IDialogContent, showDialog } from '../../actions/notifications';
import { ICheckbox, IDialogResult } from '../../types/IDialog';
import { IExtensionApi, ThunkStore } from '../../types/IExtensionContext';
import {IProfile, IState} from '../../types/IState';
import { getBatchContext, IBatchContext } from '../../util/BatchContext';
import { fileMD5 } from '../../util/checksum';
import ConcurrencyLimiter from '../../util/ConcurrencyLimiter';
import { DataInvalid, NotFound, ProcessCanceled, SetupError, TemporaryError,
         UserCanceled } from '../../util/CustomErrors';
import { createErrorReport, didIgnoreError,
        isOutdated, withContext } from '../../util/errorHandling';
import * as fs from '../../util/fs';
import getNormalizeFunc, { Normalize } from '../../util/getNormalizeFunc';
import { TFunction } from '../../util/i18n';
import lazyRequire from '../../util/lazyRequire';
import { log } from '../../util/log';
import { prettifyNodeErrorMessage } from '../../util/message';
import { activeProfile, downloadPathForGame, installPathForGame, knownGames, lastActiveProfileForGame, profileById } from '../../util/selectors';
import { getSafe } from '../../util/storeHelper';
import { batchDispatch, isPathValid, makeQueue, setdefault, toPromise, truthy } from '../../util/util';
import walk from '../../util/walk';

import calculateFolderSize from '../../util/calculateFolderSize';

import { resolveCategoryId } from '../category_management/util/retrieveCategoryPath';
import { AlreadyDownloaded, DownloadIsHTML } from '../download_management/DownloadManager';
import { IDownload } from '../download_management/types/IDownload';
import { DOWNLOADS_DIR_TAG } from '../download_management/util/downloadDirectory';
import getDownloadGames from '../download_management/util/getDownloadGames';

import { IModType } from '../gamemode_management/types/IModType';
import { getGame } from '../gamemode_management/util/getGame';
import modName, { renderModReference } from '../mod_management/util/modName';
import { convertGameIdReverse } from '../nexus_integration/util/convertGameId';
import { setModEnabled, setModsEnabled } from '../profile_management/actions/profiles';

import {addModRule, removeModRule, setFileOverride, setINITweakEnabled, setModAttribute,
        setModAttributes,
        setModType} from './actions/mods';
import {Dependency, IDependency, IDependencyError, IModInfoEx} from './types/IDependency';
import { IInstallContext } from './types/IInstallContext';
import { IInstallResult, IInstruction, InstructionType } from './types/IInstallResult';
import { IFileListItem, IMod, IModReference, IModRule } from './types/IMod';
import { IModInstaller, ISupportedInstaller } from './types/IModInstaller';
import { InstallFunc } from './types/InstallFunc';
import { ISupportedResult, TestSupported } from './types/TestSupported';
import gatherDependencies, { findDownloadByRef, findModByRef, lookupFromDownload } from './util/dependencies';
import filterModInfo from './util/filterModInfo';
import metaLookupMatch from './util/metaLookupMatch';
import queryGameId from './util/queryGameId';
import testModReference, { idOnlyRef, isFuzzyVersion, referenceEqual } from './util/testModReference';

import { MAX_VARIANT_NAME, MIN_VARIANT_NAME } from './constants';
import InstallContext from './InstallContext';
import makeListInstaller from './listInstaller';
import deriveModInstallName from './modIdManager';
import { STAGING_DIR_TAG } from './stagingDirectory';

import { HTTPError } from '@nexusmods/nexus-api';
import Bluebird from 'bluebird';
import * as _ from 'lodash';
import { IHashResult, ILookupResult, IReference, IRule } from 'modmeta-db';
import Zip = require('node-7z');
import * as os from 'os';
import * as path from 'path';
import * as Redux from 'redux';
import * as url from 'url';

import * as modMetaT from 'modmeta-db';

import { generate as shortid } from 'shortid';

const {genHash} = lazyRequire<typeof modMetaT>(() => require('modmeta-db'));

export class ArchiveBrokenError extends Error {
  constructor(message: string) {
    super(`Archive is broken: ${message}`);

    this.name = this.constructor.name;
  }
}

type ReplaceChoice = 'replace' | 'variant';
interface IReplaceChoice {
  id: string;
  variant: string;
  enable: boolean;
  attributes: { [key: string]: any };
  rules: IRule[];
  replaceChoice: ReplaceChoice;
}

interface IInvalidInstruction {
  type: InstructionType;
  error: string;
}

class InstructionGroups {
  public copy: IInstruction[] = [];
  public mkdir: IInstruction[] = [];
  public submodule: IInstruction[] = [];
  public generatefile: IInstruction[] = [];
  public iniedit: IInstruction[] = [];
  public unsupported: IInstruction[] = [];
  public attribute: IInstruction[] = [];
  public setmodtype: IInstruction[] = [];
  public error: IInstruction[] = [];
  public rule: IInstruction[] = [];
  public enableallplugins: IInstruction[] = [];
}

export const INI_TWEAKS_PATH = 'Ini Tweaks';

export const INSTALL_ACTION = 'Update current profile';
export const REPLACE_ACTION = 'Update all profiles';
export const VARIANT_ACTION = 'Add Variant';

const archiveExtLookup = new Set<string>([
  '.zip', '.z01', '.7z', '.rar', '.r00', '.001', '.bz2', '.bzip2', '.gz', '.gzip',
  '.xz', '.z', '.lzh',
]);

// file types supported by 7z but we don't want to extract
// I was tempted to put .exe in here but there may actually be cases where the
// exe is a self-extracting archive and we would be able to handle it
const FILETYPES_AVOID = ['.dll'];

function nop() {
  // nop
}

function validateVariantName(t: TFunction, content: IDialogContent): IConditionResult[] {
  const variantName = content.input.find(inp => inp.id === 'variant')?.value ?? '';

  if ((variantName.length < MIN_VARIANT_NAME) || (variantName.length > MAX_VARIANT_NAME)) {
    return [{
      id: 'variant',
      actions: ['Continue'],
      errorText: t('Name must be between {{min}}-{{max}} characters long', {
        replace: {
          min: MIN_VARIANT_NAME,
          max: MAX_VARIANT_NAME,
        },
      }),
    }];
  } else {
    return [];
  }
}

/**
 * central class for the installation process
 *
 * @class InstallManager
 */
class InstallManager {
  private mInstallers: IModInstaller[] = [];
  private mGetInstallPath: (gameId: string) => string;
  private mTask: Zip;
  private mQueue: Bluebird<void>;
  private mDependencyInstalls: { [modId: string]: () => void } = {};
  private mDependencyDownloadsLimit: ConcurrencyLimiter =
    new ConcurrencyLimiter(3);
  private mDependencyInstallsLimit: ConcurrencyLimiter =
    new ConcurrencyLimiter(1);
  private mDependencyQueue = makeQueue<void>();

  constructor(api: IExtensionApi, installPath: (gameId: string) => string) {
    this.mGetInstallPath = installPath;
    this.mQueue = Bluebird.resolve();

    api.onAsync(
      'install-from-dependencies',
      (dependentId: string, rules: IModRule[], recommended: boolean) => {
        const profile = activeProfile(api.getState());
        if (profile === undefined) {
          return Bluebird.reject(new ProcessCanceled('No game active'));
        }
        const { mods } = api.getState().persistent;
        const collection = mods[profile.gameId]?.[dependentId];

        if (collection === undefined) {
          return Bluebird.resolve();
        }

        const instPath = this.mGetInstallPath(profile.gameId);

        const filtered = rules.filter(iter =>
          collection.rules.find(rule => _.isEqual(iter, rule)) !== undefined);

        if (recommended) {
          return this.withDependenciesContext('install-recommendations', () =>
            this.installRecommendationsImpl(
              api, profile, profile.gameId, dependentId,
              modName(collection), filtered, instPath, true));
        } else {
          return this.withDependenciesContext('install-collections', () =>
            this.installDependenciesImpl(
              api, profile, profile.gameId, dependentId,
              modName(collection), filtered, instPath, true));
        }
      });

    api.onAsync('cancel-dependency-install', (modId: string) => {
      this.mDependencyInstalls[modId]?.();
      return Bluebird.resolve();
    });
  }

  /**
   * add an installer extension
   *
   * @param {number} priority priority of the installer. the lower the number the higher
   *                          the priority, so at priority 0 the extension would always be
   *                          the first to be queried
   * @param {TestSupported} testSupported
   * @param {IInstall} install
   *
   * @memberOf InstallManager
   */
  public addInstaller(
    id: string,
    priority: number,
    testSupported: TestSupported,
    install: InstallFunc) {
    this.mInstallers.push({ id, priority, testSupported, install });
    this.mInstallers.sort((lhs: IModInstaller, rhs: IModInstaller): number => {
      return lhs.priority - rhs.priority;
    });
  }

  public simulate(api: IExtensionApi, gameId: string,
                  archivePath: string, tempPath: string,
                  extractList?: IFileListItem[], unattended?: boolean,
                  installChoices?: any,
                  progress?: (entries: string[], percent: number) => void)
                  : Bluebird<IInstallResult> {
    if (this.mTask === undefined) {
      this.mTask = new Zip();
    }

    let extractProm: Bluebird<any>;
    if (FILETYPES_AVOID.includes(path.extname(archivePath).toLowerCase())) {
      extractProm = Bluebird.reject(new ArchiveBrokenError('file type on avoidlist'));
    } else {
      extractProm = this.mTask.extractFull(archivePath, tempPath, {ssc: false},
                                    progress,
                                    () => this.queryPassword(api.store) as any)
          .catch((err: Error) => this.isCritical(err.message)
            ? Bluebird.reject(new ArchiveBrokenError(err.message))
            : Bluebird.reject(err));
    }

    const fileList: string[] = [];

    return extractProm
        .then(({ code, errors }: {code: number, errors: string[] }) => {
          log('debug', 'extraction completed');
          if (code !== 0) {
            log('warn', 'extraction reported error', { code, errors: errors.join('; ') });
            const critical = errors.find(this.isCritical);
            if (critical !== undefined) {
              return Bluebird.reject(new ArchiveBrokenError(critical));
            }
            return this.queryContinue(api, errors, archivePath);
          } else {
            return Bluebird.resolve();
          }
        })
        .then(() => walk(tempPath,
                         (iterPath, stats) => {
                           if (stats.isFile()) {
                             fileList.push(path.relative(tempPath, iterPath));
                           } else {
                             // unfortunately we also have to pass directories because
                             // some mods contain empty directories to control stop-folder
                             // management...
                             fileList.push(path.relative(tempPath, iterPath) + path.sep);
                           }
                           return Bluebird.resolve();
                         }))
        .then(() => {
          if (truthy(extractList) && extractList.length > 0) {
            return makeListInstaller(extractList, tempPath);
          } else {
            return this.getInstaller(fileList, gameId, archivePath);
          }
        })
        .then(supportedInstaller => {
          if (supportedInstaller === undefined) {
            throw new Error('no installer supporting this file');
          }

          const {installer, requiredFiles} = supportedInstaller;

          return installer.install(
              fileList, tempPath, gameId,
              (perc: number) => {
                log('info', 'progress', perc);
                progress([], perc);
              },
              installChoices,
              unattended,
              archivePath);
        });

  }

  /**
   * start installing a mod.
   *
   * @param {string} archiveId id of the download. may be null if the download isn't
   *                           in our download archive
   * @param {string} archivePath path to the archive file
   * @param {string} downloadGameId gameId of the download as reported by the downloader
   * @param {IExtensionApi} extension api
   * @param {*} info existing information about the mod (i.e. stuff retrieved
   *                 from the download page)
   * @param {boolean} processDependencies if true, test if the installed mod is dependent
   *                                      of others and tries to install those too
   * @param {boolean} enable if true, enable the mod after installation
   * @param {Function} callback callback once this is finished
   * @param {boolean} forceGameId set if the user has already been queried which game
   *                              to install the mod for
   * @param {IFileListItem[]} fileList if set, the listed files (and only those) get extracted
   *                                   directly, ignoring any installer scripts
   * @param {boolean} unattended if set and there is an option preset, the installation
   *                             will happen automatically without user interaction
   * @param {boolean} forceInstaller if set, this should be the id of an installer
   *                                 (registerInstaller) to be used, instead of going through
   *                                 the auto-detection.
   */
  public install(
    archiveId: string,
    archivePath: string,
    downloadGameIds: string[],
    api: IExtensionApi,
    info: any,
    processDependencies: boolean,
    enable: boolean,
    callback: (error: Error, id: string) => void,
    forceGameId?: string,
    fileList?: IFileListItem[],
    unattended?: boolean,
    forceInstaller?: string,
    allowAutoDeploy?: boolean): void {

    if (this.mTask === undefined) {
      this.mTask = new Zip();
    }

    const fullInfo = { ...info };
    let rules: IRule[] = [];
    let overrides: string[] = [];
    let destinationPath: string;
    let tempPath: string;

    const dummyArchiveId = shortid();

    api.dismissNotification(`ready-to-install-${archiveId ?? dummyArchiveId}`);

    const baseName = path.basename(archivePath, path.extname(archivePath)).trim() || 'EMPTY_NAME';
    const currentProfile = activeProfile(api.store.getState());
    let installProfile = currentProfile;
    let modId = baseName;
    let installGameId: string;
    let installContext: InstallContext;
    let archiveMD5: string;
    let archiveSize: number;

    const oldCallback = callback;
    callback = (err: Error, id: string) => {
      oldCallback?.(err, id);
    };

    let existingMod: IMod;

    this.mQueue = this.mQueue
      .then(() => withContext('Installing', baseName, () => ((forceGameId !== undefined)
        ? Bluebird.resolve(forceGameId)
        : queryGameId(api.store, downloadGameIds, modId))
      .tap(gameId => {
        installGameId = gameId;
        if (installGameId === undefined) {
          return Bluebird.reject(
            new ProcessCanceled('You need to select a game before installing this mod'));
        }
        if (installGameId !== currentProfile?.gameId) {
          const state = api.getState();
          const installProfileId = lastActiveProfileForGame(state, installGameId);
          installProfile = profileById(state, installProfileId);
        }
        return api.emitAndAwait('will-install-mod', gameId, archiveId, modId, fullInfo);
      })
      // calculate the md5 hash here so we can store it with the mod meta information later,
      // otherwise we'd not remember the hash when installing from external file
      .tap(() => genHash(archivePath).then(hash => {
        archiveMD5 = hash.md5sum;
        archiveSize = hash.numBytes;
        _.merge(fullInfo, {
          download: {
            fileMD5: archiveMD5,
            size: archiveSize,
          },
        });
      }).catch(() => null))
      .then(gameId => {
        if (installGameId === 'site') {
          // install an already-downloaded extension
          return api.emitAndAwait('install-extension-from-download', archiveId)
            .then(() => Bluebird.reject(new UserCanceled()));
        }
        installContext = new InstallContext(gameId, api, allowAutoDeploy);
        installContext.startIndicator(baseName);
        let dlGame: string | string[] = getSafe(fullInfo, ['download', 'game'], gameId);
        if (Array.isArray(dlGame)) {
          dlGame = dlGame[0];
        }
        return api.lookupModMeta({
          filePath: archivePath,
          fileMD5: fullInfo.download.fileMD5,
          fileSize: fullInfo.download.size,
          gameId: dlGame as string,
        });
      })
      .then((modInfo: ILookupResult[]) => {
        log('debug', 'got mod meta information', { archivePath, resultCount: modInfo.length });
        const match = metaLookupMatch(modInfo, path.basename(archivePath), installGameId);
        if (match !== undefined) {
          fullInfo.meta = match.value;
        }

        modId = this.deriveInstallName(baseName, fullInfo);
        let testModId = modId;
        // if the name is already taken, consult the user,
        // repeat until user canceled, decided to replace the existing
        // mod or provided a new, unused name

        let variantCounter: number = 0;
        let replacementChoice: ReplaceChoice = undefined;
        const checkNameLoop = () => {
          if (replacementChoice === 'replace') {
<<<<<<< HEAD
            return Bluebird.resolve(testModId);
=======
            log('debug', '(nameloop) replacement choice "replace"', { testModId: testModId ?? '<undefined>' });
            return Promise.resolve(testModId);
>>>>>>> 19ead6c2
          }
          const modNameMatches = this.checkModNameExists(testModId, api, installGameId);
          const variantMatches = this.checkModVariantsExist(api, installGameId, archiveId);
          const existingIds = (replacementChoice === 'variant')
            ? modNameMatches
            : Array.from(new Set([].concat(modNameMatches, variantMatches)));
          if (existingIds.length === 0) {
<<<<<<< HEAD
            return Bluebird.resolve(testModId);
=======
            log('debug', '(nameloop) no existing ids', { testModId: testModId ?? '<undefined>' });
            return Promise.resolve(testModId);
>>>>>>> 19ead6c2
          } else {
            return this.queryUserReplace(api, existingIds, installGameId, ++variantCounter)
              .then((choice: IReplaceChoice) => {
                testModId = choice.id;
                replacementChoice = choice.replaceChoice;
                if (choice.enable) {
                  enable = true;
                }
                setdefault(fullInfo, 'custom', {} as any).variant = choice.variant;
                rules = choice.rules || [];
                fullInfo.previous = choice.attributes;
                return checkNameLoop();
              });
          }
        }
        return checkNameLoop();
      })
      // TODO: this is only necessary to get at the fileId and the fileId isn't
      //   even a particularly good way to discover conflicts
      .then(newModId => {
        if (newModId === undefined) {
          // this shouldn't be possible, how would checkNameLoop return undefined?
          return Bluebird.reject(new Error('failed to generate mod id'));
        }
        modId = newModId;
        log('debug', 'mod id for newly installed mod', { archivePath, modId });
        return filterModInfo(fullInfo, undefined);
      })
      .then(modInfo => {
        const fileId = modInfo.fileId ?? modInfo.revisionId;
        const isCollection = modInfo.revisionId !== undefined;

        existingMod = (fileId !== undefined)
          ? this.findPreviousVersionMod(fileId, api.store, installGameId, isCollection)
          : undefined;

        const mods = api.getState().persistent.mods[installGameId] ?? {};
        const dependentRule: { [modId: string]: { owner: string, rule: IModRule } } =
            Object.keys(mods)
            .reduce((prev: { [modId: string]: { owner: string, rule: IModRule } }, iter) => {
              const depRule = (mods[iter].rules ?? [])
                .find(rule => (rule.type === 'requires')
                           && testModReference(existingMod, rule.reference));
              if (depRule !== undefined) {
                prev[iter] = { owner: iter, rule: depRule };
              }
              return prev;
            }, {});

        let broken: string[] = [];
        if (truthy(archiveId)) {
          const download = api.getState().persistent.downloads.files[archiveId];
          if (download !== undefined) {
            const lookup = lookupFromDownload(download);
            broken = Object.keys(dependentRule)
              .filter(iter => (!idOnlyRef(dependentRule[iter].rule.reference)
                && !testModReference(lookup, dependentRule[iter].rule.reference)));
          }
        }
        if (broken.length > 0) {
          return this.queryIgnoreDependent(
            api.store, installGameId, broken.map(id => dependentRule[id]));
        } else {
          return Bluebird.resolve();
        }
      })
      .then(() => {
        if ((existingMod !== undefined) && (fullInfo.choices === undefined)) {
          fullInfo.choices = getSafe(existingMod, ['attributes', 'installerChoices'], undefined);
        }

        if ((existingMod !== undefined) && (installProfile !== undefined)) {
          const wasEnabled = getSafe(installProfile.modState, [existingMod.id, 'enabled'], false);
          return this.userVersionChoice(existingMod, api.store)
            .then((action: string) => {
              if (action === INSTALL_ACTION) {
                enable = enable || wasEnabled;
                if (wasEnabled) {
                  setModsEnabled(api, installProfile.id, [existingMod.id], false, {
                    allowAutoDeploy,
                    installed: true,
                  });
                }
                rules = existingMod.rules || [];
                overrides = existingMod.fileOverrides;
                fullInfo.previous = existingMod.attributes;
                return Bluebird.resolve();
              } else if (action === REPLACE_ACTION) {
                rules = existingMod.rules || [];
                overrides = existingMod.fileOverrides;
                fullInfo.previous = existingMod.attributes;
                // we need to remove the old mod before continuing. This ensures
                // the mod is deactivated and undeployed (so we're not leave dangling
                // links) and it ensures we do a clean install of the mod
                return new Bluebird<void>((resolve, reject) => {
                  api.events.emit('remove-mod', installGameId, existingMod.id,
                                  (error: Error) => {
                    if (error !== null) {
                      reject(error);
                    } else {
                      // use the same mod id as the old version so that all profiles
                      // keep using it.
                      modId = existingMod.id;
                      enable = enable || wasEnabled;
                      resolve();
                    }
                  }, { willBeReplaced: true });
                });
              }
            });
        } else {
          return Bluebird.resolve();
        }
      })
      .then(() => {
        installContext.startInstallCB(modId, installGameId, archiveId);

        destinationPath = path.join(this.mGetInstallPath(installGameId), modId);
        log('debug', 'installing to', { modId, destinationPath });
        installContext.setInstallPathCB(modId, destinationPath);
        tempPath = destinationPath + '.installing';
        return this.installInner(api, archivePath,
                                 tempPath, destinationPath, installGameId, installContext,
                                 forceInstaller, fullInfo.choices, fileList, unattended);
      })
      .then(result => {
        const state: IState = api.store.getState();

        if (getSafe(state, ['persistent', 'mods', installGameId, modId, 'type'], '') === '') {
          return this.determineModType(installGameId, result.instructions)
              .then(type => {
                installContext.setModType(modId, type);
                return result;
              });
        } else {
          return Bluebird.resolve(result);
        }
      })
      .then(result => this.processInstructions(api, archivePath, tempPath, destinationPath,
                                               installGameId, modId, result,
                                               fullInfo.choices, unattended))
      .finally(() => {
        if (tempPath !== undefined) {
          log('debug', 'removing temporary path', tempPath);
          return fs.removeAsync(tempPath);
        } else {
          return Bluebird.resolve();
        }
      })
      .then(() => filterModInfo(fullInfo, destinationPath))
      .then(modInfo => {
        const state = api.getState();
        const existingKeys =
          Object.keys(state.persistent.mods[installGameId]?.[modId]?.attributes || {});
        installContext.finishInstallCB('success', _.omit(modInfo, existingKeys));
        (rules ?? []).forEach(rule => {
          api.store.dispatch(addModRule(installGameId, modId, rule));
        });
        api.store.dispatch(setFileOverride(installGameId, modId, overrides));
        if (installProfile !== undefined) {
          if (enable) {
            setModsEnabled(api, installProfile.id, [modId], true, {
              allowAutoDeploy,
              installed: true,
            });
          }
          /*
          if (processDependencies) {
            log('info', 'process dependencies', { modId });
            const mod: IMod = state.persistent.mods[installGameId]?.[modId];

            this.installDependenciesImpl(api, currentProfile,
                                         mod.id, modName(mod),
                                         [].concat(modInfo.rules || [], mod.rules || []),
                                         this.mGetInstallPath(installGameId))
              .then(() => this.installRecommendationsImpl(
                                         api, currentProfile,
                                         mod.id, modName(mod),
                                         [].concat(modInfo.rules || [], mod.rules || []),
                                         this.mGetInstallPath(installGameId)));
          }
          */
        }
        this.setModSize(api, modId, installGameId);
        callback?.(null, modId);
        api.events.emit('did-install-mod', installGameId, archiveId, modId, modInfo);
        return null;
      })
      .catch(err => {
        // TODO: make this nicer. especially: The first check doesn't recognize UserCanceled
        //   exceptions from extensions, hence we have to do the string check (last one)
        const canceled = (err instanceof UserCanceled)
                         || (err instanceof TemporaryError)
                         || (err instanceof ProcessCanceled)
                         || !truthy(err)
                         || (err.message === 'Canceled')
                         || (truthy(err.stack)
                             && err.stack.startsWith('UserCanceled: canceled by user'));
        let prom = destinationPath !== undefined
          ? fs.removeAsync(destinationPath)
            .catch(UserCanceled, () => null)
            .catch(innerErr => {
              installContext.reportError(
                'Failed to clean up installation directory "{{destinationPath}}", '
                + 'please close Vortex and remove it manually.',
                innerErr, innerErr.code !== 'ENOTEMPTY', { destinationPath });
            })
          : Bluebird.resolve();

        if (installContext !== undefined) {
          const pretty = prettifyNodeErrorMessage(err);
          // context doesn't have to be set if we canceled early
          prom = prom.then(() => installContext.finishInstallCB(
            canceled ? 'canceled' : 'failed',
            undefined,
            api.translate(pretty.message, { replace: pretty.replace })));
        }

        if (err === undefined) {
          return prom.then(() => {
            callback?.(new Error('unknown error'), null);
          });
        } else if (canceled) {
          return prom.then(() => {
            callback?.(err, null);
          });
        } else if (err instanceof ArchiveBrokenError) {
          return prom
            .then(() => {
              if (installContext !== undefined) {
                api.sendNotification({
                  type: 'info',
                  title: 'Installation failed, archive is damaged',
                  message: path.basename(archivePath),
                  actions: [
                    { title: 'Delete', action: dismiss => {
                      api.events.emit('remove-download', archiveId, dismiss); } },
                    { title: 'Delete & Redownload', action: dismiss => {
                      const state: IState = api.store.getState();
                      const download = state.persistent.downloads.files[archiveId];
                      api.events.emit('remove-download', archiveId, () => {
                        dismiss();
                        api.events.emit('start-download', download.urls, info.download,
                          path.basename(archivePath));
                      });
                      dismiss();
                    } },
                  ],
                });
              }
              callback?.(err, null);
            });
        } else if (err instanceof SetupError) {
          return prom
            .then(() => {
              if (installContext !== undefined) {
                installContext.reportError(
                  'Installation failed',
                  err,
                  false, {
                    installerPath: path.basename(archivePath),
                    message: err.message,
                  });
              }
              callback?.(err, null);
            });
        } else if (err instanceof DataInvalid) {
          return prom
            .then(() => {
              if (installContext !== undefined) {
                installContext.reportError(
                  'Installation failed',
                  'The installer {{ installerPath }} is invalid and couldn\'t be '
                  + 'installed:\n{{ message }}\nPlease inform the mod author.\n',
                  false, {
                    installerPath: path.basename(archivePath),
                    message: err.message,
                  });
              }
              callback?.(err, null);
            });
        } else if (err['code'] === 'MODULE_NOT_FOUND') {
          const location = err['requireStack'] !== undefined
            ? ` (at ${err['requireStack'][0]})`
            : '';
          installContext.reportError('Installation failed',
            'Module failed to load:\n{{message}}{{location}}\n\n'
            + 'This usually indicates that the Vortex installation has been '
            + 'corrupted or an external application (like an Anti-Virus) has interfered with '
            + 'the loading of the module. '
            + 'Please check whether your AV reported something and try reinstalling Vortex.',
            false, {
              location,
              message: err.message.split('\n')[0],
            });
          callback?.(err, null);
        } else {
          return prom
            .then(() => genHash(archivePath).catch(() => ({})))
            .then((hashResult: IHashResult) => {
              const id = `${path.basename(archivePath)} (md5: ${hashResult.md5sum})`;
              let replace = {};
              if (typeof err === 'string') {
                err = 'The installer "{{ id }}" failed: {{ message }}';
                replace = {
                      id,
                      message: err,
                    };
              }
              if (installContext !== undefined) {
                const browserAssistantMsg = 'The installer has failed due to an external 3rd '
                  + 'party application you have installed on your system named '
                  + '"Browser Assistant". This application inserts itself globally '
                  + 'and breaks any other application that uses the same libraries as it does.\n\n'
                  + 'To use Vortex, please uninstall "Browser Assistant".';
                const errorMessage = (typeof err === 'string') ? err : err.message;
                let allowReport: boolean;
                if (err.message.includes('No compatible .NET installation')) {
                  allowReport = false;
                }
                (!this.isBrowserAssistantError(errorMessage))
                  ? installContext.reportError('Installation failed', err, allowReport, replace)
                  : installContext.reportError('Installation failed', browserAssistantMsg, false);
              }
              callback?.(err, modId);
            });
        }
      })
      .finally(() => {
        if (installContext !== undefined) {
          const state = api.store.getState();
          const mod: IMod = getSafe(state, ['persistent', 'mods', installGameId, modId], undefined);
          installContext.stopIndicator(mod);
        }
      })));
  }

  public installDependencies(api: IExtensionApi, profile: IProfile, gameId: string, modId: string,
                             allowAutoDeploy: boolean): Bluebird<void> {
    const state: IState = api.store.getState();
    const mod: IMod = state.persistent.mods[gameId]?.[modId];

    if (mod === undefined) {
      return Bluebird.reject(new ProcessCanceled(`Invalid mod specified "${modId}"`));
    }

    this.repairRules(api, mod, gameId);

    const installPath = this.mGetInstallPath(gameId);
    log('info', 'start installing dependencies');

    api.store.dispatch(startActivity('installing_dependencies', mod.id));
    return this.withDependenciesContext('install-dependencies', () =>
      this.augmentRules(api, gameId, mod)
        .then(rules => this.installDependenciesImpl(
          api, profile, gameId, mod.id, modName(mod), rules,
          installPath, allowAutoDeploy))
        .finally(() => {
          log('info', 'done installing dependencies');
          api.store.dispatch(stopActivity('installing_dependencies', mod.id));
        }));
  }

  public installRecommendations(api: IExtensionApi,
                                profile: IProfile,
                                gameId: string,
                                modId: string)
                                : Bluebird<void> {
    const state: IState = api.store.getState();
    const mod: IMod = getSafe(state, ['persistent', 'mods', gameId, modId], undefined);

    if (mod === undefined) {
      return Bluebird.reject(new ProcessCanceled(`Invalid mod specified "${modId}"`));
    }

    this.repairRules(api, mod, gameId);

    const installPath = this.mGetInstallPath(gameId);
    log('info', 'start installing recommendations');

    api.store.dispatch(startActivity('installing_dependencies', mod.id));
    return this.withDependenciesContext('install-recommendations', () =>
      this.augmentRules(api, gameId, mod)
        .then(rules => this.installRecommendationsImpl(
          api, profile, gameId, mod.id, modName(mod),
          rules, installPath, false))
        .finally(() => {
          log('info', 'done installing recommendations');
          api.store.dispatch(stopActivity('installing_dependencies', mod.id));
        })
    );
  }

  private augmentRules(api: IExtensionApi, gameId: string, mod: IMod): Bluebird<IRule[]> {
    const rules = (mod.rules ?? []).slice();

    return api.lookupModMeta({
      fileMD5: mod.attributes['fileMD5'],
      fileSize: mod.attributes['fileSize'],
      gameId: mod.attributes['downloadGame'] ?? gameId,
    })
      .then(results => {
        rules.push(...(results[0]?.value?.rules ?? []));
        return rules;
      })
  }

  private withDependenciesContext<T>(contextName: string, func: () => Bluebird<T>): Bluebird<T> {
    const context = getBatchContext(contextName, '', true);
    context.set('depth', context.get('depth', 0) + 1);
    context.set('remember-instructions', null);

    return func()
      .finally(() => {
        const oldDepth = context.get<number>('depth', 0);
        context.set('depth', oldDepth - 1);
        if (oldDepth === 1) {
          context.set('remember', null);
        }
      });
  }

  private hasFuzzyReference(ref: IModReference): boolean {
    return (ref.fileExpression !== undefined)
        || (ref.fileMD5 !== undefined)
        || (ref.logicalFileName !== undefined);
  }

  private setModSize(api: IExtensionApi, modId: string, gameId: string): Bluebird<void> {
    const state = api.getState();
    const stagingFolder = installPathForGame(state, gameId);
    const mod = state.persistent.mods[gameId]?.[modId];
    if (mod?.installationPath === undefined) {
      log('debug', 'failed to calculate modSize', 'mod is not in state');
      return Bluebird.resolve();
    }
    const modPath = path.join(stagingFolder, mod.installationPath);
    return calculateFolderSize(modPath)
    .then((totalSize) => {
      api.store.dispatch(setModAttribute(gameId, mod.id, 'modSize', totalSize));
      return Bluebird.resolve();
    })
    .catch(err => {
      log('debug', 'failed to calculate modSize', err);
      return Bluebird.resolve();
    });
  }

  /**
   * when installing a mod from a dependency rule we store the id of the installed mod
   * in the rule for quicker and consistent matching but if - at a later time - we
   * install those same dependencies again we have to unset those ids, otherwise the
   * dependence installs would fail.
   */
  private repairRules(api: IExtensionApi, mod: IMod, gameId: string) {
    const state: IState = api.store.getState();
    const mods = state.persistent.mods[gameId];

    (mod.rules || []).forEach(rule => {
      if ((rule.reference.id !== undefined)
          && (mods[rule.reference.id] === undefined)
          && this.hasFuzzyReference(rule.reference)) {
        const newRule: IModRule = JSON.parse(JSON.stringify(rule));
        api.store.dispatch(removeModRule(gameId, mod.id, rule));
        delete newRule.reference.id;
        api.store.dispatch(addModRule(gameId, mod.id, newRule));
      }
    });
  }

  private isBrowserAssistantError(error: string): boolean {
    return (process.platform === 'win32')
        && (error.indexOf('Roaming\\Browser Assistant') !== -1);
  }

  private isCritical(error: string): boolean {
    return (error.indexOf('Unexpected end of archive') !== -1)
        || (error.indexOf('ERROR: Data Error') !== -1)
        // used to be "Can not", current 7z prints "Cannot"
        || (error.indexOf('Cannot open the file as archive') !== -1)
        || (error.indexOf('Can not open the file as archive') !== -1);
  }

  /**
   * find the right installer for the specified archive, then install
   */
  private installInner(api: IExtensionApi, archivePath: string,
                       tempPath: string, destinationPath: string,
                       gameId: string, installContext: IInstallContext,
                       forceInstaller?: string,
                       installChoices?: any,
                       extractList?: IFileListItem[],
                       unattended?: boolean): Bluebird<IInstallResult> {
    const fileList: string[] = [];
    let phase = 'Extracting';

    const progress = (files: string[], percent: number) => {
      if ((percent !== undefined) && (installContext !== undefined)) {
        installContext.setProgress(phase, percent);
      }
    };
    log('debug', 'extracting mod archive', { archivePath, tempPath });
    let extractProm: Bluebird<any>;
    if (FILETYPES_AVOID.includes(path.extname(archivePath).toLowerCase())) {
      extractProm = Bluebird.reject(new ArchiveBrokenError('file type on avoidlist'));
    } else {
      extractProm = this.mTask.extractFull(archivePath, tempPath, {ssc: false},
                                    progress,
                                    () => this.queryPassword(api.store) as any)
          .catch((err: Error) => this.isCritical(err.message)
            ? Bluebird.reject(new ArchiveBrokenError(err.message))
            : Bluebird.reject(err));
    }

    return extractProm
        .then(({ code, errors }: {code: number, errors: string[] }) => {
          log('debug', 'extraction completed');
          phase = 'Installing';
          if (installContext !== undefined) {
            installContext.setProgress('Installing');
          }
          if (code !== 0) {
            log('warn', 'extraction reported error', { code, errors: errors.join('; ') });
            const critical = errors.find(this.isCritical);
            if (critical !== undefined) {
              return Bluebird.reject(new ArchiveBrokenError(critical));
            }
            return this.queryContinue(api, errors, archivePath);
          } else {
            return Bluebird.resolve();
          }
        })
        .catch(ArchiveBrokenError, err => {
          if (archiveExtLookup.has(path.extname(archivePath).toLowerCase())) {
            // hmm, it was supposed to support the file type though...
            return Bluebird.reject(err);
          }

          if ([STAGING_DIR_TAG, DOWNLOADS_DIR_TAG].indexOf(path.basename(archivePath)) !== -1) {
            // User just tried to install the staging/downloads folder tag file as a mod...
            //  this actually happens too often. https://github.com/Nexus-Mods/Vortex/issues/6727
            return api.showDialog('question', 'Not a mod', {
              text: 'You are attempting to install one of Vortex\'s directory tags as a mod. '
                + 'This file is generated and used by Vortex internally and should not be installed '
                + 'in this way.',
              message: archivePath,
            }, [
                { label: 'Ok' },
              ]).then(() => Bluebird.reject(new ProcessCanceled('Not a mod')));
          }

          // this is really a completely separate process from the "regular" mod installation
          return api.showDialog('question', 'Not an archive', {
            text: 'Vortex is designed to install mods from archives but this doesn\'t look '
              + 'like one. Do you want to create a mod containing just this file?',
            message: archivePath,
          }, [
              { label: 'Cancel' },
              { label: 'Create Mod' },
            ]).then(result => {
              if (result.action === 'Cancel') {
                return Bluebird.reject(new UserCanceled());
              }

              return fs.ensureDirAsync(tempPath)
                .then(() => fs.copyAsync(archivePath,
                  path.join(tempPath, path.basename(archivePath))));
            });
        })
        .then(() => walk(tempPath,
                         (iterPath, stats) => {
                           if (stats.isFile()) {
                             fileList.push(path.relative(tempPath, iterPath));
                           } else {
                             // unfortunately we also have to pass directories because
                             // some mods contain empty directories to control stop-folder
                             // management...
                             fileList.push(path.relative(tempPath, iterPath) + path.sep);
                           }
                           return Bluebird.resolve();
                         }))
        .finally(() => {
          // process.noAsar = false;
        })
        .then(() => {
          if (truthy(extractList) && extractList.length > 0) {
            return makeListInstaller(extractList, tempPath);
          } else if (forceInstaller === undefined) {
            return this.getInstaller(fileList, gameId, archivePath);
          } else {
            const forced = this.mInstallers.find(inst => inst.id === forceInstaller);
            return forced.testSupported(fileList, gameId, archivePath)
              .then((testResult: ISupportedResult) => {
                if (!testResult.supported) {
                  return undefined;
                } else {
                  return {
                    installer: forced,
                    requiredFiles: testResult.requiredFiles,
                  };
                }
              });
          }
        })
        .then(supportedInstaller => {
          if (supportedInstaller === undefined) {
            throw new Error('no installer supporting this file');
          }

          const {installer, requiredFiles} = supportedInstaller;
          log('debug', 'invoking installer',
            { installer: installer.id, enforced: forceInstaller !== undefined });
          return installer.install(
              fileList, tempPath, gameId,
              (perc: number) => {
                log('info', 'progress', perc);
                progress([], perc);
              },
              installChoices,
              unattended,
              archivePath);
        });
  }

  private determineModType(gameId: string, installInstructions: IInstruction[]): Bluebird<string> {
    log('info', 'determine mod type', { gameId });
    const game = getGame(gameId);
    if (game === undefined) {
      return Bluebird.reject(new Error(`Invalid game "${gameId}"`));
    }
    const modTypes: IModType[] = game.modTypes;
    const sorted = modTypes.sort((lhs, rhs) => lhs.priority - rhs.priority);
    let found = false;

    return Bluebird.mapSeries(sorted, (type: IModType): Bluebird<string> => {
      if (found) {
        return Bluebird.resolve<string>(null);
      }

<<<<<<< HEAD
      return type.test(installInstructions)
      .then(matches => {
        if (matches) {
          found = true;
          return Bluebird.resolve(type.typeId);
        } else {
          return Bluebird.resolve(null);
        }
      });
=======
      try {
        return type.test(installInstructions)
          .then(matches => {
            if (matches) {
              found = true;
              return Promise.resolve(type.typeId);
            } else {
              return Promise.resolve(null);
            }
          });
      } catch (err) {
        log('error', 'invalid mod type', { typeId: type.typeId, error: err.message });
        return Promise.resolve(null);
      }
>>>>>>> 19ead6c2
    }).then(matches => matches.find(match => match !== null) || '');
  }

  private queryContinue(api: IExtensionApi,
                        errors: string[],
                        archivePath: string): Bluebird<void> {
    const terminal = errors.find(err => err.indexOf('Can not open the file as archive') !== -1);

    return new Bluebird<void>((resolve, reject) => {
      const actions = [
        { label: 'Cancel', action: () => reject(new UserCanceled()) },
        { label: 'Delete', action: () => {
          fs.removeAsync(archivePath)
            .catch(err => api.showErrorNotification('Failed to remove archive', err,
                                                    { allowReport: false }))
            .finally(() => {
              const { files } = api.getState().persistent.downloads;
              const dlId = Object.keys(files)
                .find(iter => files[iter].localPath === path.basename(archivePath));
              if (dlId !== undefined) {
                api.store.dispatch(removeDownload(dlId));
              }
              reject(new UserCanceled());
            });
        } },
      ];

      if (!terminal) {
        actions.push({ label: 'Continue', action: () => resolve() });
      }

      const title = api.translate('Archive damaged "{{archiveName}}"',
                                  { replace: { archiveName: path.basename(archivePath) } });
      api.store.dispatch(showDialog('error', title, {
        bbcode: api.translate('Encountered errors extracting this archive. Please verify this '
          + 'file was downloaded correctly.\n[list]{{ errors }}[/list]', {
          replace: { errors: errors.map(err => '[*] ' + err) },
        }),
        options: { translated: true },
      }, actions));
    });
  }

  private queryPassword(store: ThunkStore<any>): Bluebird<string> {
    return new Bluebird<string>((resolve, reject) => {
      store
          .dispatch(showDialog(
              'info', 'Password Protected',
              {
                input: [{
                  id: 'password',
                  type: 'password',
                  value: '',
                  label: 'A password is required to extract this archive',
                }],
              }, [ { label: 'Cancel' }, { label: 'Continue' } ]))
          .then((result: IDialogResult) => {
            if (result.action === 'Continue') {
              resolve(result.input['password']);
            } else {
              reject(new UserCanceled());
            }
          });
    });
  }

  private validateInstructions(instructions: IInstruction[]): IInvalidInstruction[] {
    const sanitizeSep = new RegExp('/', 'g');
    // Validate the ungrouped instructions and return errors (if any)
    const invalidDestinationErrors: IInvalidInstruction[] = instructions.filter(instr => {
      if (!!instr.destination) {
        // This is a temporary hack to avoid invalidating fomod instructions
        //  which will include a path separator at the beginning of a relative path
        //  when matching nested stop patterns.
        const destination = (instr.destination.charAt(0) === path.sep)
          ? instr.destination.substr(1)
          : instr.destination;

        // Ensure we use windows path separators as scripted installers
        //  will sometime return *nix separators.
        const sanitized = (process.platform === 'win32')
          ? destination.replace(sanitizeSep, path.sep)
          : destination;
        return (!isPathValid(sanitized, true));
      }

      return false;
    }).map(instr => {
        return {
          type: instr.type,
          error: `invalid destination path: "${instr.destination}"`,
        };
      });

    return [].concat(invalidDestinationErrors);
  }

  private transformInstructions(input: IInstruction[]): InstructionGroups {
    return input.reduce((prev, value) => {
      if (truthy(value) && (prev[value.type] !== undefined)) {
        prev[value.type].push(value);
      }
      return prev;
    }, new InstructionGroups());
  }

  private reportUnsupported(api: IExtensionApi, unsupported: IInstruction[], archivePath: string) {
    if (unsupported.length === 0) {
      return;
    }
    const missing = unsupported.map(instruction => instruction.source);
    const makeReport = () =>
        genHash(archivePath)
            .catch(err => ({}))
            .then(
                (hashResult: IHashResult) => createErrorReport(
                    'Installer failed',
                    {
                      message: 'The installer uses unimplemented functions',
                      details:
                          `Missing instructions: ${missing.join(', ')}\n` +
                              `Installer name: ${path.basename(archivePath)}\n` +
                              `MD5 checksum: ${hashResult.md5sum}\n`,
                    }, {},
                    ['installer'], api.store.getState()));
    const showUnsupportedDialog = () => api.store.dispatch(showDialog(
        'info', 'Installer unsupported',
        {
          message:
              'This installer is (partially) unsupported as it\'s ' +
              'using functionality that hasn\'t been implemented yet. ' +
              'Please help us fix this by submitting an error report with a link to this mod.',
        }, (isOutdated() || didIgnoreError()) ? [
          { label: 'Close' },
        ] : [
          { label: 'Report', action: makeReport },
          { label: 'Close' },
        ]));

    api.sendNotification({
      type: 'info',
      message: 'Installer unsupported',
      actions: [{title: 'More', action: showUnsupportedDialog}],
    });
  }

  private processMKDir(instructions: IInstruction[],
                       destinationPath: string): Bluebird<void> {
    return Bluebird.each(instructions,
                        instruction => fs.ensureDirAsync(path.join(
                            destinationPath, instruction.destination)))
        .then(() => undefined);
  }

  private processGenerateFiles(generatefile: IInstruction[],
                               destinationPath: string): Bluebird<void> {
    return Bluebird.each(generatefile, gen => {
      const outputPath = path.join(destinationPath, gen.destination);
      return fs.ensureDirAsync(path.dirname(outputPath))
        // data buffers are sent to us base64 encoded
        .then(() => fs.writeFileAsync(outputPath, gen.data));
    }).then(() => undefined);
  }

  private processSubmodule(api: IExtensionApi, submodule: IInstruction[],
                           destinationPath: string,
                           gameId: string, modId: string,
                           choices: any, unattended: boolean): Bluebird<void> {
    return Bluebird.each(submodule,
      mod => {
        const tempPath = destinationPath + '.' + shortid() + '.installing';
        log('debug', 'install submodule', { modPath: mod.path, tempPath, destinationPath });
        const subContext = new InstallContext(gameId, api, unattended);
        subContext.startIndicator(api.translate('nested: {{modName}}',
          { replace: { modName: path.basename(mod.path) } }));
        return this.installInner(api, mod.path, tempPath, destinationPath,
                                 gameId, subContext, undefined,
                                 choices, undefined, unattended)
          .then((resultInner) => this.processInstructions(
            api, mod.path, tempPath, destinationPath,
            gameId, modId, resultInner, choices, unattended))
          .then(() => {
            if (mod.submoduleType !== undefined) {
              api.store.dispatch(setModType(gameId, modId, mod.submoduleType));
            }
          })
          .finally(() => {
            subContext.finishInstallCB('ignore');
            subContext.stopIndicator();
            log('debug', 'removing submodule', tempPath);
            fs.removeAsync(tempPath);
          });
      })
        .then(() => undefined);
  }

  private processAttribute(api: IExtensionApi, attribute: IInstruction[],
                           gameId: string, modId: string): Bluebird<void> {
    attribute.forEach(attr => {
      api.store.dispatch(setModAttribute(gameId, modId, attr.key, attr.value));
    });
    return Bluebird.resolve();
  }

  private processEnableAllPlugins(api: IExtensionApi, enableAll: IInstruction[],
                                  gameId: string, modId: string): Bluebird<void> {
    if (enableAll.length > 0) {
      api.store.dispatch(setModAttribute(gameId, modId, 'enableallplugins', true));
    }
    return Bluebird.resolve();
  }

  private processSetModType(api: IExtensionApi, types: IInstruction[],
                            gameId: string, modId: string): Bluebird<void> {
    if (types.length > 0) {
      api.store.dispatch(setModType(gameId, modId, types[types.length - 1].value));
      if (types.length > 1) {
        log('error', 'got more than one mod type, only the last was used', { types });
      }
    }
    return Bluebird.resolve();
  }

  private processRule(api: IExtensionApi, rules: IInstruction[],
                      gameId: string, modId: string): Bluebird<void> {
    rules.forEach(rule => {
      api.store.dispatch(addModRule(gameId, modId, rule.rule));
    });
    return Bluebird.resolve();
  }

  private processIniEdits(api: IExtensionApi,
                          iniEdits: IInstruction[],
                          destinationPath: string,
                          gameId: string, modId: string): Bluebird<void> {
    if (iniEdits.length === 0) {
      return Bluebird.resolve();
    }

    const byDest: { [dest: string]: IInstruction[] } = iniEdits.reduce(
      (prev: { [dest: string]: IInstruction[] }, value) => {
      setdefault(prev, value.destination, []).push(value);
      return prev;
    }, {});

    return fs.ensureDirAsync(path.join(destinationPath, INI_TWEAKS_PATH))
      .then(() => Bluebird.map(Object.keys(byDest), destination => {
      const bySection: {[section: string]: IInstruction[]} =
          byDest[destination].reduce((prev: { [section: string]: IInstruction[] }, value) => {
            setdefault(prev, value.section, []).push(value);
            return prev;
          }, {});

      const renderKV = (instruction: IInstruction): string =>
          `${instruction.key} = ${instruction.value}`;

      const renderSection = (section: string) => [
        `[${section}]`,
      ].concat(bySection[section].map(renderKV)).join(os.EOL);

      const content = Object.keys(bySection).map(renderSection).join(os.EOL);

      const basename = path.basename(destination, path.extname(destination));
      const tweakId = `From Installer [${basename}].ini`;
      api.store.dispatch(setINITweakEnabled(gameId, modId, tweakId, true));

      return fs.writeFileAsync(
        path.join(destinationPath, INI_TWEAKS_PATH, tweakId),
        content);
    }))
    .then(() => undefined);
  }

  private processInstructions(api: IExtensionApi, archivePath: string,
                              tempPath: string, destinationPath: string,
                              gameId: string, modId: string,
                              result: { instructions: IInstruction[] },
                              choices: any, unattended: boolean) {
    if (result.instructions === null) {
      // this is the signal that the installer has already reported what went
      // wrong. Not necessarily a "user canceled" but the error handling happened
      // in the installer so we don't know what happened.
      return Bluebird.reject(new UserCanceled());
    }

    if ((result.instructions === undefined) ||
        (result.instructions.length === 0)) {
      return Bluebird.reject(new ProcessCanceled('Empty archive or no options selected'));
    }

    const invalidInstructions = this.validateInstructions(result.instructions);
    if (invalidInstructions.length > 0) {
      const game = getGame(gameId);
      // we can also get here with invalid instructions from scripted installers
      // so even if the game is not contributed, this is still probably not a bug
      // const allowReport = (game.contributed === undefined);
      const allowReport = false;
      const error = (allowReport)
        ? 'Invalid installer instructions found for "{{ modId }}".'
        : 'Invalid installer instructions found for "{{ modId }}". Please inform '
          + 'the game extension\'s developer - "{{ contributor }}", or the mod author.';
      api.showErrorNotification('Invalid mod installer instructions', {
        invalid: '\n' + invalidInstructions.map(inval =>
          `(${inval.type}) - ${inval.error}`).join('\n'),
        message: error,
      }, {
        replace: {
          modId,
          contributor: game.contributed,
        },
        allowReport,
      });
      return Bluebird.reject(new ProcessCanceled('Invalid installer instructions'));
    }

    const instructionGroups = this.transformInstructions(result.instructions);

    if (instructionGroups.error.length > 0) {
      const fatal = instructionGroups.error.find(err => err.value === 'fatal');
      let error = 'Errors were reported processing the installer for "{{ modId }}". ';

      if (fatal === undefined) {
        error += 'It\'s possible the mod works (partially) anyway. '
        + 'Please note that NMM tends to ignore errors so just because NMM doesn\'t '
        + 'report a problem with this installer doesn\'t mean it doesn\'t have any.';
      }

      api.showErrorNotification('Installer reported errors',
        error + '\n{{ errors }}', {
          replace: {
            errors: instructionGroups.error.map(err => err.source).join('\n'),
            modId,
          },
          allowReport: false,
          message: modId,
        });
      if (fatal !== undefined) {
        return Bluebird.reject(new ProcessCanceled('Installer script failed'));
      }
    }

    log('debug', 'installer instructions',
        JSON.stringify(result.instructions.map(instr => _.omit(instr, ['data']))));
    this.reportUnsupported(api, instructionGroups.unsupported, archivePath);

    return this.processMKDir(instructionGroups.mkdir, destinationPath)
      .then(() => this.extractArchive(api, archivePath, tempPath, destinationPath,
                                      instructionGroups.copy, gameId))
      .then(() => this.processGenerateFiles(instructionGroups.generatefile,
                                            destinationPath))
      .then(() => this.processIniEdits(api, instructionGroups.iniedit, destinationPath,
                                       gameId, modId))
      .then(() => this.processSubmodule(api, instructionGroups.submodule,
                                        destinationPath, gameId, modId,
                                        choices, unattended))
      .then(() => this.processAttribute(api, instructionGroups.attribute, gameId, modId))
      .then(() => this.processEnableAllPlugins(api, instructionGroups.enableallplugins,
                                               gameId, modId))
      .then(() => this.processSetModType(api, instructionGroups.setmodtype, gameId, modId))
      .then(() => this.processRule(api, instructionGroups.rule, gameId, modId))
      ;
  }

  private checkModVariantsExist(api: IExtensionApi, gameMode: string, archiveId: string): string[] {
    if (archiveId === null) {
      return [];
    }
    const state = api.getState();
    const mods = Object.values(state.persistent.mods[gameMode] || []);
    return mods.filter(mod => mod.archiveId === archiveId).map(mod => mod.id);
  }

  private checkModNameExists(installName: string, api: IExtensionApi, gameMode: string): string[] {
    const state = api.getState();
    const mods = Object.values(state.persistent.mods[gameMode] || []);
    // Yes I know that only 1 mod id can ever match the install name, but it's more consistent
    //  with the variant check as we don't have to check for undefined too.
    return mods.filter(mod => mod.id === installName).map(mod => mod.id);
  }

  private findPreviousVersionMod(fileId: number, store: Redux.Store<any>,
                                 gameMode: string, isCollection: boolean): IMod {
    const mods = store.getState().persistent.mods[gameMode] || {};
    // This is not great, but we need to differentiate between revisionIds and fileIds
    //  as it's perfectly possible for a collection's revision id to match a regular
    //  mod's fileId resulting in false positives and therefore mashed up metadata.
    const filterFunc = (modId: string) => (isCollection)
      ? mods[modId].type === 'collection'
      : mods[modId].type !== 'collection';
    let mod: IMod;
    Object.keys(mods).filter(filterFunc).forEach(key => {
      // TODO: fileId/revisionId can potentially be more up to date than the last
      //  known "newestFileId" property if the curator/mod author has released a new
      //  version of his collection/mod since the last time the user checked for updates
      const newestFileId: number = mods[key].attributes?.newestFileId;
      const currentFileId: number =
        mods[key].attributes?.fileId ?? mods[key].attributes?.revisionId;
      if ((newestFileId !== currentFileId)
          && (newestFileId === fileId)) {
        mod = mods[key];
      }
    });

    return mod;
  }

  private queryIgnoreDependent(store: ThunkStore<any>, gameId: string,
                               dependents: Array<{ owner: string, rule: IModRule }>)
                               : Bluebird<void> {
    return new Bluebird<void>((resolve, reject) => {
      store.dispatch(showDialog(
          'question', 'Updating may break dependencies',
          {
            text:
            'You\'re updating a mod that others depend upon and the update doesn\'t seem to '
            + 'be compatible (according to the dependency information). '
            + 'If you continue we have to disable these dependencies, otherwise you\'ll '
            + 'continually get warnings about it.',
            options: { wrap: true },
          },
          [
            { label: 'Cancel' },
            { label: 'Ignore' },
          ]))
        .then((result: IDialogResult) => {
          if (result.action === 'Cancel') {
            reject(new UserCanceled());
          } else {
            const ruleActions = dependents.reduce((prev, dep) => {
              prev.push(removeModRule(gameId, dep.owner, dep.rule));
              prev.push(addModRule(gameId, dep.owner, {
                ...dep.rule,
                ignored: true,
              }));
              return prev;
            }, []);
            batchDispatch(store, ruleActions);
            resolve();
          }
        });
    });
  }

  private userVersionChoice(oldMod: IMod, store: ThunkStore<any>): Bluebird<string> {
    return new Bluebird<string>((resolve, reject) => {
      store.dispatch(showDialog(
          'question', modName(oldMod),
          {
            text:
            'An older version of this mod is already installed. '
            + 'You can replace the existing one - which will update all profiles - '
            + 'or install this one alongside it. In the latter case both versions '
            + 'will be available and only the active profile will be updated. ',
            options: { wrap: true },
          },
          [
            { label: 'Cancel' },
            { label: REPLACE_ACTION },
            { label: INSTALL_ACTION },
          ]))
        .then((result: IDialogResult) => {
          if (result.action === 'Cancel') {
            reject(new UserCanceled());
          } else {
            resolve(result.action);
          }
        });
    });
  }

  private queryUserReplace(api: IExtensionApi, modIds: string[], gameId: string, counter: number) {
    return new Bluebird<IReplaceChoice>((resolve, reject) => {
      const state: IState = api.store.getState();
      const mods: IMod[] = Object.values(state.persistent.mods[gameId])
        .filter(mod => modIds.includes(mod.id));
      if (mods.length === 0) {
        // Technically for this to happen the timing must be *perfect*,
        //  the replace query dialog will only show if we manage to confirm that
        //  the modId is indeed stored persistently - but if somehow the user
        //  was able to finish removing the mod right as the replace dialog
        //  appears the mod could be potentially missing from the state.
        // In this case we resolve using the existing modId.
        // https://github.com/Nexus-Mods/Vortex/issues/7972
        const currentProfile = activeProfile(api.store.getState());
        return resolve({
          id: modIds[0],
          variant: '',
          enable: getSafe(currentProfile, ['modState', modIds[0], 'enabled'], false),
          attributes: {},
          rules: [],
          replaceChoice: 'replace',
        });
      }

      const context = getBatchContext('install-mod', mods[0].archiveId);

      const queryVariantNameDialog = (remember: boolean) => {
        const checkVariantRemember: ICheckbox[] = [];
        if (truthy(context)) {
          const itemsCompleted = context.get('items-completed', 0);
          const itemsLeft = context.itemCount - itemsCompleted;
          if ((itemsLeft > 1) && remember) {
            checkVariantRemember.push({
              id: 'remember',
              value: false,
              text: api.translate('Use this name for all remaining variants ({{count}} more)', {
                count: itemsLeft - 1,
              }),
            });
          }
        }

        return api.showDialog('question', 'Install options - Name mod variant', {
          text: 'Enter a variant name for "{{modName}}" to differentiate it from the original',
          input: [{
            id: 'variant',
            value: counter > 2 ? counter.toString() : '2',
            label: 'Variant',
          }],
          checkboxes: checkVariantRemember,
          md: '**Remember:** You can switch between variants by clicking in the version '
            + 'column in your mod list and selecting from the dropdown.',
          parameters: {
            modName: modName(mods[0], { version: false }),
          },
          condition: (content: IDialogContent) => validateVariantName(api.translate, content),
          options: {
            order: ['text', 'input', 'md', 'checkboxes'],
          },
        }, [
          { label: 'Cancel' },
          { label: 'Continue' },
        ])
        .then(result => {
          if (result.action === 'Cancel') {
            context?.set?.('canceled', true);
            return Bluebird.reject(new UserCanceled());
          } else {
            if (result.input.remember) {
              context.set('variant-name', result.input.variant);
            }
            return Bluebird.resolve(result.input.variant);
          }
        });
      };

      const queryDialog = () => api.showDialog('question', 'Install options',
        {
          text: '"{{modName}}" has already been installed. Would you like to:',
          choices: [
            {
              id: 'replace',
              value: true,
              text: 'Replace the existing mod',
              subText: 'This will replace the existing mod on all your profiles.',
            },
            {
              id: 'variant',
              value: false,
              text: 'Install as variant of the existing mod',
              subText: 'This will allow you to install variants of the same mod and easily '
                     + 'switch between them from the version drop-down in the mods table. '
                     + 'This can be useful if you want to install the same mod but with '
                     + 'different options in different profiles.',
            },
          ],
          checkboxes: checkRoVRemember,
          options: {
            wrap: true,
            order: ['choices', 'checkboxes'],
          },
          parameters: {
            modName: modName(mods[0], { version: false }),
          },
        },
        [
          { label: 'Cancel' },
          { label: 'Continue' },
        ])
        .then(result => {
          if (result.action === 'Cancel') {
            context?.set?.('canceled', true);
            return Bluebird.reject(new UserCanceled());
          } else if (result.input.variant) {
            return queryVariantNameDialog(result.input.remember)
              .then(variant => ({
                action: 'variant',
                variant,
                remember: result.input.remember,
              }));
          } else if (result.input.replace) {
            return {
              action: 'replace',
              remember: result.input.remember,
            };
          }
        });

        const queryVariantReplacement = () => api.showDialog('question', 'Select Variant to Replace',
        {
          text: '"{{modName}}" has several variants installed - please choose which one to replace:',
          choices: modIds.map((id, idx) => {
            const modAttributes = mods[idx].attributes;
            const variant = getSafe(modAttributes, ['variant'], '');
            return {
              id,
              value: idx === 0,
              text: `modId: ${id}`,
              subText: api.translate('Version: {{version}}; InstallTime: {{installTime}}; Variant: {{variant}}',
              {
                replace: {
                  version: getSafe(modAttributes, ['version'], 'Unknown'),
                  installTime: new Date(getSafe(modAttributes, ['installTime'], 0)),
                  variant: truthy(variant) ? variant : 'Not set',
                }
              }),
            }
          }),
          parameters: {
            modName: modName(mods[0], { version: false }),
          },
        },
        [
          { label: 'Cancel' },
          { label: 'Continue' },
        ]);

      let choices: Bluebird<{ action: string, variant?: string, remember: boolean }>;

      const checkRoVRemember: ICheckbox[] = [];
      if (context !== undefined) {
        if (context.get('canceled', false)) {
          return reject(new UserCanceled());
        }

        const action = context.get('replace-or-variant');
        const itemsCompleted = context.get('items-completed', 0);
        const itemsLeft = context.itemCount - itemsCompleted;
        if (itemsLeft > 1) {
          if (action === undefined) {
            checkRoVRemember.push({
              id: 'remember',
              value: false,
              text: api.translate('Do this for all remaining reinstalls ({{count}} more)', {
                count: itemsLeft - 1,
              }),
            });
          }
        }

        if (action !== undefined) {
          let variant: string = context.get('variant-name');
          if ((action === 'variant') && (variant === undefined)) {
            choices = queryVariantNameDialog(context.get('replace-or-variant') !== undefined)
              .then(variantName => ({
                action,
                variant: variantName,
                remember: true,
              }));
          } else {
            if ((variant !== undefined) && (counter > 1)) {
              variant += `.${counter}`;
            }
            choices = Bluebird.resolve({
              action,
              variant,
              remember: true,
            });
          }
        }
      }

      if (choices === undefined) {
        choices = queryDialog();
      }

      choices
        .then((result: { action: string, variant: string, remember: boolean }) => {
          const currentProfile = activeProfile(api.store.getState());
          const wasEnabled = (modId: string) => {
            return (currentProfile?.gameId === gameId)
              ? getSafe(currentProfile.modState, [modId, 'enabled'], false)
              : false;
          };

          const replaceMod = (modId: string) => {
            const mod = mods.find(m => m.id === modId);
            const variant = mod !== undefined ? getSafe(mod.attributes, ['variant'], '') : '';
            api.events.emit('remove-mod', gameId, modId, (err) => {
              if (err !== null) {
                reject(err);
              } else {
                resolve({
                  id: modId,
                  variant,
                  enable: wasEnabled(modId),
                  attributes: _.omit(mod.attributes, ['version', 'fileName', 'fileVersion']),
                  rules: mod.rules,
                  replaceChoice: 'replace',
                });
              }
            }, { willBeReplaced: true });
          };

          if (result.action === 'variant') {
            if (result.remember === true) {
              context.set('replace-or-variant', 'variant');
            }
            if (currentProfile !== undefined) {
              const actions = modIds.map(id => setModEnabled(currentProfile.id, id, false));
              batchDispatch(api.store.dispatch, actions);
            }
            // We want the shortest possible modId paired against this archive
            //  before adding the variant name to it.
            const archiveId = mods[0].archiveId;
            const relevantIds = Object.keys(state.persistent.mods[gameId])
              .filter(id => state.persistent.mods[gameId][id]?.archiveId === archiveId);
            const modId = relevantIds.reduce((prev, iter) => iter.length < prev.length ? iter : prev, relevantIds[0]);
            // We just disabled all variants - if any of the variants was enabled previously
            //  it's safe to assume that the user wants this new variant enabled.
            const enable = modIds.reduce((prev, iter) => wasEnabled(iter) ? true : prev, false);
            resolve({
              id: modId + '+' + result.variant,
              variant: result.variant,
              enable,
              attributes: {},
              rules: [],
              replaceChoice: 'variant',
            });
          } else if (result.action === 'replace') {
            if (result.remember === true) {
              context.set('replace-or-variant', 'replace');
            }
            if (modIds.length > 1) {
              queryVariantReplacement()
                .then((res: IDialogResult) => {
                  if (res.action === 'Cancel') {
                    context?.set?.('canceled', true);
                    reject(new UserCanceled());
                  } else {
                    const selected = Object.keys(res.input).find(iter => res.input[iter]);
                    replaceMod(selected);
                  }
                })
            } else {
              replaceMod(modIds[0]);
            }
          } else {
            if (result.action === 'Cancel') {
              log('error', 'invalid action in "queryUserReplace"', { action: result.action });
            }
            context?.set?.('canceled', true);
            reject(new UserCanceled());
          }
        })
        .tap(() => {
          if (context !== undefined) {
            context.set('items-completed', context.get('items-completed', 0) + 1);
          }
        })
        .catch(err => {
          return reject(err);
        })
        ;
    });
  }

  private getInstaller(
    fileList: string[],
    gameId: string,
    archivePath: string,
    offsetIn?: number,
    ): Bluebird<ISupportedInstaller> {
    const offset = offsetIn || 0;
    if (offset >= this.mInstallers.length) {
      return Bluebird.resolve(undefined);
    }
    return Bluebird.resolve(this.mInstallers[offset].testSupported(fileList, gameId, archivePath))
      .then((testResult: ISupportedResult) => {
          if (testResult === undefined) {
            log('error', 'Buggy installer', this.mInstallers[offset].id);
          }
          return (testResult?.supported === true)
            ? Bluebird.resolve({
              installer: this.mInstallers[offset],
              requiredFiles: testResult.requiredFiles,
            })
            : this.getInstaller(fileList, gameId, archivePath, offset + 1);
      });
  }

  /**
   * determine the mod name (on disk) from the archive path
   * TODO: this currently simply uses the archive name which should be fine
   *   for downloads from nexus but in general we need the path to encode the
   *   mod, the specific "component" and the version. And then we need to avoid
   *   collisions.
   *   Finally, the way I know users they will want to customize this.
   *
   * @param {string} archiveName
   * @param {*} info
   * @returns
   */
  private deriveInstallName(archiveName: string, info: any) {
    return deriveModInstallName(archiveName, info);
  }

  private downloadURL(api: IExtensionApi,
                      lookupResult: IModInfoEx,
                      wasCanceled: () => boolean,
                      referenceTag?: string,
                      campaign?: string,
                      fileName?: string): Bluebird<string> {
    const call = (input: string | (() => Bluebird<string>)): Bluebird<string> =>
      (input !== undefined) && (typeof(input) === 'function')
      ? input() : Bluebird.resolve(input as string);

    let resolvedSource: string;
    let resolvedReferer: string;

    return call(lookupResult.sourceURI).then(res => resolvedSource = res)
      .then(() => call(lookupResult.referer).then(res => resolvedReferer = res))
      .then(() => new Bluebird<string>((resolve, reject) => {
        if (wasCanceled()) {
          return reject(new UserCanceled(false));
        } else if (!truthy(resolvedSource)) {
          return reject(new UserCanceled(true));
        }
        const parsedUrl = new URL(resolvedSource);
        if ((campaign !== undefined) && (parsedUrl.protocol === 'nxm:')) {
          parsedUrl.searchParams.set('campaign', campaign);
        }

        if (!api.events.emit('start-download', [url.format(parsedUrl)], {
          game: convertGameIdReverse(knownGames(api.store.getState()), lookupResult.domainName),
          source: lookupResult.source,
          name: lookupResult.logicalFileName,
          referer: resolvedReferer,
          referenceTag,
          meta: lookupResult,
        }, fileName,
          (error, id) => {
            if (error === null) {
              resolve(id);
            } else if (error instanceof AlreadyDownloaded) {
              resolve(error.downloadId);
            } else {
              reject(error);
            }
          }, 'never', { allowInstall: false, allowOpenHTML: false })) {
          reject(new Error('download manager not installed?'));
        }
    }));
  }

  private downloadMatching(api: IExtensionApi, lookupResult: IModInfoEx,
                           pattern: string, referenceTag: string,
                           wasCanceled: () => boolean, campaign: string,
                           fileName?: string): Bluebird<string> {
    const modId: string = getSafe(lookupResult, ['details', 'modId'], undefined);
    const fileId: string = getSafe(lookupResult, ['details', 'fileId'], undefined);
    if ((modId === undefined) && (fileId === undefined)) {
      return this.downloadURL(api, lookupResult, wasCanceled, referenceTag, fileName);
    }

    const gameId = convertGameIdReverse(knownGames(api.getState()),
                                        lookupResult.domainName || lookupResult.gameId);

    return api.emitAndAwait('start-download-update',
      lookupResult.source, gameId, modId, fileId, pattern, campaign, referenceTag)
      .then((results: Array<{ error: Error, dlId: string }>) => {
        if ((results === undefined) || (results.length === 0)) {
          return Bluebird.reject(new NotFound(`source not supported "${lookupResult.source}"`));
        } else {
          if (!truthy(results[0])) {
            return Bluebird.reject(
              new ProcessCanceled('Download failed', { alreadyReported: true }));
          } else {
            const successResult = results.find(iter => iter.error === null);
            if (successResult === undefined) {
              return Bluebird.reject(results[0].error);
            } else {
              api.store.dispatch(setDownloadModInfo(results[0].dlId, 'referenceTag', referenceTag));
              return Bluebird.resolve(results[0].dlId);
            }
          }
        }
      });
  }

  private downloadDependencyAsync(
    requirement: IModReference,
    api: IExtensionApi,
    lookupResult: IModInfoEx,
    wasCanceled: () => boolean,
    fileName: string): Bluebird<string> {
    const referenceTag = requirement['tag'];
    const { campaign } = requirement['repo'] ?? {};

    if ((requirement.versionMatch !== undefined)
      && (!requirement.versionMatch.endsWith('+prefer') || lookupResult.archived)
      && isFuzzyVersion(requirement.versionMatch)) {
      // seems to be a fuzzy matcher so we may have to look for an update
      return this.downloadMatching(api, lookupResult, requirement.versionMatch,
                                   referenceTag, wasCanceled, campaign, fileName)
        .catch(err => {
          if (err instanceof HTTPError) {
            // assuming the api failed because the mod had been archive, can still download
            // the exact file specified by the curator
            return undefined;
          } else {
            return Bluebird.reject(err);
          }
        })
        .then(res => (res === undefined)
          ? this.downloadURL(api, lookupResult, wasCanceled, referenceTag, campaign, fileName)
          : res);
    } else {
      return this.downloadURL(api, lookupResult, wasCanceled, referenceTag, campaign, fileName)
        .catch(err => {
          if ((err instanceof UserCanceled) || (err instanceof ProcessCanceled)) {
            return Bluebird.reject(err);
          }
          // with +prefer versions, if the exact version isn't available, an update is acceptable
          if (requirement.versionMatch.endsWith('+prefer')) {
            return this.downloadMatching(api, lookupResult, requirement.versionMatch,
              referenceTag, wasCanceled, campaign, fileName);
          } else {
            return Bluebird.reject(err);
          }
        });
    }
  }

  private applyExtraFromRule(api: IExtensionApi,
                             gameId: string,
                             modId: string,
                             extra?: { [key: string]: any }) {
    if (extra === undefined) {
      return;
    }

    if (extra.type !== undefined) {
      api.store.dispatch(setModType(gameId, modId, extra.type));
    }

    const attributes = {};

    if (extra.name !== undefined) {
      attributes['customFileName'] = extra.name;
    }

    if (extra.url !== undefined) {
      attributes['source'] = 'website';
      attributes['url'] = extra.url;
    }

    if (extra.category !== undefined) {
      const categoryId = resolveCategoryId(extra.category, api.getState());
      if (categoryId !== undefined) {
        attributes['category'] = categoryId;
      }
    }

    if (extra.author !== undefined) {
      attributes['author'] = extra.author;
    }

    if (extra.version !== undefined) {
      attributes['version'] = extra.version;
    }

    api.store.dispatch(setModAttributes(gameId, modId, attributes));
  }

  private dropUnfulfilled(api: IExtensionApi, dep: IDependency,
                          gameId: string, sourceModId: string,
                          recommended: boolean) {
    log('info', 'ignoring unfulfillable rule', { gameId, sourceModId, dep });
    if (recommended) {
      // not ignoring recommended dependencies because what would be the point?
      return;
    }
    const refName = renderModReference(dep.reference, undefined);
    api.store.dispatch(addModRule(gameId, sourceModId, {
      type: recommended ? 'recommends' : 'requires',
      ..._.pick(dep, ['reference', 'extra', 'fileList', 'installerChoices']),
      ignored: true,
    }));
    api.sendNotification({
      type: 'warning',
      title: 'Unfulfillable rule dropped',
      group: 'unfulfillable-rule-dropped',
      message: refName,
      actions: [
        {
          title: 'More', action: () => {
            const sourceMod = api.getState().persistent.mods[gameId]?.[sourceModId];
            api.showDialog('info', 'Unfulfillable rule disabled', {
              text: 'The mod "{{modName}}" has a dependency on "{{refName}}" which '
                + 'Vortex is not able to fulfill automatically.\n\n'
                + 'Very likely Vortex would also not recognize the rule as '
                + 'fulfilled even if you did install it manually. Therefore the rule '
                + 'has been disabled.\n\n'
                + 'Please consult the mod instructions on if and how to solve this dependency.',
              parameters: {
                modName: modName(sourceMod),
                refName,
              },
            }, [
              { label: 'Close' },
            ])
          }
        },
      ],
    });
  }

  private doInstallDependenciesPhase(api: IExtensionApi,
                                     dependencies: IDependency[],
                                     gameId: string,
                                     sourceModId: string,
                                     recommended: boolean,
                                     downloadAndInstall: (dep: IDependency) => Bluebird<string>,
                                     abort: AbortController)
                                     : Bluebird<IDependency[]> {
    const res: Bluebird<IDependency[]> = Bluebird.map(dependencies, (dep: IDependency) => {
      if (abort.signal.aborted) {
        return Bluebird.reject(new UserCanceled());
      }
      log('debug', 'installing as dependency', {
        ref: JSON.stringify(dep.reference),
        downloadRequired: dep.download === undefined,
      });

      const alreadyInstalled = dep.mod !== undefined;

      return downloadAndInstall(dep)
        .then((modId: string) => {
          log('info', 'installed as dependency', { modId });

          if (!alreadyInstalled) {
            api.store.dispatch(
              setModAttribute(gameId, modId, 'installedAsDependency', true));
          }

          // enable the mod in any profile that has the source mod enabled
          const profiles = Object.values(api.getState().persistent.profiles)
            .filter(prof => (prof.gameId === gameId)
                         && prof.modState?.[sourceModId]?.enabled);
          profiles.forEach(prof => {
            api.store.dispatch(setModEnabled(prof.id, modId, true));
          });

          this.applyExtraFromRule(api, gameId, modId, dep.extra);

          const mods = api.store.getState().persistent.mods[gameId];
          return { ...dep, mod: mods[modId] };
        })
        .catch(err => {
          if (dep.extra?.onlyIfFulfillable) {
            this.dropUnfulfilled(api, dep, gameId, sourceModId, recommended);
            return Bluebird.resolve(undefined);
          } else {
            return Bluebird.reject(err);
          }
        })
        // don't cancel the whole process if one dependency fails to install
        .catch(ProcessCanceled, err => {
          if ((err.extraInfo !== undefined) && err.extraInfo.alreadyReported) {
            return Bluebird.resolve(undefined);
          }
          const refName = renderModReference(dep.reference, undefined);
          api.showErrorNotification('Failed to install dependency',
            '{{errorMessage}}\nA common cause for issues here is that the file may no longer '
            + 'be available. You may want to install a current version of the specified mod '
            + 'and update or remove the dependency for the old one.', {
            allowReport: false,
            id: `failed-install-dependency-${refName}`,
            message: refName,
            replace: {
              errorMessage: err.message,
            },
          });
          return Bluebird.resolve(undefined);
        })
        .catch(DownloadIsHTML, () => {
          const refName = renderModReference(dep.reference, undefined);
          api.showErrorNotification('Failed to install dependency',
            'The direct download URL for this file is not valid or didn\'t lead to a file. '
            + 'This may be a setup error in the dependency or the file has been moved.', {
              allowReport: false,
              id: `failed-install-dependency-${refName}`,
              message: refName,
            });
          return Bluebird.resolve(undefined);
        })
        .catch(NotFound, err => {
          const refName = renderModReference(dep.reference, undefined);
          api.showErrorNotification('Failed to install dependency', err, {
            id: `failed-install-dependency-${refName}`,
            message: refName,
            allowReport: false,
          });
          return Bluebird.resolve(undefined);
        })
        .catch(err => {
          const refName = renderModReference(dep.reference, undefined);
          const notiId = `failed-install-dependency-${refName}`;
          if (err instanceof UserCanceled) {
            if (err.skipped) {
              return Bluebird.resolve();
            } else {
              abort.abort();
              return Bluebird.reject(err);
            }
          } else if (err.code === 'Z_BUF_ERROR') {
            api.showErrorNotification(
              'Download failed',
              'The download ended prematurely or was corrupted. You\'ll have to restart it.', {
                allowReport: false,
              }
            );
          } else if ([403, 404, 410].includes(err['statusCode'])) {
            api.showErrorNotification(
              'Failed to install dependency',
              'The mod seems to have been deleted and can no longer be downloaded.', {
              message: refName,
              id: notiId,
              allowReport: false,
            });
            return Bluebird.resolve();
          }

          if (err.name === 'HTTPError') {
            err['attachLogOnReport'] = true;
            api.showErrorNotification('Failed to install dependency', err, {
              id: notiId,
            });
          } else {
            const pretty = prettifyNodeErrorMessage(err);
            const newErr = new Error(pretty.message);
            newErr.stack = err.stack;
            newErr['attachLogOnReport'] = true;
            api.showErrorNotification('Failed to install dependency', newErr, {
              message: refName,
              id: notiId,
              allowReport: pretty.allowReport,
              replace: pretty.replace,
            });
          }
          return Bluebird.resolve(undefined);
        })
        .then((updatedDependency: IDependency) => {
          log('debug', 'done installing dependency', {
            ref: JSON.stringify(dep.reference),
          });
          return updatedDependency;
        });
    })
      .finally(() => {
        delete this.mDependencyInstalls[sourceModId];
        log('info', 'done installing dependencies');
      })
      .catch(ProcessCanceled, err => {
        // This indicates an error in the dependency rules so it's
        // adequate to show an error but not as a bug in Vortex
        api.showErrorNotification('Failed to install dependencies',
          err.message, { allowReport: false });
        return [];
      })
      .catch(UserCanceled, () => {
        log('info', 'canceled out of dependency install');
        api.sendNotification({
          id: 'dependency-installation-canceled',
          type: 'info',
          message: 'Installation of dependencies canceled',
        });
        return [];
      })
      .catch(err => {
        api.showErrorNotification('Failed to install dependencies', err);
        return [];
      })
      .filter(dep => dep !== undefined);

    return res;
  }

  private doInstallDependencies(api: IExtensionApi,
                                gameId: string,
                                sourceModId: string,
                                dependencies: IDependency[],
                                recommended: boolean,
                                silent: boolean): Bluebird<IDependency[]> {
    const state: IState = api.getState();
    let downloads: { [id: string]: IDownload } = state.persistent.downloads.files;

    const sourceMod = state.persistent.mods[gameId][sourceModId];
    const stagingPath = installPathForGame(state, gameId);

    if (sourceMod?.installationPath === undefined) {
      return Bluebird.resolve([]);
    }

    let queuedDownloads: IModReference[] = [];

    const clearQueued = () => {
      const downloadsNow = api.getState().persistent.downloads.files;
      // cancel in reverse order so that canceling a running download doesn't
      // trigger a previously pending download to start just to then be canceled too.
      // Obviously this is probably not a robust way of achieving that but what is?
      queuedDownloads.reverse().forEach(ref => {
        const dlId = findDownloadByRef(ref, downloadsNow);
        log('info', 'cancel dependency dl', { name: renderModReference(ref), dlId });
        if (dlId !== undefined) {
          api.events.emit('pause-download', dlId);
        } else {
          api.events.emit('intercept-download', ref.tag);
        }
      });
      queuedDownloads = [];
    };

    const queueDownload = (dep: IDependency): Bluebird<string> => {
      return Bluebird.resolve(this.mDependencyDownloadsLimit.do<string>(() => {
        if (dep.reference.tag !== undefined) {
          queuedDownloads.push(dep.reference);
        }
        return abort.signal.aborted
          ? Bluebird.reject(new UserCanceled(false))
          : this.downloadDependencyAsync(
              dep.reference,
              api,
              dep.lookupResults[0].value,
              () => abort.signal.aborted,
              dep.extra?.fileName)
              .then(dlId => {
                const idx = queuedDownloads.indexOf(dep.reference);
                queuedDownloads.splice(idx, 1);
                return dlId;
              })
              .catch(err => {
                const idx = queuedDownloads.indexOf(dep.reference);
                queuedDownloads.splice(idx, 1);
                return Bluebird.reject(err);
              });
          }));
    };

    const resumeDownload = (dep: IDependency): Bluebird<string> => {
      return Bluebird.resolve(this.mDependencyDownloadsLimit.do<string>(() =>
        abort.signal.aborted
          ? Bluebird.reject(new UserCanceled(false))
          : new Bluebird((resolve, reject) => {
            api.events.emit('resume-download',
              dep.download,
              (err) => err !== null ? reject(err) : resolve(dep.download),
              { allowOpenHTML: false });
          })));
    };

    const installDownload = (dep: IDependency, downloadId: string)
        : Bluebird<string> => {
      return Bluebird.resolve(this.mDependencyInstallsLimit.do(() => {
        return abort.signal.aborted
          ? Bluebird.reject(new UserCanceled(false))
          : this.withInstructions(api,
                              modName(sourceMod),
                              renderModReference(dep.reference),
                              dep.reference.tag ?? downloadId,
                              dep.extra?.['instructions'],
                              recommended, () =>
          this.installModAsync(dep.reference, api, downloadId,
            { choices: dep.installerChoices }, dep.fileList,
            gameId, silent))
          .catch(err => {
            if (err instanceof UserCanceled) {
              err.skipped = true;
            }
            return Bluebird.reject(err);
          });
        }));
    };

    const doDownload = (dep: IDependency) => {
      let dlPromise = Bluebird.resolve(dep.download);

      if ((dep.download === undefined) || (downloads[dep.download] === undefined)) {
        if (dep.extra?.localPath !== undefined) {
          // the archive is shipped with the mod that has the dependency
          const downloadPath = downloadPathForGame(state, gameId);
          const fileName = path.basename(dep.extra.localPath);
          let targetPath = path.join(downloadPath, fileName);
          // backwards compatibility: during alpha testing the bundles were 7zipped inside
          // the collection
          if (path.extname(fileName) !== '.7z') {
            targetPath += '.7z';
          }
          dlPromise = fs.statAsync(targetPath)
            .then(() => Object.keys(downloads)
                .find(dlId => downloads[dlId].localPath === fileName))
            .catch(err => new Bluebird((resolve, reject) => {
              api.events.emit('import-downloads',
                [path.join(stagingPath, sourceMod.installationPath, dep.extra.localPath)],
                (dlIds: string[]) => {
                  if (dlIds.length > 0) {
                    api.store.dispatch(setDownloadModInfo(
                      dlIds[0], 'referenceTag', dep.reference.tag));
                    resolve(dlIds[0]);
                  } else {
                    resolve();
                  }
              }, true);
            }));
        } else {
          dlPromise = (dep.lookupResults[0]?.value?.sourceURI ?? '') === ''
            ? Bluebird.reject(new ProcessCanceled('Failed to determine download url'))
            : queueDownload(dep);
        }
      } else if (dep.download === null) {
        dlPromise = Bluebird.reject(new ProcessCanceled('Failed to determine download url'));
      } else if (downloads[dep.download].state === 'paused') {
        dlPromise = resumeDownload(dep);
      }
      return dlPromise
        .catch(AlreadyDownloaded, err => {
          if (err.downloadId !== undefined) {
            return Bluebird.resolve(err.downloadId);
          } else {
            const downloadId = Object.keys(downloads)
              .find(dlId => downloads[dlId].localPath === err.fileName);
            if (downloadId !== undefined) {
              return Bluebird.resolve(downloadId);
            }
          }
          return Bluebird.reject(new NotFound(`download for ${renderModReference(dep.reference)}`));
        })
        .then((downloadId: string) => {
          if ((downloadId !== undefined) && (downloads[downloadId]?.state === 'paused')) {
            return resumeDownload(dep);
          } else {
            return Bluebird.resolve(downloadId);
          }
        })
        .then((downloadId: string) => {
          downloads = api.getState().persistent.downloads.files;

          if ((downloadId === undefined) || (downloads[downloadId] === undefined)) {
            return Bluebird.reject(
              new NotFound(`download for ${renderModReference(dep.reference)}`));
          }
          if (downloads[downloadId].state !== 'finished') {
            // download not actually finished, may be paused
            return Bluebird.reject(new UserCanceled(true));
          }

          if ((dep.reference.tag !== undefined)
              && (downloads[downloadId].modInfo?.referenceTag !== undefined)
              && (downloads[downloadId].modInfo?.referenceTag !== dep.reference.tag)) {
            // we can't change the tag on the download because that might break
            // dependencies on the other mod
            // instead we update the rule in the collection. This has to happen immediately,
            // otherwise the installation might have weird issues around the mod
            // being installed having a different tag than the rule
            dep.reference = this.updateModRule(api, gameId, sourceModId, dep, {
              ...dep.reference,
              tag: downloads[downloadId].modInfo.referenceTag,
            }, recommended)?.reference;

            // now at this point there may in fact already be a mod for the updated reference tag
            if ((dep.mod === undefined) && (dep.reference !== undefined)) {
              dep.mod = findModByRef(
                dep.reference, api.getState().persistent.mods[gameId]);
              log('info', 'updated mod', JSON.stringify(dep.mod));
            }
          } else {
            log('info', 'downloaded as dependency', { downloadId });
          }

          let queryWrongMD5 = Bluebird.resolve();
          if ((dep.mod === undefined)
              && (dep.reference.versionMatch !== undefined)
              && !isFuzzyVersion(dep.reference.versionMatch)
              && (dep.lookupResults.length > 0)
              && (dep.lookupResults.find(res => res.value.fileMD5 !== undefined) !== undefined)
              && (dep.lookupResults.find(res => res.value.fileMD5 === downloads[downloadId].fileMD5)) === undefined) {
            log('info', 'mismatch md5', {
              expected: dep.lookupResults[0].value.fileMD5,
              got: downloads[downloadId].fileMD5,
            });
            queryWrongMD5 = api.showDialog('question', 'Unrecognized file {{reference}}', {
              text: 'The file "{{fileName}}" that was just downloaded for dependency "{{reference}}" '
                  + 'is not the exact file expected. This might not be an issue if the mod has been '
                  + 'updated or repackaged by the author.\n'
                  + 'If you selected this file yourself and you think you may have chosen the wrong one, '
                  + 'please click "Retry". '
                  + 'Otherwise, please continue and keep an eye open for error messages regarding this mod.',
              parameters: {
                fileName: downloads[downloadId].localPath,
                reference: renderModReference(dep.reference, dep.mod),
              },
            }, [
              { label: 'Retry' },
              { label: 'Use file anyway' },
            ])
            .then(result => (result.action === 'Retry')
              ? Bluebird.reject(new ProcessCanceled('retry invalid download'))
              : Bluebird.resolve());
          }

          return (dep.mod === undefined)
            ? queryWrongMD5
                .then(() => installDownload(dep, downloadId))
                .catch(err => {
                  if (dep['reresolveDownloadHint'] === undefined) {
                    return Bluebird.reject(err);
                  }
                  const newState = api.getState();
                  const download = newState.persistent.downloads.files[downloadId];

                  let removeProm = Bluebird.resolve();
                  if (download !== undefined) {
                    const fullPath: string =
                    path.join(downloadPathForGame(newState, download.game[0]), download.localPath);
                    removeProm = fs.removeAsync(fullPath);
                  }

                  return removeProm
                    .then(() => dep['reresolveDownloadHint']())
                    .then(() => doDownload(dep));
                })
            : Bluebird.resolve(dep.mod.id);
        });
    };

    const phases: { [phase: number]: IDependency[] } = {};

    dependencies.forEach(dep => setdefault(phases, dep.phase ?? 0, []).push(dep));

    const abort = new AbortController();

    abort.signal.onabort = () => clearQueued();

    const phaseList = Object.values(phases);

    const res: Bluebird<IDependency[]> = Bluebird.reduce(phaseList,
      (prev: IDependency[], depList: IDependency[], idx: number) => {
        if (depList.length === 0) {
          return prev;
        }
        return this.doInstallDependenciesPhase(api, depList, gameId, sourceModId,
                                               recommended,
                                               doDownload, abort)
          .then((updated: IDependency[]) => {
            if (idx === phaseList.length - 1) {
              return Bluebird.resolve(updated);
            }
            return toPromise(cb => api.events.emit('deploy-mods', cb))
              .then(() => updated);
          })
          .then((updated: IDependency[]) => [].concat(prev, updated));
    }, []);

    this.mDependencyInstalls[sourceModId] = () => {
      abort.abort();
    };

    return res;
  }

  private updateModRule(api: IExtensionApi, gameId: string, sourceModId: string,
                        dep: IDependency, reference: IModReference, recommended: boolean) {
    const state: IState = api.store.getState();
    const rules: IModRule[] =
      getSafe(state.persistent.mods, [gameId, sourceModId, 'rules'], []);
    const oldRule = rules.find(iter => referenceEqual(iter.reference, dep.reference));

    if (oldRule === undefined) {
      return undefined;
    }

    const updatedRule: IRule = {
      ...(oldRule || {}),
      type: recommended ? 'recommends' : 'requires',
      reference,
    };

    api.store.dispatch(removeModRule(gameId, sourceModId, oldRule));
    api.store.dispatch(addModRule(gameId, sourceModId, updatedRule));
    return updatedRule;
  }

  private updateRules(api: IExtensionApi, gameId: string, sourceModId: string,
                      dependencies: IDependency[], recommended: boolean): Bluebird<void> {
    dependencies.forEach(dep => {
      const updatedRef: IModReference = { ...dep.reference };
      updatedRef.idHint = dep.mod?.id;

      this.updateModRule(api, gameId, sourceModId, dep, updatedRef, recommended);
    });
    return Bluebird.resolve();
  }

  private doInstallDependencyList(api: IExtensionApi,
                                  profile: IProfile,
                                  gameId: string,
                                  modId: string,
                                  name: string,
                                  dependencies: IDependency[],
                                  silent: boolean) {
    if (dependencies.length === 0) {
      return Bluebird.resolve();
    }

    interface IDependencySplit {
      success: IDependency[];
      existing: IDependency[];
      error: IDependencyError[];
    }

    const modState = profile !== undefined
      ? api.getState().persistent.profiles[profile.id].modState
      : {};

    const { success, existing, error } = dependencies.reduce(
      (prev: IDependencySplit, dep: Dependency) => {
        if (dep['error'] !== undefined) {
          prev.error.push(dep as IDependencyError);
        } else {
          const { mod } = dep as IDependency;
          if ((mod === undefined) || !(modState[mod.id]?.enabled ?? false)) {
            prev.success.push(dep as IDependency);
          } else {
            prev.existing.push(dep as IDependency);
          }
        }
        return prev;
      }, { success: [], existing: [], error: [] });

    log('debug', 'determined unfulfilled dependencies',
      { count: success.length, errors: error.length });

    if (silent && (error.length === 0)) {
      return this.doInstallDependencies(api, gameId, modId, success, false, silent)
        .then(updated => this.updateRules(api, gameId, modId, [].concat(existing, updated), false));
    }

    if (success.length === 0) {
      return Bluebird.resolve();
    }

    const context = getBatchContext('install-dependencies', '', true);

    return this.showMemoDialog(api, context, name, success, error)
      .then(result => {
        if (result.action === 'Install') {
          return this.doInstallDependencies(api, gameId, modId, success, false, silent)
            .then(updated => this.updateRules(api, gameId, modId,
              [].concat(existing, updated), false));
        } else {
          return Bluebird.resolve();
        }
      });
  }

  private showMemoDialog(api: IExtensionApi,
                         context: IBatchContext,
                         name: string,
                         success: IDependency[],
                         error: IDependencyError[]): Bluebird<IDialogResult> {
    const remember = context.get<boolean>('remember', null);

    if (truthy(remember)) {
      return Bluebird.resolve<IDialogResult>({
        action: remember ? 'Install' : 'Don\'t Install',
        input: {},
      });
    } else {
      const downloads = api.getState().persistent.downloads.files;

      const t = api.translate;

      const requiredInstalls = success.filter(dep => dep.mod === undefined);
      const requiredDownloads = requiredInstalls.filter(dep =>
        (dep.download === undefined) || [undefined, 'paused'].includes(downloads[dep.download]?.state));
      const requireEnableOnly = success.filter(dep => dep.mod !== undefined);

      let bbcode = '';

      let list: string = '';
      if (requiredDownloads.length > 0) {
        list += `[h4]${t('Require Download & Install')}[/h4]<br/>[list]`
          + requiredDownloads.map(mod => '[*]' + renderModReference(mod.reference)).join('\n')
          + '[/list]<br/>';
      }
      const requireInstallOnly = requiredInstalls
        .filter(mod => !requiredDownloads.includes(mod));
      if (requireInstallOnly.length > 0) {
        list += `[h4]${t('Require Install')}[/h4]<br/>[list]`
          + requireInstallOnly
            .map(mod => '[*]' + renderModReference(mod.reference)).join('\n')
          + '[/list]<br/>';
      }
      if (requireEnableOnly.length > 0) {
        list += `[h4]${t('Will be enabled')}[/h4]<br/>[list]`
          + requireEnableOnly.map(mod => '[*]' + modName(mod.mod)).join('\n')
          + '[/list]';
      }

      if (success.length > 0) {
        bbcode += t('{{modName}} requires the following dependencies:', {
          replace: { modName: name },
        });
      }

      if (error.length > 0) {
        bbcode += '[color=red]'
          + t('{{modName}} has unsolved dependencies that could not be found automatically. ',
              { replace: { modName: name } })
          + t('Please install them manually') + ':<br/>'
          + '{{errors}}'
          + '[/color]';
      }

      if (list.length > 0) {
        bbcode += '<br/>' + list;
      }

      const actions = success.length > 0
        ? [
          { label: 'Don\'t install' },
          { label: 'Install' },
        ]
        : [{ label: 'Close' }];


      return api.store.dispatch(
        showDialog('question', t('Install Dependencies'), {
          bbcode,
          parameters: {
            modName: name,
            count: success.length,
            instCount: requiredInstalls.length,
            dlCount: requiredDownloads.length,
            errors: error.map(err => err.error).join('<br/>'),
          },
          checkboxes: [
            { id: 'remember', text: 'Do this for all dependencies', value: false },
          ],
          options: {
            translated: true,
          },
        }, actions))
        .then(result => {
          if (result.input['remember']) {
            context.set('remember', result.action === 'Install');
          }
          return result;
        });
    }
  }

  private installDependenciesImpl(api: IExtensionApi,
                                  profile: IProfile,
                                  gameId: string,
                                  modId: string,
                                  name: string,
                                  rules: IModRule[],
                                  installPath: string,
                                  silent: boolean)
                                  : Bluebird<void> {
    return this.mDependencyQueue(() => {
      const filteredRules = (rules ?? []).filter(
        (rule: IModRule) => ['recommends', 'requires'].includes(rule.type)
          && !rule.ignored);

      if (filteredRules.length === 0) {
        api.events.emit('did-install-dependencies', gameId, modId, false);
        return Bluebird.resolve();
      }

      const notificationId = `${installPath}_activity`;
      api.events.emit('will-install-dependencies', gameId, modId, false);

      let lastProgress = -1;

      const progress = silent ? nop : (perc: number) => {
        // rounded to steps of 5%
        const newProgress = Math.round(perc * 20) * 5;
        if (newProgress !== lastProgress) {
          lastProgress = newProgress;
          api.sendNotification({
            id: notificationId,
            type: 'activity',
            title: 'Checking dependencies',
            message: 'Resolving dependencies',
            progress: newProgress,
          });
        }
      };

      progress(0);
      api.store.dispatch(startActivity('dependencies', 'gathering'));

      log('debug', 'installing dependencies', { modId, name });
      return gatherDependencies(filteredRules, api, false, progress)
        .then((dependencies: IDependency[]) => {
          api.store.dispatch(stopActivity('dependencies', 'gathering'));
          api.dismissNotification(notificationId);
          return this.doInstallDependencyList(
            api, profile, gameId, modId, name, dependencies, silent);
        })
        .catch((err) => {
          api.dismissNotification(notificationId);
          api.store.dispatch(stopActivity('dependencies', 'gathering'));
          api.showErrorNotification('Failed to check dependencies', err);
        })
        .finally(() => {
          log('debug', 'done installing dependencies', { gameId, modId });
          api.events.emit('did-install-dependencies', gameId, modId, false);
        });
    }, false);
  }

  private installRecommendationsQueryMain(
    api: IExtensionApi, modName: string,
    success: IDependency[], error: IDependencyError[],
    remember: boolean | null)
    : Bluebird<IDialogResult> {
    if (remember === true) {
      return Bluebird.resolve({ action: 'Install All', input: {} });
    } else if (remember === false) {
      return Bluebird.resolve({ action: 'Skip', input: {} });
    }
    let bbcode: string = '';
    if (success.length > 0) {
      bbcode += '{{modName}} recommends the installation of additional mods. '
        + 'Please use the checkboxes below to select which to install.<br/><br/>[list]';
      for (const item of success) {
        bbcode += `[*] ${renderModReference(item.reference, undefined)}`;
      }

      bbcode += '[/list]';
    }

    if (error.length > 0) {
      bbcode += '[color=red]'
        + '{{modName}} has unsolved dependencies that could not be found automatically. '
        + 'Please install them manually.'
        + '[/color][list]';
      for (const item of error) {
        bbcode += `[*] ${item.error}`;
      }
      bbcode += '[/list]';
    }

    return api.store.dispatch(
      showDialog('question', 'Install Recommendations', {
        bbcode,
        checkboxes: [
          { id: 'remember', text: 'Do this for all recommendations', value: false },
        ],
        parameters: {
          modName,
        },
      }, [
        { label: 'Skip' },
        { label: 'Manually Select' },
        { label: 'Install All' },
      ]));
  }

  private installRecommendationsQuerySelect(
    api: IExtensionApi, modName: string, success: IDependency[])
    : Bluebird<IDialogResult> {
    let bbcode: string = '';
    if (success.length > 0) {
      bbcode += '{{modName}} recommends the installation of additional mods. '
        + 'Please use the checkboxes below to select which to install.<br/><br/>';
    }

    const checkboxes: ICheckbox[] = success.map((dep, idx) => {
      let depName: string;
      if (dep.lookupResults.length > 0) {
        depName = dep.lookupResults[0].value.fileName;
      }
      if (depName === undefined) {
        depName = renderModReference(dep.reference, undefined);
      }

      let desc = depName;
      if (dep.download === undefined) {
        desc += ' (' + api.translate('Not downloaded yet') + ')';
      }
      return {
        id: idx.toString(),
        text: desc,
        value: true,
      };
    });

    return api.store.dispatch(
      showDialog('question', 'Install Recommendations', {
        bbcode,
        checkboxes,
        parameters: {
          modName,
        },
      }, [
        { label: 'Don\'t install' },
        { label: 'Continue' },
      ]));
  }

  private installRecommendationsImpl(api: IExtensionApi,
                                     profile: IProfile,
                                     gameId: string,
                                     modId: string,
                                     name: string,
                                     rules: IRule[],
                                     installPath: string,
                                     silent: boolean)
                                     : Bluebird<void> {
    return this.mDependencyQueue(() => {
      // TODO a lot of code duplication with installDependenciesImpl
      const filteredRules = (rules ?? []).filter(
        (rule: IModRule) => ['recommends', 'requires'].includes(rule.type)
          && !rule.ignored);

      if (filteredRules.length === 0) {
        return Bluebird.resolve();
      }

      const notificationId = `${installPath}_activity`;
      api.events.emit('will-install-dependencies', profile?.id, modId, true);

      api.sendNotification({
        id: notificationId,
        type: 'activity',
        message: 'Checking dependencies',
      });
      api.store.dispatch(startActivity('dependencies', 'gathering'));
      return gatherDependencies(filteredRules, api, true, undefined)
        .then((dependencies: Dependency[]) => {
          api.store.dispatch(stopActivity('dependencies', 'gathering'));
          if (dependencies.length === 0) {
            return Bluebird.resolve();
          }

          interface IDependencySplit {
            success: IDependency[];
            existing: IDependency[];
            error: IDependencyError[];
          }
          const { success, existing, error } = dependencies.reduce(
            (prev: IDependencySplit, dep: Dependency) => {
              if (dep['error'] !== undefined) {
                prev.error.push(dep as IDependencyError);
              } else {
                const { mod } = dep as IDependency;
                if ((mod === undefined)
                  || !getSafe(profile?.modState, [mod.id, 'enabled'], false)) {
                  prev.success.push(dep as IDependency);
                } else {
                  prev.existing.push(dep as IDependency);
                }
              }
              return prev;
            }, { success: [], existing: [], error: [] });

          // all recommendations already installed
          if ((success.length === 0) && (error.length === 0)) {
            return Bluebird.resolve();
          }

          const state: IState = api.store.getState();
          const downloads = state.persistent.downloads.files;

          const context = getBatchContext('install-recommendations', '', true);
          context.set<number>('num-instructions',
            success.filter(succ => succ.extra?.['instructions'] !== undefined).length);
          const remember = context.get<boolean>('remember', null);
          let queryProm: Bluebird<IDependency[]> = Bluebird.resolve(success);

          if (!silent || (error.length > 0)) {
            queryProm = this.installRecommendationsQueryMain(api, name, success, error, remember)
            .then(result => {
              if (result.action === 'Skip') {
                if (result.input?.remember) {
                  context.set('remember', false);
                }
                return [];
              } else if (result.action === 'Install All') {
                if (result.input?.remember) {
                  context.set('remember', true);
                }
                return success;
              } else {
                return this.installRecommendationsQuerySelect(api, name, success)
                  .then(selectResult => {
                    if (selectResult.action === 'Continue') {
                      return Object.keys(selectResult.input)
                        .filter(key => selectResult.input[key])
                        .map(key => success[parseInt(key, 10)]);
                    } else {
                      return [];
                    }
                  })
              }
            });
          }

          return queryProm.then(result => {
            return this.doInstallDependencies(
              api,
              gameId,
              modId,
              result,
              true, silent)
              .then(updated => this.updateRules(api, gameId, modId,
                [].concat(existing, updated), true));
          });
        })
        .catch((err) => {
          api.store.dispatch(stopActivity('dependencies', 'gathering'));
          api.showErrorNotification('Failed to check dependencies', err);
        })
        .finally(() => {
          api.dismissNotification(notificationId);
          api.events.emit('did-install-dependencies', gameId, modId, true);
        });
    }, false);
  }

  private withInstructions<T>(api: IExtensionApi,
                              sourceName: string,
                              title: string,
                              id: string,
                              instructions: string,
                              recommendations: boolean,
                              cb: () => Bluebird<T>)
                              : Bluebird<T> {
    if (!truthy(instructions)) {
      return cb();
    }

    if (recommendations) {
      return Bluebird.resolve((async () => {
          const context = getBatchContext('install-recommendations', '');
          let action = context.get<string>('remember-instructions');
          const remaining = context.get<number>('num-instructions') - 1;

          if ((action === null) || (action === undefined)) {
            let checkboxes: ICheckbox[];
            if (remaining > 0) {
              checkboxes = [
                {
                  id: 'remember',
                  value: false,
                  text: 'Do this for all remaining instructions ({{remaining}} more)'
                },
              ];
            }
            const result = await api.showDialog('info', title, {
              text: instructions,
              checkboxes,
              parameters: {
                remaining,
              },
            }, [
              { label: 'Skip' },
              { label: 'Install' },
            ]);

            if (result.input['remember']) {
              context.set('remember-instructions', result.action);
            }
            action = result.action;
          }

          context.set<number>('num-instructions', remaining);

          if (action === 'Install') {
            return cb();
          } else {
            return Bluebird.reject(new UserCanceled(true));
          }
        })());
    } else {
      api.ext.showOverlay?.(`install-instructions-${id}`, title, instructions, undefined, {
        id,
      });

      return cb();
    }
  }

  private installModAsync(requirement: IReference,
                          api: IExtensionApi,
                          downloadId: string,
                          modInfo?: any,
                          fileList?: IFileListItem[],
                          forceGameId?: string,
                          silent?: boolean): Bluebird<string> {
    return new Bluebird<string>((resolve, reject) => {
      const state = api.store.getState();
      const download: IDownload = state.persistent.downloads.files[downloadId];
      if (download === undefined) {
        return reject(new NotFound(renderModReference(requirement)));
      }
      const downloadGame: string[] = getDownloadGames(download);
      const fullPath: string =
        path.join(downloadPathForGame(state, downloadGame[0]), download.localPath);
      this.install(downloadId, fullPath, downloadGame,
        api, { ...modInfo, download }, false, false, (error, id) => {
          if (error === null) {
            resolve(id);
          } else {
            reject(error);
          }
        }, forceGameId, fileList, true, undefined, silent);
    });
  }

  private fixDestination(source: string, destination: string): Bluebird<string> {
    // if the source is an existing file an the destination is an existing directory,
    // copyAsync or renameAsync will not work, they expect the destination to be the
    // name of the output file.
    return fs.statAsync(source)
      .then(sourceStat => sourceStat.isDirectory()
        ? Bluebird.resolve(destination)
        : fs.statAsync(destination)
          .then(destStat => destStat.isDirectory()
            ? path.join(destination, path.basename(source))
            : destination))
      .catch(() => Bluebird.resolve(destination));
  }

  private transferFile(source: string, destination: string, move: boolean): Bluebird<void> {
    return fs.ensureDirAsync(path.dirname(destination))
      .then(() => this.fixDestination(source, destination))
      .then(fixedDest => move
        ? fs.renameAsync(source, fixedDest)
          .catch(err => (err.code === 'EXDEV')
            ? fs.copyAsync(source, fixedDest, { noSelfCopy: true })
            : Bluebird.reject(err))
        : fs.copyAsync(source, fixedDest, { noSelfCopy: true }));
  }

  /**
   * extract an archive
   *
   * @export
   * @param {string} archivePath path to the archive file
   * @param {string} destinationPath path to install to
   */
  private extractArchive(
    api: IExtensionApi,
    archivePath: string,
    tempPath: string,
    destinationPath: string,
    copies: IInstruction[],
    gameId: string): Bluebird<void> {
    let normalize: Normalize;

    const dlPath = downloadPathForGame(api.getState(), gameId);

    const missingFiles: string[] = [];
    return fs.ensureDirAsync(destinationPath)
        .then(() => getNormalizeFunc(destinationPath))
        .then((normalizeFunc: Normalize) => {
          normalize = normalizeFunc;
        })
        .then(() => {
          interface IDest {
            dest: string;
            section: string;
          }
          const sourceMap: {[src: string]: IDest[]} =
              copies.reduce((prev: { [src: string]: IDest[] }, copy) => {
                setdefault(prev, copy.source, [])
                  .push({ dest:  copy.destination, section: copy.section });
                return prev;
              }, {});
          // for each source, copy or rename to destination(s)
          return Bluebird.mapSeries(Object.keys(sourceMap), srcRel => {
            const sourcePath = path.join(tempPath, srcRel);
            // need to do this sequentially, otherwise we can't use the idx to
            // decide between rename and copy
            return Bluebird.mapSeries(sourceMap[srcRel], (dest, idx, len) => {
              // 'download' is currently the only supported section
              const destPath = (dest.section === 'download')
                ? path.join(dlPath, dest.dest)
                : path.join(destinationPath, dest.dest);

              return ((dest.section === 'download')
                ? fs.statAsync(destPath)
                  .then(() => false)
                  .catch(err => (err.code === 'ENOENT')
                    ? this.transferFile(sourcePath, destPath, idx === len - 1)
                      .then(() => true)
                    : Bluebird.reject(err))
                : this.transferFile(sourcePath, destPath, idx === len - 1)
                  .then(() => true)
              )
                .then(transferred => {
                  if ((dest.section === 'download') && transferred) {
                    const archiveId = shortid();
                    let fileSize: number;
                    return fs.statAsync(destPath)
                      .then(stat => {
                        fileSize = stat.size;
                        api.store.dispatch(
                          addLocalDownload(archiveId, gameId, dest.dest, fileSize));
                        return fileMD5(destPath);
                      })
                      .then(md5 => {
                        api.store.dispatch(setDownloadHashByFile(dest.dest, md5, fileSize));
                      });
                  } else {
                    return Bluebird.resolve();
                  }
                })
                .catch(err => {
                  if (err.code === 'ENOENT') {
                    missingFiles.push(srcRel);
                  } else if (err.code === 'EPERM') {
                    return this.transferFile(sourcePath, destPath, false);
                  } else {
                    return Bluebird.reject(err);
                  }
                });
            });
          });
        })
        .then(() => {
          if (missingFiles.length > 0) {
            api.showErrorNotification(api.translate('Invalid installer'),
              api.translate('The installer in "{{name}}" tried to install files that were '
                            + 'not part of the archive.\nThis is a bug in the mod, please '
                            + 'report it to the mod author.\n'
                            + 'Please note: NMM silently ignores this kind of errors so you '
                            + 'might get this message for mods that appear to install '
                            + 'fine with NMM. The mod will likely work, at least partially.',
                          { replace: {name: path.basename(archivePath)} })
              + '\n\n' + missingFiles.map(name => '- ' + name).join('\n')
            , { allowReport: false });
          }
        });
  }
}

export default InstallManager;<|MERGE_RESOLUTION|>--- conflicted
+++ resolved
@@ -443,12 +443,8 @@
         let replacementChoice: ReplaceChoice = undefined;
         const checkNameLoop = () => {
           if (replacementChoice === 'replace') {
-<<<<<<< HEAD
-            return Bluebird.resolve(testModId);
-=======
             log('debug', '(nameloop) replacement choice "replace"', { testModId: testModId ?? '<undefined>' });
             return Promise.resolve(testModId);
->>>>>>> 19ead6c2
           }
           const modNameMatches = this.checkModNameExists(testModId, api, installGameId);
           const variantMatches = this.checkModVariantsExist(api, installGameId, archiveId);
@@ -456,12 +452,8 @@
             ? modNameMatches
             : Array.from(new Set([].concat(modNameMatches, variantMatches)));
           if (existingIds.length === 0) {
-<<<<<<< HEAD
-            return Bluebird.resolve(testModId);
-=======
             log('debug', '(nameloop) no existing ids', { testModId: testModId ?? '<undefined>' });
             return Promise.resolve(testModId);
->>>>>>> 19ead6c2
           } else {
             return this.queryUserReplace(api, existingIds, installGameId, ++variantCounter)
               .then((choice: IReplaceChoice) => {
@@ -1101,17 +1093,6 @@
         return Bluebird.resolve<string>(null);
       }
 
-<<<<<<< HEAD
-      return type.test(installInstructions)
-      .then(matches => {
-        if (matches) {
-          found = true;
-          return Bluebird.resolve(type.typeId);
-        } else {
-          return Bluebird.resolve(null);
-        }
-      });
-=======
       try {
         return type.test(installInstructions)
           .then(matches => {
@@ -1126,7 +1107,6 @@
         log('error', 'invalid mod type', { typeId: type.typeId, error: err.message });
         return Promise.resolve(null);
       }
->>>>>>> 19ead6c2
     }).then(matches => matches.find(match => match !== null) || '');
   }
 
