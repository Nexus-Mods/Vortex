--- conflicted
+++ resolved
@@ -28,13 +28,8 @@
 import {Dependency, IDependency, IDependencyError, IModInfoEx} from './types/IDependency';
 import { IInstallContext } from './types/IInstallContext';
 import { IInstallResult, IInstruction, InstructionType } from './types/IInstallResult';
-<<<<<<< HEAD
 import { IFileListItem, IMod, IModReference, IModRule } from './types/IMod';
 import { IModInstaller, ISupportedInstaller } from './types/IModInstaller';
-=======
-import { IMod } from './types/IMod';
-import { IModInstaller } from './types/IModInstaller';
->>>>>>> e4b7361e
 import { InstallFunc } from './types/InstallFunc';
 import { ISupportedResult, TestSupported } from './types/TestSupported';
 import gatherDependencies, { isFuzzyVersion } from './util/dependencies';
@@ -96,7 +91,7 @@
 
 const archiveExtLookup = new Set<string>([
   '.zip', '.z01', '.7z', '.rar', '.r00', '.001', '.bz2', '.bzip2', '.gz', '.gzip',
-  '.xz', '.z', '.lzh'
+  '.xz', '.z', '.lzh',
 ]);
 
 /**
@@ -447,26 +442,6 @@
               }
             });
         } else {
-<<<<<<< HEAD
-          const id = `${path.basename(archivePath)} (md5: ${archiveMD5})`;
-          let message = err;
-          let replace = {};
-          if (typeof err === 'string') {
-            message = 'The installer "{{ id }}" failed: {{ message }}';
-            replace = {
-              id,
-              message: err,
-            };
-          }
-          if (installContext !== undefined) {
-            installContext.reportError('Installation failed', message, undefined, replace);
-          }
-          if (callback !== undefined) {
-            callback(err, modId);
-          }
-=======
-          const { genHash } = require('modmeta-db');
-
           return prom
             .then(() => genHash(archivePath).catch(() => ({})))
             .then((hashResult: IHashResult) => {
@@ -495,7 +470,6 @@
                 callback(err, modId);
               }
             });
->>>>>>> e4b7361e
         }
       })
       .finally(() => {
@@ -507,7 +481,6 @@
       })));
   }
 
-<<<<<<< HEAD
   public installDependencies(api: IExtensionApi, profile: IProfile, modId: string,
                              silent: boolean): Promise<void> {
     const state: IState = api.store.getState();
@@ -568,11 +541,11 @@
         api.store.dispatch(addModRule(gameId, mod.id, newRule));
       }
     });
-=======
+  }
+
   private isBrowserAssistantError(error: string): boolean {
     return (process.platform === 'win32')
         && (error.indexOf('Roaming\\Browser Assistant') !== -1);
->>>>>>> e4b7361e
   }
 
   private isCritical(error: string): boolean {
@@ -1425,73 +1398,6 @@
       });
   }
 
-<<<<<<< HEAD
-=======
-  private installDependencies(rules: IRule[],
-                              installPath: string,
-                              profile: IProfile,
-                              installContext: InstallContext,
-                              api: IExtensionApi): Promise<void> {
-    const notificationId = `${installPath}_activity`;
-    api.sendNotification({
-      id: notificationId,
-      type: 'activity',
-      message: 'Checking dependencies',
-    });
-    return gatherDependencies(rules, api)
-      .then((dependencies: IDependency[]) => {
-        api.dismissNotification(notificationId);
-
-        if (dependencies.length === 0) {
-          return Promise.resolve();
-        }
-
-        const requiredDownloads =
-          dependencies.reduce((prev: number, current: IDependency) => {
-            return prev + (current.download ? 0 : 1);
-          }, 0);
-
-        let bbcode = '';
-
-        if (dependencies.length > 0) {
-          bbcode += '{{modName}} has unresolved dependencies. {{count}} mods have to be '
-                  + 'installed, {{dlCount}} of them have to be downloaded first.<br/><br/>';
-        }
-
-        if (dependencies.length > 0) {
-          bbcode += '[color=red]'
-            + '{{modName}} has unresolved dependencies that could not be found automatically. '
-            + 'Please install them manually.'
-            + '[/color]';
-        }
-
-        const actions = dependencies.length > 0
-          ? [
-            { label: 'Don\'t install' },
-            { label: 'Install' },
-          ]
-          : [ { label: 'Close' } ];
-
-        return api.store.dispatch(
-          showDialog('question', 'Install Dependencies', { bbcode, parameters: {
-            modName: name,
-            count: dependencies.length,
-            dlCount: requiredDownloads,
-          } }, actions)).then(result => {
-            if (result.action === 'Install') {
-              return this.doInstallDependencies(dependencies, profile, api);
-            } else {
-              return Promise.resolve();
-            }
-          });
-      })
-      .catch((err) => {
-        api.dismissNotification(notificationId);
-        api.showErrorNotification('Failed to check dependencies', err);
-      });
-  }
-
->>>>>>> e4b7361e
   private installRecommendationsImpl(api: IExtensionApi,
                                      profile: IProfile,
                                      modId: string,
