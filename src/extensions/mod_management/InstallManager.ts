--- conflicted
+++ resolved
@@ -2221,15 +2221,9 @@
 
           this.applyExtraFromRule(api, gameId, modId, {
             ...dep.extra,
-<<<<<<< HEAD
-            fileList: dep.fileList ?? dep.extra.fileList,
-            installerChoices: dep.installerChoices,
-            patches: dep.patches ?? dep.extra.patches, });
-=======
             fileList: dep.fileList ?? dep.extra?.fileList,
             installerChoices: dep.installerChoices,
             patches: dep.patches ?? dep.extra?.patches, });
->>>>>>> 26ae30fd
 
           const mods = api.store.getState().persistent.mods[gameId];
           return { ...dep, mod: mods[modId] };
