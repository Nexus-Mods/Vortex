--- conflicted
+++ resolved
@@ -16,11 +16,8 @@
 import getNormalizeFunc, { Normalize } from '../../util/getNormalizeFunc';
 import LazyComponent from '../../util/LazyComponent';
 import { log } from '../../util/log';
-<<<<<<< HEAD
 import onceCB from '../../util/onceCB';
-=======
 import { showError } from '../../util/message';
->>>>>>> 7c24f1ad
 import getVortexPath from '../../util/getVortexPath';
 import ReduxProp from '../../util/ReduxProp';
 import {
