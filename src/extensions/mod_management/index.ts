import { dismissNotification, ICheckbox, updateNotification } from '../../actions/notifications';
import { setSettingsPage, startActivity, stopActivity } from '../../actions/session';
import {
  IExtensionApi,
  IExtensionContext,
  IModSourceOptions,
  MergeFunc,
  MergeTest,
} from '../../types/IExtensionContext';
import {IGame, IModType} from '../../types/IGame';
import { INotification } from '../../types/INotification';
import {IDiscoveryResult, IState} from '../../types/IState';
import { ITableAttribute } from '../../types/ITableAttribute';
import {ITestResult} from '../../types/ITestResult';
import { ProcessCanceled, TemporaryError, UserCanceled } from '../../util/CustomErrors';
import Debouncer from '../../util/Debouncer';
import * as fs from '../../util/fs';
import getNormalizeFunc, { Normalize } from '../../util/getNormalizeFunc';
import getVortexPath from '../../util/getVortexPath';
import LazyComponent from '../../util/LazyComponent';
import { log } from '../../util/log';
import { showError } from '../../util/message';
import onceCB from '../../util/onceCB';
import ReduxProp from '../../util/ReduxProp';
import {
  activeGameId,
  activeProfile,
  currentGameDiscovery,
  installPath,
  installPathForGame,
  modPathsForGame,
  profileById,
} from '../../util/selectors';
import {getSafe} from '../../util/storeHelper';
import { isChildPath, truthy } from '../../util/util';

import {setDownloadModInfo} from '../download_management/actions/state';
import {getGame} from '../gamemode_management/util/getGame';
import { getModType } from '../gamemode_management/util/modTypeExtensions';
import { setModEnabled } from '../profile_management/actions/profiles';
import { IProfile, IProfileMod } from '../profile_management/types/IProfile';

import { setDeploymentNecessary } from './actions/deployment';
import {removeMod, setModAttribute} from './actions/mods';
import { setDeploymentProblem } from './actions/session';
import {setTransferMods} from './actions/transactions';
import {deploymentReducer} from './reducers/deployment';
import {modsReducer} from './reducers/mods';
import {sessionReducer} from './reducers/session';
import {settingsReducer} from './reducers/settings';
import {transactionsReducer} from './reducers/transactions';
import {IDeployedFile, IDeploymentMethod, IUnavailableReason} from './types/IDeploymentMethod';
import {IFileMerge} from './types/IFileMerge';
import { IInstallOptions } from './types/IInstallOptions';
import {IMod} from './types/IMod';
import {IModSource} from './types/IModSource';
import {InstallFunc} from './types/InstallFunc';
import {IResolvedMerger} from './types/IResolvedMerger';
import {TestSupported} from './types/TestSupported';
import { fallbackPurge, loadActivation,
        saveActivation, withActivationLock } from './util/activationStore';
import allTypesSupported from './util/allTypesSupported';
import * as basicInstaller from './util/basicInstaller';
import { purgeMods, purgeModsInPath } from './util/deploy';
import { getAllActivators, getCurrentActivator, getSelectedActivator,
         getSupportedActivators, registerDeploymentMethod } from './util/deploymentMethods';
import { NoDeployment } from './util/exceptions';
import { dealWithExternalChanges } from './util/externalChanges';
import { registerAttributeExtractor } from './util/filterModInfo';
import renderModName from './util/modName';
import sortMods, { CycleError } from './util/sort';
import ActivationButton from './views/ActivationButton';
import DeactivationButton from './views/DeactivationButton';
import {} from './views/ExternalChangeDialog';
import {} from './views/FixDeploymentDialog';
import {} from './views/ModList';
import {} from './views/Settings';
import Workarounds from './views/Workarounds';

import { onAddMod, onGameModeActivated, onModsChanged, onPathsChanged,
         onRemoveMod, onStartInstallDownload } from './eventHandlers';
import InstallManager from './InstallManager';
import deployMods from './modActivation';
import mergeMods, { MERGED_PATH } from './modMerging';
import preStartDeployHook from './preStartDeployHook';
import getText from './texts';

import Promise from 'bluebird';
import * as path from 'path';
import * as Redux from 'redux';
import shortid = require('shortid');

let installManager: InstallManager;

interface IInstaller {
  id: string;
  priority: number;
  testSupported: TestSupported;
  install: InstallFunc;
}

const installers: IInstaller[] = [];

const modSources: IModSource[] = [];

const mergers: IFileMerge[] = [];

function registerInstaller(id: string, priority: number,
                           testSupported: TestSupported, install: InstallFunc) {
  installers.push({ id, priority, testSupported, install });
}

function registerModSource(id: string,
                           name: string,
                           onBrowse: () => void,
                           options?: IModSourceOptions) {
  modSources.push({ id, name, onBrowse, options });
}

function registerMerge(test: MergeTest, merge: MergeFunc, modType: string) {
  mergers.push({ test, merge, modType });
}

function bakeSettings(api: IExtensionApi, profile: IProfile, sortedModList: IMod[]) {
  return api.emitAndAwait('bake-settings', profile.gameId, sortedModList, profile);
}

function genSubDirFunc(game: IGame, modType: IModType): (mod: IMod) => string {
  const mergeModsOpt = (modType !== undefined) && (modType.options.mergeMods !== undefined)
    ? modType.options.mergeMods
    : game.mergeMods;

  if (typeof(mergeModsOpt) === 'boolean') {
    return mergeModsOpt
      ? () => ''
      : (mod: IMod) => mod.id;
  } else {
    return mergeModsOpt;
  }
}

function showCycles(api: IExtensionApi, cycles: string[][], gameId: string) {
  const id = shortid();
  return api.showDialog('error', 'Cycles', {
    text: 'Dependency rules between your mods contain cycles, '
      + 'like "A after B" and "B after A". You need to remove one of the '
      + 'rules causing the cycle, otherwise your mods can\'t be '
      + 'applied in the right order.',
    links: cycles.map((cycle, idx) => (
      { label: cycle.join(', '), action: () => {
        api.closeDialog(id);
        api.events.emit('edit-mod-cycle', gameId, cycle);
      } }
    )),
  }, [
    { label: 'Close' },
  ], id);
}

function deployModType(api: IExtensionApi,
                       activator: IDeploymentMethod,
                       game: IGame,
                       sortedModList: IMod[],
                       typeId: string,
                       stagingPath: string,
                       targetPath: string,
                       overwritten: IMod[],
                       mergedFileMap: { [modType: string]: { [relPath: string]: string[] } },
                       lastDeployment: IDeployedFile[],
                       onProgress: (text: string, perc: number) => void): Promise<IDeployedFile[]> {
  const filteredModList = sortedModList.filter(mod => (mod.type || '') === typeId);
  log('debug', 'Deploying mod type',
    { typeId, path: targetPath, count: lastDeployment.length });
  return deployMods(api,
                    game.id,
                    stagingPath, targetPath,
                    filteredModList,
                    activator, lastDeployment,
                    typeId, new Set(Object.keys(mergedFileMap[typeId] || {})),
                    genSubDirFunc(game, getModType(typeId)),
                    onProgress)
    .then((newActivation: IDeployedFile[]) => {
      const mergedMap = mergedFileMap[typeId] || {};
      newActivation.forEach(act => {
        act.merged = mergedMap[act.relPath];
      });
      overwritten.push(...filteredModList.filter(mod =>
        newActivation.find(entry =>
          (entry.source === mod.installationPath)
          || ((entry.merged || []).includes(mod.id))) === undefined));

      return doSaveActivation(api, typeId,
        targetPath, stagingPath,
        newActivation, activator.id)
        .catch(err => api.showDialog('error', 'Saving manifest failed', {
          text: 'Saving the manifest failed (see error below). '
            + 'This could lead to errors later on, ',
          message: err.message,
        }, []))
        .then(() => newActivation);
    });
}

function deployAllModTypes(api: IExtensionApi,
                           activator: IDeploymentMethod,
                           profile: IProfile,
                           sortedModList: IMod[],
                           stagingPath: string,
                           mergedFileMap: { [modType: string]: { [relPath: string]: string[] } },
                           modPaths: { [typeId: string]: string },
                           lastDeployment: { [typeId: string]: IDeployedFile[] },
                           newDeployment: { [typeId: string]: IDeployedFile[] },
                           onProgress: (text: string, perc: number) => void) {
  const game = getGame(profile.gameId);
  const overwritten: IMod[] = [];

  api.dismissNotification('redundant-mods');

  return Promise.each(deployableModTypes(modPaths),
    typeId => deployModType(api, activator, game, sortedModList, typeId,
      stagingPath, modPaths[typeId], overwritten, mergedFileMap,
      lastDeployment[typeId], onProgress)
      .then(deployment => newDeployment[typeId] = deployment))
    .then(() => reportRedundant(api, profile.id, overwritten));
}

function validateDeploymentTarget(api: IExtensionApi, undiscovered: string[]) {
  if (undiscovered.length === 0) {
    return Promise.resolve();
  }
  return api.showDialog('error', 'Deployment target unknown', {
    text: 'The deployment directory for some mod type(s) ({{ types }}) '
      + 'is unknown. Mods of these types will not be deployed. '
      + 'Maybe this/these type(s) require further configuration or '
      + 'external tools.',
    parameters: {
      types: undiscovered.join(', '),
    },
  }, [{ label: 'Cancel' }, { label: 'Ignore' }])
    .then(result => (result.action === 'Cancel')
      ? Promise.reject(new UserCanceled())
      : Promise.resolve());
}

function doSortMods(api: IExtensionApi, profile: IProfile, mods: { [modId: string]: IMod }) {
  // sort (all) mods based on their dependencies so the right files get activated
  const modState: { [id: string]: IProfileMod } =
    profile !== undefined ? profile.modState : {};
  const unsorted = Object.keys(mods)
    .map((key: string) => mods[key])
    .filter((mod: IMod) => getSafe(modState, [mod.id, 'enabled'], false));

  return sortMods(profile.gameId, unsorted, api)
    .catch(CycleError, err => Promise.reject(
      new ProcessCanceled('Deployment is not possible when you have cyclical mod rules. '
                          + err.message)));
}

function doMergeMods(api: IExtensionApi,
                     game: IGame,
                     gameDiscovery: IDiscoveryResult,
                     stagingPath: string,
                     sortedModList: IMod[],
                     modPaths: { [typeId: string]: string },
                     lastDeployment: { [typeId: string]: IDeployedFile[] }):
    Promise<{ [typeId: string]: { [relPath: string]: string[] } }> {

  const fileMergers = mergers.reduce((prev: IResolvedMerger[], merge) => {
    const match = merge.test(game, gameDiscovery);
    if (match !== undefined) {
      prev.push({ match, merge: merge.merge, modType: merge.modType });
    }
    return prev;
  }, []);

  // all mod types that require merging
  const mergeModTypes = Object.keys(modPaths)
    .filter(modType => fileMergers.find(merger => merger.modType === modType) !== undefined);

  const result: { [typeId: string]: { [relPath: string]: string[] } } = {};

  // clean up merged mods
  return Promise.mapSeries(mergeModTypes, typeId => {
    const mergePath = truthy(typeId)
      ? MERGED_PATH + '.' + typeId
      : MERGED_PATH;
    return fs.removeAsync(path.join(stagingPath, mergePath));
  })
    // update merged mods
    .then(() => Promise.each(mergeModTypes,
      typeId => mergeMods(api, game, stagingPath, modPaths[typeId],
        sortedModList.filter(mod => (mod.type || '') === typeId),
        lastDeployment[typeId],
        fileMergers)
        .then(mergedFiles => {
          result[typeId] = mergedFiles;
        })))
    .then(() => result);
}

function reportRedundant(api: IExtensionApi, profileId: string, overwritten: IMod[]) {
  if (overwritten.length > 0) {
    api.sendNotification({
      id: 'redundant-mods',
      type: 'info',
      message: 'Some mods are redundant',
      actions: [
        {
          title: 'Show', action: dismiss => {
            return api.showDialog('info', 'Redundant mods', {
              bbcode: 'Some of the enabled mods either contain no files or all files '
                + 'they do contain are entirely overwritten by another mod. '
                + 'These redundant mods don\'t do any harm except slow down '
                + 'deployment a bit.\n'
                + 'If you believe this to be a mistake, please check the file '
                + 'conflicts [svg]conflict[/svg] for the mod in question.',
              checkboxes: overwritten.map((mod: IMod): ICheckbox => ({
                id: mod.id,
                text: renderModName(mod),
                value: true,
              })),
            }, [
                { label: 'Disable selected' },
                { label: 'Close', default: true },
              ]).then(result => {
                if (result.action === 'Disable selected') {
                  Object.keys(result.input)
                    .filter(modId => result.input[modId])
                    .forEach(modId => {
                      api.store.dispatch(setModEnabled(profileId, modId, false));
                    });
                  dismiss();
                }
              });
          },
        },
      ],
    });
  }
  return Promise.resolve();
}

function deployableModTypes(modPaths: { [typeId: string]: string }) {
  return Object.keys(modPaths)
    .filter(typeId => truthy(modPaths[typeId]));
}

function genUpdateModDeployment() {
  return (api: IExtensionApi, manual: boolean, profileId?: string,
          progressCB?: (text: string, percent: number) => void): Promise<void> => {
    const t = api.translate;

    const notification: INotification = {
      type: 'activity',
      message: t('Waiting for other operations to complete'),
      title: t('Deploying'),
    };

    const progress = (text: string, percent: number) => {
      log('debug', 'deployment progress', { text, percent });
      if (progressCB !== undefined) {
        progressCB(text, percent);
      }
      api.store.dispatch(updateNotification(notification.id, percent, text));
    };
    const state = api.store.getState();
    let profile: IProfile = profileId !== undefined
      ? getSafe(state, ['persistent', 'profiles', profileId], undefined)
      : activeProfile(state);

    if (Object.keys(getSafe(state, ['session', 'base', 'toolsRunning'], {})).length > 0) {
      api.sendNotification({
        type: 'info',
        id: 'deployment-not-possible',
        message: 'Can\'t deploy while the game or a tool is running',
        displayMS: 5000,
      });
      return Promise.resolve();
    }

    if (profile === undefined) {
      // Used to report an exception here but I don't think this is an error, the call
      // can be delayed so it's completely possible there is no profile active at the the time
      // or has been deleted by then. Rare but not a bug
      api.store.dispatch(dismissNotification(notification.id));
      return Promise.resolve();
    }
    const gameId = profile.gameId;
    const gameDiscovery =
      getSafe(state, ['settings', 'gameMode', 'discovered', gameId], undefined);
    const game = getGame(gameId);
    if ((game === undefined)
        || (gameDiscovery === undefined)
        || (gameDiscovery.path === undefined)) {
      return Promise.reject(new Error('Game no longer available'));
    }
    const stagingPath = installPathForGame(state, gameId);

    const modPaths = game.getModPaths(gameDiscovery.path);
    const activator = getCurrentActivator(state, gameId, true);

    if (activator === undefined) {
      const selectedActivator = getSelectedActivator(state, gameId);
      const types = deployableModTypes(modPaths);

      const err = allTypesSupported(selectedActivator, state, gameId, types);
      if (selectedActivator !== undefined) {
        if (err.errors.length > 0) {
          api.showErrorNotification('Deployment not possible',
            t('Deployment method "{{method}}" not available because: {{reason}}', {
              replace: {
                method: selectedActivator.name,
                reason: err.errors[0].description(t),
              },
            }), {
            id: 'deployment-not-possible',
            allowReport: false,
          });
        } else if (err.warnings.length > 0) {
          api.sendNotification({
            type: 'warning',
            message: t('Deployment method "{{method}}" does not support '
                        + 'all mod types: {{reason}}', {
              replace: {
                method: selectedActivator.name,
                reason: err.warnings[0].description(t),
              },
            }),
            allowSuppress: true,
          });
        }
      } // otherwise there should already be a notification
      return Promise.resolve();
    }

    const newDeployment: { [typeId: string]: IDeployedFile[] } = {};

    // will contain all mods fully overwritten (this also includes mods that didn't
    // files to begin with)
    let sortedModList: IMod[];

    const userGate = () => {
      if (game.deploymentGate !== undefined) {
        return game.deploymentGate();
      } else {
        return activator.userGate();
      }
    };

    // test if anything was changed by an external application
    return (manual ? Promise.resolve() : userGate())
      .tap(() => {
        notification.id = api.sendNotification(notification);
      })
      .then(() => withActivationLock(() => {
        log('debug', 'deploying mods', {
          game: gameId,
          profile: profile?.id,
          method: activator.name,
        });

        let mergedFileMap: { [modType: string]: { [relPath: string]: string[] } };
        const lastDeployment: { [typeId: string]: IDeployedFile[] } = {};
        const mods = state.persistent.mods[profile.gameId] || {};
        notification.message = t('Deploying mods');
        api.sendNotification(notification);
        api.store.dispatch(startActivity('mods', 'deployment'));
        progress(t('Loading deployment manifest'), 0);

        return Promise.each(deployableModTypes(modPaths), typeId =>
            loadActivation(api, typeId, modPaths[typeId], stagingPath, activator)
              .then(deployedFiles => lastDeployment[typeId] = deployedFiles))
          .tap(() => progress(t('Running pre-deployment events'), 2))
          .then(() => api.emitAndAwait('will-deploy', profile.id, lastDeployment))
          .then(() => {
            // need to update the profile so that if a will-deploy handler disables a mod, that
            // actually has an affect on this deployment
            const updatedState = api.getState();
            const updatedProfile = updatedState.persistent.profiles[profile.id];
            if (updatedProfile !== undefined) {
              profile = updatedProfile;
            } else {
              // I don't think this can happen
              log('warn', 'profile no longer found?', profileId);
            }
          })
          .tap(() => progress(t('Checking for external changes'), 5))
          .then(() => dealWithExternalChanges(api, activator, profileId, stagingPath, modPaths,
            lastDeployment))
          .tap(() => progress(t('Sorting mods'), 30))
          .then(() => doSortMods(api, profile, mods)
            .then((sortedModListIn: IMod[]) => {
              sortedModList = sortedModListIn;
            }))
          .tap(() => progress(t('Merging mods'), 35))
          .then(() => doMergeMods(api, game, gameDiscovery, stagingPath, sortedModList,
                                  modPaths, lastDeployment)
            .then(mergedFileMapIn => mergedFileMap = mergedFileMapIn))
          .tap(() => progress(t('Starting deployment'), 35))
          .then(() => {
            const deployProgress = (name, percent) =>
              progress(t('Deploying: ') + name, 50 + percent / 2);

            const undiscovered = Object.keys(modPaths)
              .filter(typeId => !truthy(modPaths[typeId]));
            return validateDeploymentTarget(api, undiscovered)
              .then(() => deployAllModTypes(api, activator, profile, sortedModList,
                                            stagingPath, mergedFileMap,
                                            modPaths, lastDeployment,
                                            newDeployment, deployProgress));
          });
      })
        // at this point the deployment lock gets released so another deployment
        // can be started during post-deployment
        .tap(() => progress(t('Running post-deployment events'), 99))
        .then(() => api.emitAndAwait('did-deploy', profile.id, newDeployment,
          (title: string) => progress(title, 99)))
        .tap(() => progress(t('Preparing game settings'), 100))
        .then(() => bakeSettings(api, profile, sortedModList))
        // finally wrapping up
        .then(() => {
          api.store.dispatch(setDeploymentNecessary(game.id, false));
        })
        .catch(UserCanceled, () => undefined)
        .catch(ProcessCanceled, err => {
          api.sendNotification({
            type: 'warning',
            title: 'Deployment interrupted',
            message: err.message,
          });
        })
        .catch(TemporaryError, err => {
          api.showErrorNotification('Failed to deploy mods, please try again',
            err.message, { allowReport: false });
        })
        .catch(CycleError, err => {
          api.sendNotification({
            id: 'mod-cycle-warning',
            type: 'warning',
            message: 'Mod rules contain cycles',
            actions: [
              {
                title: 'Show', action: () => {
                  showCycles(api, err.cycles, profile.gameId);
                },
              },
            ],
          });
        })
        .catch(err => {
          if ((err.code === undefined) && (err.errno !== undefined)) {
            // unresolved windows error code
            return api.showErrorNotification('Failed to deploy mods', {
              error: err,
              ErrorCode: err.errno,
            });
          }
          return api.showErrorNotification('Failed to deploy mods', err, {
            allowReport: (err.code !== 'EPERM') && (err.allowReport !== false),
          });
        })
        .finally(() => {
          api.store.dispatch(stopActivity('mods', 'deployment'));
          api.dismissNotification(notification.id);
        }));
    };
}

function doSaveActivation(api: IExtensionApi, typeId: string,
                          deployPath: string, stagingPath: string,
                          files: IDeployedFile[], activatorId: string) {
  const state: IState = api.store.getState();
  return saveActivation(typeId, state.app.instanceId, deployPath, stagingPath, files, activatorId)
    .catch(err => {
      const canceled = err instanceof UserCanceled;
      let text = canceled
        ? 'You canceled the writing of the manifest file.'
        : 'Saving the manifest failed (see error below).';

      text += 'This could lead to errors '
          + '(e.g. orphaned files in the game directory, external changes not being detected) '
          + 'later on. Please either retry or immediately "purge" after this and try '
          + 'deploying again.';
      return api.showDialog('error', 'Saving manifest failed', {
        text,
        message: canceled ? undefined : err.stack,
      }, [
          { label: 'Retry' },
          { label: 'Ignore' },
        ])
        .then(result => (result.action === 'Retry')
          ? doSaveActivation(api, typeId, deployPath, stagingPath, files, activatorId)
          : Promise.resolve());
    });
}

function genModsSourceAttribute(api: IExtensionApi): ITableAttribute<IMod> {
  return {
    id: 'modSource',
    name: 'Source',
    help: getText('source', api.translate),
    description: 'Source the mod was downloaded from',
    icon: 'database',
    placement: 'both',
    isSortable: true,
    isToggleable: true,
    isGroupable: true,
    isDefaultVisible: false,
    supportsMultiple: true,
    calc: mod => {
      if (mod.attributes === undefined) {
        return 'None';
      }
      const source = modSources.find(iter => iter.id === mod.attributes['source']);
      return source !== undefined ? source.name : 'None';
    },
    edit: {
      choices: () => modSources
        .filter(source => {
          if ((source.options === undefined) || (source.options.condition === undefined)) {
            return true;
          }
          return source.options.condition();
        })
        .map(source => {
          const icon = ((source.options !== undefined) && (source.options.icon !== undefined))
            ? source.options.icon
            : undefined;
          return { key: source.id, text: source.name, icon };
        }),
      onChangeValue: (mods: IMod[], newValue: string) => {
        const store = api.store;
        const state = store.getState();
        const gameMode = activeGameId(state);
        mods.forEach(mod => {
          if (mod.state === 'downloaded') {
            store.dispatch(setDownloadModInfo(mod.id, 'source', newValue));
          } else {
            store.dispatch(setModAttribute(gameMode, mod.id, 'source', newValue));
          }
        });
      },
    },
  };
}

function genValidActivatorCheck(api: IExtensionApi) {
  return () => new Promise<ITestResult>((resolve, reject) => {
    const state = api.store.getState();
    if (getSupportedActivators(state).length > 0) {
      return resolve(undefined);
    }

    const gameId = activeGameId(state);
    const modPaths = modPathsForGame(state, gameId);

    if (modPaths === undefined) {
      return resolve(undefined);
    }

    type IUnavailableReasonEx = IUnavailableReason & { activator?: string };

    const reasons: IUnavailableReasonEx[] = getAllActivators().map(activator => {
      const problems = allTypesSupported(activator, state, gameId, Object.keys(modPaths));
      return { activator: activator.id, ...problems.errors[0] };
    });

    if (reasons.indexOf(undefined) !== -1) {
      // why didn't getSupportedActivators not find this? Only reason I can think of
      // is the early-out conditions, getSupportedActivators returns an empty list
      // if the game isn't discovered or not known any more
      return resolve(undefined);
    }

    return resolve({
      description: {
        short: 'Mods can\'t be deployed.',
      },
      severity: 'error',
      automaticFix: () => new Promise<void>((fixResolve, fixReject) => {
        api.store.dispatch(setDeploymentProblem(reasons.map(reason => ({
          activator: reason.activator,
          message: reason.description(api.translate),
          solution: reason.solution !== undefined ? reason.solution(api.translate) : undefined,
          order: reason.order || 1000,
          hasAutomaticFix: reason.fixCallback !== undefined,
        })).sort((lhs, rhs) => lhs.order - rhs.order)));
      }),
    });
  });
}

function attributeExtractor(input: any) {
  return Promise.resolve({
    version: getSafe(input.meta, ['fileVersion'], undefined),
    logicalFileName: getSafe(input.meta, ['logicalFileName'], undefined),
    rules: getSafe(input.meta, ['rules'], undefined),
    source: input.meta?.source,
    category: getSafe(input.meta, ['details', 'category'], undefined),
    description: getSafe(input.meta, ['details', 'description'], undefined),
    author: getSafe(input.meta, ['details', 'author'], undefined),
    homepage: getSafe(input.meta, ['details', 'homepage'], undefined),
    variant: getSafe(input.custom, ['variant'], undefined),
  });
}

function upgradeExtractor(input: any) {
  return Promise.resolve({
    category: getSafe(input.previous, ['category'], undefined),
    customFileName: getSafe(input.previous, ['customFileName'], undefined),
    variant: getSafe(input.previous, ['variant'], undefined),
    notes: getSafe(input.previous, ['notes'], undefined),
  });
}

function cleanupIncompleteInstalls(api: IExtensionApi) {
  const store: Redux.Store<IState> = api.store;

  const { mods } = store.getState().persistent;

  Object.keys(mods).forEach(gameId => {
    Object.keys(mods[gameId]).forEach(modId => {
      const mod = mods[gameId][modId];
      if (mod.state === 'installing') {
        if (mod.installationPath !== undefined) {
          const instPath = installPathForGame(store.getState(), gameId);
          const fullPath = path.join(instPath, mod.installationPath);
          log('warn', 'mod was not installed completelely and will be removed', { mod, fullPath });
          // this needs to be synchronous because once is synchronous and we have to complete this
          // before the application fires the gamemode-changed event because at that point we
          // create new mods from the unknown directories (especially the .installing ones)
          try {
            fs.removeSync(fullPath);
          } catch (err) {
            if (err.code !== 'ENOENT') {
              log('error', 'failed to clean up', err);
            }
          }
          try {
            fs.removeSync(fullPath + '.installing');
          } catch (err) {
            if (err.code !== 'ENOENT') {
              log('error', 'failed to clean up', err);
            }
          }
        }
        store.dispatch(removeMod(gameId, modId));
      }
    });
  });
}

function onModsEnabled(api: IExtensionApi, deploymentTimer: Debouncer) {
  return (mods: string[], enabled: boolean, gameId: string) => {
    const { store } = api;
    const state: IState = store.getState();
    const { notifications } = state.session.notifications;
    const notiIds = new Set(notifications.map(noti => noti.id));
    mods.forEach(modId => {
      const notiId = `may-enable-${modId}`;
      if (notiIds.has(notiId)) {
        api.dismissNotification(notiId);
      }
    });
    if (state.settings.automation.deploy) {
      deploymentTimer.schedule(undefined, false);
    } else if (!state.persistent.deployment.needToDeploy[gameId]) {
      store.dispatch(setDeploymentNecessary(gameId, true));
    }
  };
}

function onDeploySingleMod(api: IExtensionApi) {
  return (gameId: string, modId: string, enable?: boolean) => {
    const state: IState = api.store.getState();
    const game = getGame(gameId);
    const discovery = getSafe(state, ['settings', 'gameMode', 'discovered', gameId], undefined);
    if ((game === undefined) || (discovery === undefined) || (discovery.path === undefined)) {
      return Promise.resolve();
    }
    const mod: IMod = getSafe(state, ['persistent', 'mods', game.id, modId], undefined);
    if (mod === undefined) {
      return Promise.resolve();
    }
    const activator = getCurrentActivator(state, gameId, false);

    if (activator === undefined) {
      return Promise.resolve();
    }

    const dataPath = game.getModPaths(discovery.path)[mod.type || ''];
    if (!truthy(dataPath)) {
      return Promise.resolve();
    }
    const stagingPath: string = installPathForGame(state, gameId);
    let modPath: string;

    try {
      modPath = path.join(stagingPath, mod.installationPath);
    } catch (err) {
      err.StagingPath = stagingPath || '<undefined>';
      err.InstallPath = mod.installationPath || '<undefined>';
      err.GameId = gameId || '<undefined>';
      api.showErrorNotification('Failed to deploy mod', err, {
        message: modId,
      });
      return Promise.resolve();
    }

    const subdir = genSubDirFunc(game, getModType(mod.type));
    let normalize: Normalize;
    return withActivationLock(() => getNormalizeFunc(dataPath)
      .then(norm => {
        normalize = norm;
        return loadActivation(api, mod.type, dataPath, stagingPath, activator);
      })
      .then(lastActivation => activator.prepare(dataPath, false, lastActivation, normalize))
      .then(() => (mod !== undefined)
        ? (enable !== false)
          ? activator.activate(modPath, mod.installationPath, subdir(mod), new Set())
          : activator.deactivate(modPath, subdir(mod), mod.installationPath)
        : Promise.resolve())
      .tapCatch(() => {
        if (activator.cancel !== undefined) {
          activator.cancel(gameId, dataPath, stagingPath);
        }
      })
      .then(() => activator.finalize(gameId, dataPath, stagingPath))
      .then(newActivation =>
        doSaveActivation(api, mod.type, dataPath, stagingPath, newActivation, activator.id))
      .catch(err => {
        api.showErrorNotification('Failed to deploy mod', err, {
          message: modId,
        });
      })).then(() => null);
  };
}

function onNeedToDeploy(api: IExtensionApi, current: any) {
  if (current) {
    api.sendNotification({
      id: 'deployment-necessary',
      type: 'info',
      message: 'Deployment necessary',
      actions: [
        {
          title: 'Deploy', action: (dismiss) => {
            dismiss();
            api.events.emit('deploy-mods', onceCB((err) => {
              if (err !== null) {
                if (err instanceof UserCanceled) {
                  // Nothing to see here, move along.
                  return;
                } else if (err instanceof NoDeployment) {
                  showError(api.store.dispatch,
                    'You need to select a deployment method in settings',
                    undefined, { allowReport: false });
                } else {
                  showError(api.store.dispatch, 'Failed to activate mods', err);
                }
              }
            }));
          },
        },
      ],
    });
  } else {
    api.dismissNotification('deployment-necessary');
  }
}

function once(api: IExtensionApi) {
  const store: Redux.Store<any> = api.store;

  if (installManager === undefined) {
    installManager = new InstallManager(
        (gameId: string) => installPathForGame(store.getState(), gameId));
    installers.forEach((installer: IInstaller) => {
      installManager.addInstaller(installer.id, installer.priority, installer.testSupported,
                                  installer.install);
    });
  }

  const updateModDeployment = genUpdateModDeployment();
  const deploymentTimer = new Debouncer(
      (manual: boolean, profileId: string, progressCB) =>
        updateModDeployment(api, manual, profileId, progressCB), 2000);

  api.events.on('deploy-mods', (callback: (err: Error) => void, profileId?: string,
                                progressCB?: (text: string, percent: number) => void) => {
    if (!(callback as any).called) {
      deploymentTimer.runNow(callback, true, profileId, progressCB);
    }
  });

  api.onAsync('deploy-single-mod', onDeploySingleMod(api));

  api.onAsync('purge-mods-in-path', (gameId: string, modType: string, modPath: string) => {
    return purgeModsInPath(api, gameId, modType, modPath)
      .catch(UserCanceled, () => Promise.resolve())
      .catch(ProcessCanceled, err =>
        api.showErrorNotification('Failed to purge mods', err, { allowReport: false }))
      .catch(err => api.showErrorNotification('Failed to purge mods', err));
  });

  api.events.on('purge-mods', (allowFallback: boolean, callback: (err: Error) => void) => {
    purgeMods(api)
      .catch(err => allowFallback
        ? fallbackPurge(api)
        : Promise.reject(err))
      .then(() => callback(null))
      .catch(err => callback(err));
  });

  api.events.on('await-activation', (callback: (err: Error) => void) => {
    deploymentTimer.wait(callback);
  });

  api.events.on('mods-enabled', onModsEnabled(api, deploymentTimer));

  api.events.on('gamemode-activated',
      (newMode: string) => onGameModeActivated(api, getAllActivators(), newMode));

  api.events.on('install-dependencies', (profileId: string, modIds: string[], silent?: boolean) => {
    const state: IState = api.store.getState();
    const profile: IProfile = getSafe(state, ['persistent', 'profiles', profileId], undefined);
    if (profile === undefined) {
      api.showErrorNotification('Failed to install dependencies', 'Invalid profile');
    }

    Promise.map(modIds, modId =>
        installManager.installDependencies(api, profile, modId, silent === true)
        .catch(ProcessCanceled, () => null))
      .catch(err => api.showErrorNotification('Failed to install dependencies', err));
  });

  api.events.on('install-recommendations', (profileId: string, modIds: string[]) => {
    const state: IState = api.store.getState();
    const profile: IProfile = getSafe(state, ['persistent', 'profiles', profileId], undefined);
    if (profile === undefined) {
      api.showErrorNotification('Failed to install recommendations', 'Invalid profile');
    }

    Promise.map(modIds, modId => installManager.installRecommendations(api, profile, modId))
      .catch(err => api.showErrorNotification('Failed to install recommendations', err));
  });

  api.events.on('mod-enabled', (profileId: string, modId: string) => {
    const state: IState = api.store.getState();
    const profile = profileById(state, profileId);
    const mod = state.persistent.mods[profile.gameId]?.[modId];
    const modType = getModType(mod.type);
    if (modType?.options?.customDependencyManagement === true) {
      return;
    }

    installManager.installDependencies(api, profile, modId, false)
      .then(() => installManager.installRecommendations(api, profile, modId))
      .catch(err => api.showErrorNotification('Failed to install dependencies', err));
  });

  api.onStateChange(
      ['settings', 'mods', 'installPath'],
      (previous, current) => onPathsChanged(api, previous, current));

  api.onStateChange(
      ['persistent', 'mods'],
      (previous, current) => onModsChanged(api, previous, current));

  api.onStateChange(
      ['persistent', 'deployment', 'needToDeploy'],
    (previous, current) => {
      const gameMode = activeGameId(store.getState());
      if (previous[gameMode] !== current[gameMode]) {
        onNeedToDeploy(api, current[gameMode]);
      }
    },
  );

  api.events.on('start-install', (archivePath: string,
                                  callback?: (error, id: string) => void) => {
    const { enable } = api.store.getState().settings.automation;
    installManager.install(null, archivePath, [ activeGameId(store.getState()) ],
          api, {
            download: {
              localPath: path.basename(archivePath),
            },
          },
          true, enable, callback);
  });

  api.events.on(
<<<<<<< HEAD
    'start-install-download',
    (downloadId: string, optionsIn?: IInstallOptions | boolean,
     callback?: (error, id: string) => void) => {
      const options = optionsIn === undefined
        ? {}
        : (typeof(optionsIn) === 'boolean')
        ? { allowAutoEnable: optionsIn }
        : optionsIn;
      onStartInstallDownload(api, installManager, downloadId, options, callback);
    });
=======
      'start-install-download',
      (downloadId: string, allowAutoEnable?: boolean, callback?: (error, id: string) => void,
       forceInstaller?: string) =>
          onStartInstallDownload(api, installManager, downloadId, allowAutoEnable,
                                 forceInstaller, callback));
>>>>>>> ffed3632

  api.events.on(
      'remove-mod',
      (gameMode: string, modId: string, callback?: (error: Error) => void) =>
          onRemoveMod(api, getAllActivators(), gameMode, modId, callback));

  api.events.on('create-mod',
      (gameMode: string, mod: IMod, callback: (error: Error) => void) => {
        onAddMod(api, gameMode, mod, callback);
      });

  api.events.on('profile-will-change', () => {
    // when the profile changes there is a good chance the cycle warning doesn't apply and if
    // the game changes the cycle dialog can't even be opened or it would trigger an error
    api.dismissNotification('mod-cycle-warning');
  });

  cleanupIncompleteInstalls(api);
}

function checkPendingTransfer(api: IExtensionApi): Promise<ITestResult> {
  let result: ITestResult;
  const state = api.store.getState();

  const gameMode = activeGameId(state);
  if (gameMode === undefined) {
    return Promise.resolve(result);
  }

  const pendingTransfer: string[] = ['persistent', 'transactions', 'transfer', gameMode];
  const transferDestination = getSafe(state, pendingTransfer, undefined);
  if (transferDestination === undefined) {
    return Promise.resolve(result);
  }

  result = {
    severity: 'warning',
    description: {
      short: 'Folder transfer was interrupted',
      long: 'An attempt to move the staging folder was interrupted. You should let '
          + 'Vortex clean up now, otherwise you may be left with unnecessary copies of files.',
    },
    automaticFix: () => new Promise<void>((fixResolve, fixReject) => {
      return fs.removeAsync(transferDestination)
        .then(() => {
          api.store.dispatch(setTransferMods(gameMode, undefined));
          fixResolve();
        })
        .catch(err => {
          if (err.code === 'ENOENT') {
            // Destination is already gone, that's fine.
            api.store.dispatch(setTransferMods(gameMode, undefined));
            fixResolve();
          } else {
            fixReject();
          }
        });
    }),
  };

  return Promise.resolve(result);
}

function checkStagingFolder(api: IExtensionApi): Promise<ITestResult> {
  let result: ITestResult;
  const state = api.store.getState();

  const gameMode = activeGameId(state);
  if (gameMode === undefined) {
    return Promise.resolve(result);
  }

  const discovery = currentGameDiscovery(state);
  const instPath = installPath(state);
  const basePath = getVortexPath('base');
  if (isChildPath(instPath, basePath)) {
    result = {
      severity: 'warning',
      description: {
        short: 'Invalid staging folder',
        long: 'Your mod staging folder is inside the Vortex application directory. '
          + 'This is a very bad idea beckaue that folder gets removed during updates so you would '
          + 'lose all your files on the next update.',
      },
    };
  } else if ((discovery !== undefined)
          && (discovery.path !== undefined)
          && isChildPath(instPath, discovery.path)) {
    result = {
      severity: 'warning',
      description: {
        short: 'Invalid staging folder',
        long: 'Your mod staging folder is inside the game folder.<br/>'
          + 'This is a very bad idea because that folder is under the control of the game '
          + '(and potentially Steam or similar) and may be moved or deleted - e.g. when the '
          + 'game is updated/repaired.<br/>'
          + 'Please choose a separate folder for the staging folder, one that no other '
          + 'application uses.',
      },
      automaticFix: () => new Promise<void>((fixResolve, fixReject) => {
        api.events.emit('show-main-page', 'application_settings');
        api.store.dispatch(setSettingsPage('Mods'));
        api.highlightControl('#install-path-form', 5000);
        api.events.on('hide-modal', (modal) => {
          if (modal === 'settings') {
            fixResolve();
          }
        });
      }),
    };
  }
  return Promise.resolve(result);
}

function init(context: IExtensionContext): boolean {
  const modsActivity = new ReduxProp(context.api, [
    ['session', 'base', 'activity', 'mods'],
  ], (activity: string[]) => (activity !== undefined) && (activity.length > 0));

  context.registerMainPage('mods', 'Mods',
    LazyComponent(() => require('./views/ModList')), {
    hotkey: 'M',
    group: 'per-game',
    visible: () => activeGameId(context.api.store.getState()) !== undefined,
    activity: modsActivity,
    props: () => ({ modSources }),
  });

  context.registerAction('mod-icons', 105, ActivationButton, {}, () => ({
    key: 'activate-button',
    activators: getAllActivators(),
  }));

  context.registerAction('mod-icons', 110, DeactivationButton, {}, () => ({
    key: 'deactivate-button',
    activators: getAllActivators(),
  }));

  const validActivatorCheck = genValidActivatorCheck(context.api);

  context.registerTest('valid-activator', 'gamemode-activated', validActivatorCheck);
  context.registerTest('valid-activator', 'settings-changed', validActivatorCheck);

  context.registerSettings('Mods', LazyComponent(() => require('./views/Settings')),
                           () => ({activators: getAllActivators()}), undefined, 75);
  context.registerSettings('Workarounds', Workarounds, undefined, undefined, 1000);

  context.registerDialog('external-changes',
                         LazyComponent(() => require('./views/ExternalChangeDialog')));
  context.registerDialog('fix-deployment',
    LazyComponent(() => require('./views/FixDeploymentDialog')), () => {
      // nop
    });

  context.registerReducer(['session', 'mods'], sessionReducer);
  context.registerReducer(['settings', 'mods'], settingsReducer);
  context.registerReducer(['persistent', 'mods'], modsReducer);
  context.registerReducer(['persistent', 'deployment'], deploymentReducer);
  context.registerReducer(['persistent', 'transactions'], transactionsReducer);

  context.registerTableAttribute('mods', genModsSourceAttribute(context.api));

  context.registerTest('validate-staging-folder', 'gamemode-activated',
    () => checkStagingFolder(context.api));
  context.registerTest('validate-staging-folder', 'settings-changed',
    () => checkStagingFolder(context.api));
  context.registerTest('verify-mod-transfers', 'gamemode-activated',
    () => checkPendingTransfer(context.api));

  context.registerDeploymentMethod = registerDeploymentMethod;
  context.registerInstaller = registerInstaller;
  context.registerAttributeExtractor = registerAttributeExtractor;
  context.registerModSource = registerModSource;
  context.registerMerge = registerMerge;

  registerAttributeExtractor(150, attributeExtractor);
  registerAttributeExtractor(10, upgradeExtractor);

  registerInstaller('fallback', 1000, basicInstaller.testSupported, basicInstaller.install);

  context.registerStartHook(100, 'check-deployment',
                            input => preStartDeployHook(context.api, input));

  context.once(() => once(context.api));

  return true;
}

export default init;<|MERGE_RESOLUTION|>--- conflicted
+++ resolved
@@ -990,7 +990,6 @@
   });
 
   api.events.on(
-<<<<<<< HEAD
     'start-install-download',
     (downloadId: string, optionsIn?: IInstallOptions | boolean,
      callback?: (error, id: string) => void) => {
@@ -1001,13 +1000,6 @@
         : optionsIn;
       onStartInstallDownload(api, installManager, downloadId, options, callback);
     });
-=======
-      'start-install-download',
-      (downloadId: string, allowAutoEnable?: boolean, callback?: (error, id: string) => void,
-       forceInstaller?: string) =>
-          onStartInstallDownload(api, installManager, downloadId, allowAutoEnable,
-                                 forceInstaller, callback));
->>>>>>> ffed3632
 
   api.events.on(
       'remove-mod',
