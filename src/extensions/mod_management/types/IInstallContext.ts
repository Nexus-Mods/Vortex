import { IMod } from "./IMod";

<<<<<<< HEAD
export type InstallOutcome = 'success' | 'failed' | 'canceled' | 'skipped' | 'ignore';
=======
export type InstallOutcome = "success" | "failed" | "canceled" | "ignore";
>>>>>>> 4a86b276

export interface IInstallContext {
  startIndicator: (id: string) => void;
  stopIndicator: (mod?: IMod) => void;
  setProgress: (phase: string, percent?: number) => void;
  startInstallCB: (id: string, gameId: string, archiveId: string) => void;
  finishInstallCB: (success: InstallOutcome, info?: any) => void;
  progressCB: (percent: number, file: string) => void;
  reportError: (message: string, details?: string | Error) => void;
}<|MERGE_RESOLUTION|>--- conflicted
+++ resolved
@@ -1,10 +1,6 @@
 import { IMod } from "./IMod";
 
-<<<<<<< HEAD
-export type InstallOutcome = 'success' | 'failed' | 'canceled' | 'skipped' | 'ignore';
-=======
 export type InstallOutcome = "success" | "failed" | "canceled" | "ignore";
->>>>>>> 4a86b276
 
 export interface IInstallContext {
   startIndicator: (id: string) => void;
