--- conflicted
+++ resolved
@@ -1477,15 +1477,9 @@
     }
 
     let groupSortedRows: Array<{ rowId: string, groupId: string }>;
-<<<<<<< HEAD
-    if (groupBy !== undefined) {
-      groupSortedRows = (groupedRows || []).reduce((prev, group) => {
-        prev.push(...(group.rows || []).map(rId => ({ rowId: rId, groupId: group.id })) || []);
-=======
     if ((groupBy !== undefined) && (groupedRows !== undefined)) {
       groupSortedRows = groupedRows.reduce((prev, group) => {
         prev.push(...((group.rows || []).map(rId => ({ rowId: rId, groupId: group.id })) || []));
->>>>>>> ffed3632
         return prev;
       }, []);
     } else {
