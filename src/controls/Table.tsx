import {collapseGroup, setAttributeFilter, setAttributeSort,
        setAttributeVisible, setCollapsedGroups, setGroupingAttribute} from '../actions/tables';
import {IActionDefinition} from '../types/IActionDefinition';
import {IAttributeState} from '../types/IAttributeState';
import {IExtensibleProps} from '../types/IExtensionProvider';
import { II18NProps } from '../types/II18NProps';
import {IRowState, IState, ITableState} from '../types/IState';
import {ITableAttribute} from '../types/ITableAttribute';
import {SortDirection} from '../types/SortDirection';
import {ComponentEx, connect, extend, translate} from '../util/ComponentEx';
import Debouncer from '../util/Debouncer';
import { log } from '../util/log';
import smoothScroll from '../util/smoothScroll';
import { getSafe, setSafe } from '../util/storeHelper';
import {sanitizeCSSId, truthy, makeUnique} from '../util/util';

import IconBar from './IconBar';
import GroupingRow, { EMPTY_ID } from './table/GroupingRow';
import HeaderCell from './table/HeaderCell';
import { Table, TBody, TD, TH, THead, TR } from './table/MyTable';
import TableDetail from './table/TableDetail';
import TableRow from './table/TableRow';
import ToolbarIcon from './ToolbarIcon';
import Usage from './Usage';

import Promise from 'bluebird';
import update from 'immutability-helper';
import * as _ from 'lodash';
import * as React from 'react';
import { Button } from 'react-bootstrap';
import * as ReactDOM from 'react-dom';
import { CSSTransition } from 'react-transition-group';
import * as Redux from 'redux';
import { createSelector, OutputSelector } from 'reselect';

export type ChangeDataHandler = (rowId: string, attributeId: string, newValue: any) => void;

export interface ITableRowAction extends IActionDefinition {
  singleRowAction?: boolean;
  multiRowAction?: boolean;
  hotKey?: { code: number, shift?: boolean, alt?: boolean, ctrl?: boolean };
}

export interface IBaseProps {
  tableId: string;
  data: { [rowId: string]: any };
  // cheap-ass way to force the table to refresh its data cache. This will only affect
  // 'volatile' fields as normal data fields would prompt a table refresh anyway
  dataId?: number;
  actions: ITableRowAction[];
  columnBlacklist?: string[];
  detailsTitle?: string;
  multiSelect?: boolean;
  defaultSort?: string;
  showHeader?: boolean;
  showDetails?: boolean;
  hasActions?: boolean;
}

interface IConnectedProps {
  attributeState?: { [id: string]: IAttributeState };
  language: string;
  filter: { [id: string]: any };
  groupBy: string;
  collapsedGroups: string[];
}

interface IActionProps {
  onSetAttributeVisible: (tableId: string, attributeId: string, visible: boolean) => void;
  onSetAttributeSort: (tableId: string, attributeId: string, direction: SortDirection) => void;
  onSetAttributeFilter: (tableId: string, attributeId: string, filter: any) => void;
  onSetGroupingAttribute: (tableId: string, attributeId: string) => void;
  onCollapseGroup: (tableId: string, groupId: string, collapse: boolean) => void;
  onSetCollapsedGroups: (tableId: string, groupOptions: string[]) => void;
}

interface IExtensionProps {
  objects: ITableAttribute[];
}

export interface ILookupCalculated {
  [rowId: string]: { [attributeId: string]: any };
}

interface IComponentState {
  lastSelected?: { rowId: string, groupId: string };
  selectionStart?: { rowId: string, groupId: string };
  calculatedValues?: ILookupCalculated;
  rowState: { [id: string]: IRowState };
  sortedRows: string[];
  groupedRows: Array<{ id: string, name: string, count: number, rows: string[] }>;
  detailsOpen: boolean;
  rowIdsDelayed: string[];
  rowVisibility: { [id: string]: boolean };
  singleRowActions: ITableRowAction[];
  multiRowActions: ITableRowAction[];
  columnToggles: ITableRowAction[];
}

type IProps = IBaseProps & IConnectedProps & IActionProps & IExtensionProps & II18NProps;

/**
 * a wrapper for the react-bootstrap table adding various features:
 * - desktop-like selection/multi-selection
 * - sorting
 * - toggleable columns
 * - a detail-pane that gives additional detail on the (last) selected row
 */
class SuperTable extends ComponentEx<IProps, IComponentState> {
  private static SCROLL_DURATION = 200;
  // delay certain actions (like hiding offscreen items) until after scrolling ends.
  // this improves scroll smoothness at the expense of memory
  private static SCROLL_DEBOUNCE = 5000;

  private mVisibleAttributes: ITableAttribute[];
  private mVisibleDetails: ITableAttribute[];
  private mVisibleInlines: ITableAttribute[];

  private mPinnedRef: HTMLElement;
  private mScrollRef: HTMLElement;
  private mHeaderRef: HTMLElement;
  private mRowRefs: { [id: string]: HTMLElement } = {};
  private mLastSelectOnly: number = 0;
  private mLastDetailIds: string[] = [];
  private mDetailTimer: NodeJS.Timer = null;
  private mLastUpdateState: IProps = undefined;
  private mNextUpdateState: IProps = undefined;
  private mUpdateInProgress: boolean = false;
  private mNextState: IComponentState = undefined;
  private mNextVisibility: { [id: string]: boolean } = {};
  private mDelayedVisibility: { [id: string]: boolean } = {};
  private mDelayedVisibilityTimer: NodeJS.Timer;
  private mProxyHeaderRef: HTMLElement;
  private mVisibleHeaderRef: HTMLElement;
  private mHeaderUpdateDebouncer: Debouncer;
  private mUpdateCalculatedDebouncer: Debouncer;
  private mLastScroll: number;
  private mWillSetVisibility: boolean = false;
  private mMounted: boolean = false;
  private mNoShrinkColumns: { [attributeId: string]: HeaderCell } = {};

  constructor(props: IProps) {
    super(props);
    this.mNextState = this.state = {
      lastSelected: undefined,
      calculatedValues: undefined,
      rowState: {},
      sortedRows: undefined,
      groupedRows: undefined,
      detailsOpen: false,
      rowIdsDelayed: [],
      rowVisibility: {},
      singleRowActions: this.singleRowActions(props),
      multiRowActions: this.multiRowActions(props),
      columnToggles: this.columnToggles(props),
    };
    const { table, detail, inline } = this.visibleAttributes(props.objects, props.attributeState);
    this.mVisibleAttributes = table;
    this.mVisibleDetails = detail;
    this.mVisibleInlines = inline;
    this.updateCalculatedValues(props)
    .then(didRun => {
      if (didRun) {
        this.refreshSorted(this.mNextUpdateState);
        this.updateSelection(this.mNextUpdateState);
      }
      return null;
    });

    this.mHeaderUpdateDebouncer = new Debouncer(() => {
      this.updateColumnWidth();
      return Promise.resolve();
    }, 200, false);

    this.mUpdateCalculatedDebouncer = new Debouncer(() => {
      return this.updateCalculatedValues(this.props)
        .then(changedColumns => {
          this.refreshSorted(this.mNextUpdateState);
          this.updateSelection(this.mNextUpdateState);
          return null;
        });
    }, 200, true);
  }

  public componentDidMount() {
    this.updateSelection(this.props);
    this.context.api.events.on(this.props.tableId + '-scroll-to', this.scrollTo);
    this.props.objects.forEach(object => {
      if (object.externalData !== undefined) {
        object.externalData(() => {
          this.invalidate(object.id);
        });
      }
    });
    this.mMounted = true;
  }

  public componentWillUnmount() {
    this.context.api.events.removeAllListeners(this.props.tableId + '-scroll-to');
    this.mMounted = false;
  }

  public UNSAFE_componentWillReceiveProps(newProps: IProps) {
    if ((newProps.attributeState !== this.props.attributeState)
        || (newProps.objects !== this.props.objects)) {
      const { attributeState, objects } = newProps;

      const { table, detail, inline } = this.visibleAttributes(objects, attributeState);
      this.mVisibleAttributes = table;
      this.mVisibleDetails = detail;
      this.mVisibleInlines = inline;

      if (Object.keys(newProps.attributeState).find(id =>
            (this.props.attributeState[id] === undefined)
            || (this.props.attributeState[id].enabled !== newProps.attributeState[id].enabled))) {
        const columnToggles = this.columnToggles(newProps);
        this.updateState(update(this.mNextState, {
          columnToggles: { $set: columnToggles },
        }));
      }
    }

    if (newProps.actions !== this.props.actions) {
      this.updateState(update(this.mNextState, {
        singleRowActions: { $set: this.singleRowActions(newProps) },
        multiRowActions: { $set: this.multiRowActions(newProps) },
      }));
    }

    if (newProps.data !== this.props.data) {
      Object.keys(this.mRowRefs).forEach(key => {
        if (newProps.data[key] === undefined) {
          delete this.mRowRefs[key];
          if ((this.state.lastSelected !== undefined) && (this.state.lastSelected.rowId === key)) {
            this.updateState(update(this.mNextState, { lastSelected: { $set: undefined } }));
          }
        }
      });
    }

    if ((newProps.data !== this.props.data)
        || (newProps.dataId !== this.props.dataId)
        || (newProps.objects !== this.props.objects)) {
      this.mUpdateCalculatedDebouncer.schedule();
    } else if ((newProps.attributeState !== this.props.attributeState)
            || (newProps.language !== this.props.language)
            || (newProps.filter !== this.props.filter)) {
      this.refreshSorted(newProps);
    } else if ((newProps.groupBy !== this.props.groupBy)
              || (newProps.collapsedGroups !== this.props.collapsedGroups)) {
      this.updateState(update(this.mNextState, {
        groupedRows: { $set: this.groupedRows(newProps, this.state.sortedRows) },
      }));
    }
  }

  public componentDidUpdate() {
    this.mHeaderUpdateDebouncer.schedule();
  }

  public shouldComponentUpdate(newProps: IProps, newState: IComponentState) {
    return (
      (newState !== this.state)
      || (newProps.dataId !== this.props.dataId)
      || (newProps.tableId !== this.props.tableId)
      || (newProps.actions !== this.props.actions)
      || (newProps.attributeState !== this.props.attributeState)
      || (newProps.filter !== this.props.filter)
      || (newProps.defaultSort !== this.props.defaultSort)
      || (newProps.showHeader !== this.props.showHeader)
      || (newProps.detailsTitle !== this.props.detailsTitle)
      || (newProps.showDetails !== this.props.showDetails)
      || (newProps.groupBy !== this.props.groupBy)
      || (newProps.collapsedGroups !== this.props.collapsedGroups)
    );
  }

  public render(): JSX.Element {
    const { showHeader, showDetails, tableId } = this.props;
    const { detailsOpen } = this.state;

    const openClass = detailsOpen ? 'open' : 'closed';

    const containerClasses = ['table-container'];
    if (showDetails) {
      containerClasses.push('has-details');
    }

    return (
      <div id={`table-${tableId}`} className={containerClasses.join(' ')}>
        <div className='table-container-inner'>
          <div
            className='table-main-pane'
            ref={this.mainPaneRef}
            tabIndex={0}
            onKeyDown={this.handleKeyDown}
          >
            <Table hover>
              {showHeader === false ? null : this.renderHeader(true)}
              {this.renderBody()}
            </Table>
            {this.props.children}
          </div>
          {this.renderFooter()}
        </div>
        {showHeader === false ? null : (
          <div
            className='table-header-pane'
            ref={this.mainHeaderRef}
          >
            <Table hover>
              {this.renderHeader(false)}
            </Table>
          </div>
          )}
        {showDetails === false ? null : (
          <div className={`table-details-pane ${openClass}`}>
            {this.renderDetails()}
          </div>
          )}
      </div>
    );
  }

  private renderHeader(proxy: boolean): JSX.Element {
    const { t, data, hasActions } = this.props;
    const { sortedRows } = this.state;

    const filteredLength = sortedRows !== undefined ? sortedRows.length : undefined;
    const totalLength = Object.keys(data).length;

    const actionHeader = this.renderTableActions(hasActions !== false);
    const filterActive = (filteredLength !== undefined) && (filteredLength < totalLength);

    return (
      <THead className='table-header' >
        <TR domRef={proxy ? this.setProxyHeaderRef : this.setVisibleHeaderRef}>
          {this.mVisibleAttributes.map(attribute => this.renderHeaderField(attribute, proxy))}
          {actionHeader}
        </TR>
        {filterActive ? (
          <TR className='table-pinned' domRef={this.setPinnedRef}>
            <TD colSpan={this.mVisibleAttributes.length + 1}>
              {t('This table is filtered, showing {{shown}}/{{hidden}} items.',
                { replace: { shown: filteredLength, hidden: totalLength } })}
              <Button onClick={this.clearFilters}>{t('Clear all filters')}</Button>
            </TD>
          </TR>
        ) : null}
      </THead>
    );
  }

  private renderFooter(): JSX.Element {
    const { t, tableId } = this.props;
    const { multiRowActions, rowState } = this.state;

    const selected = Object.keys(rowState).filter(key => rowState[key].selected);

    if (!this.useMultiSelect()) {
      return null;
    }

    if (selected.length < 2) {
      return (
        <Usage infoId='table-multiselect'>
          {t('Did you know? You can select multiple items using ctrl+click or shift+click or '
            + 'select everything using ctrl+a and then do things with all selected items at once.')}
        </Usage>
      );
    }

    // the footer itself (.table-footer) is absolutely positioned so it fills out a surrounding
    // panel. To ensure the table body isn't overlapped by the footer, insert a placeholder
    // that needs to be the same size as the footer itself (see css)
    return (
      <div className='table-footer-placeholder'>
        <div className='table-footer'>
          <IconBar
            t={t}
            className='menubar'
            group={`${tableId}-multirow-actions`}
            groupByIcon={false}
            instanceId={selected}
            staticElements={multiRowActions}
          />

          <div className='menubar'>
            <p>{t('{{ count }} item selected', { count: selected.length })}</p>
            <ToolbarIcon
              key='btn-deselect'
              icon='deselect'
              text={t('Deselect All')}
              onClick={this.deselectAll}
            />
          </div>
        </div>
      </div>
    );
  }

  private renderBody = () => {
    const { t, attributeState, data } = this.props;
    const { calculatedValues, groupedRows, sortedRows } = this.state;

    if ((data === undefined) || (calculatedValues === undefined) || (sortedRows === undefined)) {
      return <TBody />;
    }

    const sortAttribute: ITableAttribute = this.mVisibleAttributes.find(attribute =>
      this.isSortColumn(attributeState[attribute.id]));

    if (groupedRows !== undefined) {
      return (
        <TBody>
          {groupedRows.map(group => {
            const expanded = group.rows !== null;
            const rows = group.rows || [];
            return [(
              <GroupingRow
                t={t}
                key={group.id || '__empty'}
                groupId={group.id}
                groupName={group.name}
                expanded={expanded}
                count={group.count}
                width={this.mVisibleAttributes.length + 1}
                onToggle={this.toggleGroup}
                onExpandAll={this.expandAll}
                onCollapseAll={this.collapseAll}
              />
            ),
              ...rows.map(rowId => this.renderRow(rowId, sortAttribute, group.id)),
            ];
          })}
        </TBody>
      );
    } else {
      return (
        <TBody>
          {sortedRows.map((row, idx) =>
            this.renderRow(row, sortAttribute))}
        </TBody>
      );
    }
  }

  private toggleGroup = (groupName: string, expand: boolean) => {
    const { onCollapseGroup, tableId } = this.props;

    onCollapseGroup(tableId, groupName, !expand);
  }

  private expandAll = () => {
    const { onSetCollapsedGroups, tableId } = this.props;
    onSetCollapsedGroups(tableId, []);
  }

  private collapseAll = () => {
    const { groupBy, onSetCollapsedGroups, tableId } = this.props;
    const { calculatedValues, sortedRows } = this.state;

    const groupOptions = makeUnique(
      sortedRows.map(rowId => calculatedValues[rowId][groupBy]));
    onSetCollapsedGroups(tableId, groupOptions);
  }

  private scrollTo = (id: string, mayRetry?: boolean) => {
    try {
      const node = ReactDOM.findDOMNode(this.mRowRefs[id]) as HTMLElement;
      if (node !== null) {
        this.scrollToItem(node, false);
      } else if (mayRetry !== false) {
        setTimeout(() => {
          this.scrollTo(id, false);
        }, 2000);
      } else {
        log('warn', 'node not found', this.mRowRefs);
      }
    } catch (err) {
      if (mayRetry !== false) {
        setTimeout(() => {
          this.scrollTo(id, false);
        }, 2000);
      } else {
        log('warn', 'failed to scroll to item',
          { id, tableId: this.props.tableId, error: err.message });
      }
    }
  }

  private getGroupOptions(props: IProps,
                          sortedRows: string[],
                          sortAttribute: ITableAttribute,
                          groupAttribute: ITableAttribute,
                          valFunc: (key: string) => any) {
    const { attributeState, data } = props;

    let arrays: boolean = false;

    const groupOptions = makeUnique(
      sortedRows.reduce((prev, rowId) => {
        if (data[rowId] === undefined) {
          return prev;
        }
        const value = valFunc(rowId);
        if (Array.isArray(value)) {
          arrays = true;
          prev.push(...value);
        } else {
          prev.push(value);
        }
        return prev;
      }, [])).sort((lhs: string, rhs: string) => {
        if ((sortAttribute !== undefined)
          && (sortAttribute.id === groupAttribute.id)
          && (attributeState[sortAttribute.id].sortDirection === 'desc')) {
          return rhs.toLowerCase().localeCompare(lhs.toLowerCase());
        } else {
          return lhs.toLowerCase().localeCompare(rhs.toLowerCase());
        }
      });
    if (arrays) {
      groupOptions.push(EMPTY_ID);
    }
    return groupOptions;
  }

  private invalidate(columnId: string)  {
    this.updateCalculatedValues(this.props, columnId);
  }

  private toggleDetails = () => {
    const { detailsOpen } = this.state;
    this.updateState(update(this.mNextState, { detailsOpen: { $set: !detailsOpen } }));
  }

  private setRowState(rowIds: string[]) {
    const { data } = this.props;
    const filteredRowIds = rowIds.filter(id =>
      (this.state.calculatedValues[id] !== undefined) && (data[id] !== undefined));
    this.updateState(update(this.mNextState, { rowIdsDelayed: { $set: filteredRowIds } }));
    this.mDetailTimer = null;
  }

  private updateDetailIds(rowIds: string[]) {
    if (_.isEqual(this.mLastDetailIds, rowIds)) {
      return;
    }
    this.mLastDetailIds = rowIds;

    if (this.mDetailTimer !== null) {
      clearTimeout(this.mDetailTimer);
    }
    this.mDetailTimer = setTimeout(() => this.setRowState(rowIds), 200);
  }

  private renderDetails = () => {
    const {t, data, detailsTitle, language, objects} = this.props;
    const {calculatedValues, detailsOpen, rowIdsDelayed} = this.state;

    if ((rowIdsDelayed === undefined)
        || (rowIdsDelayed.length === 0)
        || (calculatedValues === undefined)
        || (data === undefined)) {
      return null;
    }

    return (
      <TableDetail
        t={t}
        rowIds={rowIdsDelayed}
        rowData={calculatedValues}
        rawData={data}
        attributes={this.mVisibleDetails}
        language={language}
        show={detailsOpen}
        title={detailsTitle}
        onToggleShow={this.toggleDetails}
      />
    );
  }

  private columnToggles(props: IProps): ITableRowAction[] {
    const { t, columnBlacklist, objects } = props;

    const result: ITableRowAction[] = [];

    const blacklist: Set<string> = new Set(columnBlacklist || []);

    const { columns, inlines } = objects.reduce((prev, attr) => {
      if (attr.isToggleable && !blacklist.has(attr.id)) {
        const attributeState = this.getAttributeState(attr, props.attributeState);
        prev[attr.placement === 'inline' ? 'inlines' : 'columns'].push({
          icon: attributeState.enabled ? 'checkbox-checked' : 'checkbox-unchecked',
          title: attr.name,
          action: (arg) => this.setAttributeVisible(attr.id, !attributeState.enabled),
        });
      }
      return prev;
    }, { columns: [], inlines: [] });

    if (columns.length > 0) {
      result.push({
        icon: null,
        title: t('Toggle Columns'),
      }, ...columns);
    }
    if (inlines.length > 0) {
      result.push({
        icon: null,
        title: t('Toggle Inlines'),
      }, ...inlines);
    }

    return result.map((res, idx) => ({ ...res, position: idx }));
  }

  private renderTableActions(hasActions: boolean): JSX.Element {
    const {t, tableId} = this.props;
    const {columnToggles} = this.state;

    return (
      <TH className={`table-${tableId} header-action`}>
        <div>
        {hasActions ? <div className='header-action-label'>{t('Actions')}</div> : null}
        {
          columnToggles.length > 0 ? (
            <IconBar
              id={`${tableId}-tableactions`}
              group={`${tableId}-action-icons-multi`}
              className='table-actions'
              staticElements={columnToggles}
              collapse='force'
              icon='settings'
              t={t}
            />
          ) : null
        }
        </div>
      </TH>
      );
  }

  private isSortColumn(attributeState: IAttributeState) {
    return (attributeState !== undefined)
      && (attributeState.sortDirection !== undefined)
      && (attributeState.sortDirection !== 'none');
  }

  private renderRow(rowId: string, sortAttribute: ITableAttribute, groupId?: string): JSX.Element {
    const { t, data, language, hasActions, tableId } = this.props;
    const { calculatedValues, rowState, rowVisibility, singleRowActions } = this.state;

    if ((calculatedValues[rowId] === undefined) || (data[rowId] === undefined)) {
      return null;
    }

    const attributes = this.mVisibleAttributes;

    const tableRowId = sanitizeCSSId(rowId + '_' + (groupId || ''));

    return (
      <TableRow
        t={t}
        tableId={tableId}
        id={tableRowId}
        key={tableRowId}
        data={calculatedValues[rowId]}
        group={groupId}
        rawData={data[rowId]}
        attributes={attributes}
        inlines={this.mVisibleInlines}
        sortAttribute={sortAttribute !== undefined ? sortAttribute.id : undefined}
        actions={singleRowActions}
        hasActions={hasActions !== undefined ? hasActions : true}
        language={language}
        onClick={this.selectRow}
        selected={getSafe(rowState, [rowId, 'selected'], false)}
        highlighted={getSafe(rowState, [rowId, 'highlighted'], false)}
        domRef={this.setRowRef}
        container={this.mScrollRef}
        visible={rowVisibility[tableRowId] === true}
        grouped={groupId !== undefined}
        onSetVisible={this.setRowVisible}
        onHighlight={this.setRowHighlight}
      />
    );
  }

  private renderHeaderField = (attribute: ITableAttribute, proxy: boolean): JSX.Element => {
    const { t, filter, groupBy } = this.props;

    const attributeState = this.getAttributeState(attribute);

    const filt = (attribute.filter !== undefined) && (filter !== undefined)
      ? (filter[attribute.id] || null)
      : undefined;

    if (attributeState.enabled) {
      const classes = [
        `header-${attribute.id}`,
      ];
      if (truthy(filt)
          && ((attribute.filter.isEmpty === undefined) || !attribute.filter.isEmpty(filt))) {
        classes.push('table-filter-column');
      }
      if (this.isSortColumn(attributeState)) {
        classes.push('table-sort-column');
      }
      return (
        <HeaderCell
          className={classes.join(' ')}
          key={attribute.id}
          attribute={attribute}
          state={attributeState}
          doFilter={true}
          doGroup={attribute.id === groupBy}
          onSetSortDirection={this.setSortDirection}
          onSetGroup={this.setGroup}
          onSetFilter={this.setFilter}
          ref={proxy ? this.setHeaderCellRef : undefined}
          t={t}
        >
          {attribute.filter !== undefined ? (
            <attribute.filter.component
              filter={filt}
              attributeId={attribute.id}
              t={t}
              onSetFilter={this.setFilter}
            />
         ) : null }
        </HeaderCell>
      );
    } else {
      return null;
    }
  }

  private setHeaderCellRef = (ref: HeaderCell) => {
    if (ref !== null) {
      if (ref.props.attribute.noShrink === true) {
        this.mNoShrinkColumns[ref.props.attribute.id] = ref;
      }
    }
  }

  private handleKeyDown = (evt: React.KeyboardEvent<any>) => {
    const { lastSelected, selectionStart, sortedRows }  = this.state;

    if (evt.target !== this.mScrollRef) {
      return;
    }

    if (this.useMultiSelect()) {
      if ((evt.keyCode === 65) && evt.ctrlKey) {
        this.selectAll();
        return;
      }

      if (evt.shiftKey && (selectionStart === undefined)) {
        const selection = lastSelected !== undefined
          ? { rowId: lastSelected.rowId, groupId: lastSelected.groupId }
          : undefined;

        this.updateState(update(this.mNextState, {
          selectionStart: { $set: selection },
        }));
      } else if (!evt.shiftKey && (selectionStart !== undefined)) {
        this.updateState(update(this.mNextState, {
          selectionStart: { $set: undefined },
        }));
      }
    }

    // TODO: this calculation of the number of lines visible in the table is only
    // accurate under the assumption all lines have the same height
    let visibleLineCount = 0;
    if ((lastSelected !== undefined) && (this.mRowRefs[lastSelected.rowId] !== undefined)) {
      // the previously selected row might no longer be visible, which would cause
      // an exception when trying to find the associated dom node
      const lastIdx = sortedRows.indexOf(lastSelected.rowId);
      if (lastIdx !== -1) {
        const selectedNode = ReactDOM.findDOMNode(this.mRowRefs[lastSelected.rowId]) as Element;
        visibleLineCount = this.mScrollRef.clientHeight / selectedNode.clientHeight;
        // account for the header. quite inaccurate.
        visibleLineCount -= 2;
      }
    }

    let offset = 0;
    switch (evt.keyCode) {
      case 32: {
        evt.preventDefault();
        this.toggleDetails();
        break;
      }
      case 33: offset = Math.round(visibleLineCount * -0.5); break;
      case 34: offset = Math.round(visibleLineCount * 0.5); break;
      case 38: offset = -1; break;
      case 40: offset = 1; break;
    }
    if (offset !== 0) {
      evt.preventDefault();
      const groupId = evt.currentTarget.getAttribute('data-group') || undefined;
      const newItem = this.selectRelative(offset, groupId, evt.shiftKey);
      if ((this.mRowRefs[newItem] !== undefined) && this.mMounted) {
        this.scrollToItem(
          ReactDOM.findDOMNode(this.mRowRefs[newItem]) as HTMLElement, Math.abs(offset) > 1);
      }
    } else {
      const action = this.props.actions.find(iter =>
        this.matchHotKey(iter, evt.keyCode, evt.shiftKey, evt.altKey, evt.ctrlKey));
      if (action !== undefined) {
        evt.preventDefault();
        const { rowState } = this.state;
        action.action(Object.keys(rowState).filter(id => rowState[id].selected));
      }
    }
  }

  private matchHotKey(action: ITableRowAction, code: number,
                      shift: boolean, alt: boolean, ctrl: boolean): boolean {
    return (action.hotKey !== undefined)
      && (action.hotKey.code === code)
      && (action.hotKey.shift || (shift === false))
      && (action.hotKey.alt || (alt === false))
      && (action.hotKey.ctrl || (ctrl === false));
  }

  private refreshSorted(props: IProps) {
    const { data, language } = props;
    if (this.state.calculatedValues === undefined) {
      return;
    }
    const filtered: { [key: string]: any } =
      this.filteredRows(props, this.mVisibleAttributes, data);

    const attrState = this.getAttributeStates(props);

    const sortedRows = this.sortedRows(attrState, this.mVisibleAttributes, filtered, language);
    const groupedRows = this.groupedRows(props, sortedRows);

    this.updateState(update(this.mNextState, {
      sortedRows: { $set: sortedRows },
      groupedRows: { $set: groupedRows },
    }));
  }

  private getAttributeStates(props: IProps): { [id: string]: IAttributeState } {
    return (truthy(props.attributeState) || (this.mVisibleAttributes === undefined))
      ? props.attributeState
      : this.mVisibleAttributes.reduce((prev, attribute) => {
        if (attribute.isDefaultSort === true) {
          prev[attribute.id] = { sortDirection: 'asc' };
        }
        return prev;
      }, {});
  }

  private singleRowActions(props: IProps) {
    return props.actions.filter(
      (action) => (action.singleRowAction === undefined) || action.singleRowAction);
  }

  private multiRowActions(props: IProps) {
    return props.actions.filter(
      (action) => (action.multiRowAction === undefined) || action.multiRowAction);
  }

  private selectRelative = (delta: number, groupId: string, shiftHeld: boolean): string => {
    const { lastSelected, selectionStart, sortedRows } = this.state;
    if ((lastSelected === undefined) || (sortedRows === undefined)) {
      return;
    }

    let idx = sortedRows.indexOf(lastSelected.rowId);
    const oldIdx = idx;
    idx = Math.min(Math.max(idx + delta, 0), sortedRows.length - 1);

    const newSelection = sortedRows[idx];

    if (oldIdx === idx) {
      return newSelection;
    }

    this.selectOnly(newSelection, groupId, false);
    if (shiftHeld) {
      this.selectTo(selectionStart.rowId, selectionStart.groupId);
    }
    return newSelection;
  }

  private setProxyHeaderRef = ref => {
    this.mProxyHeaderRef = ref;
    this.mHeaderUpdateDebouncer.schedule();
  }

  private setVisibleHeaderRef = ref => {
    this.mVisibleHeaderRef = ref;
    this.mHeaderUpdateDebouncer.schedule();
  }

  private updateColumnWidth() {
    if (!truthy(this.mProxyHeaderRef) || !truthy(this.mVisibleHeaderRef)) {
      return;
    }

    this.mProxyHeaderRef.childNodes.forEach((node, index) => {
      (this.mVisibleHeaderRef.childNodes.item(index) as HTMLElement).style.minWidth =
        (this.mVisibleHeaderRef.childNodes.item(index) as HTMLElement).style.maxWidth =
          `${(node as HTMLElement).clientWidth}px`;
    });

    const height = this.mVisibleHeaderRef.clientHeight;
    this.mScrollRef.style['marginTop'] = `${height}px`;
  }

  private setPinnedRef = ref => {
    this.mPinnedRef = ref;
  }

  private setRowRef = (ref: any) => {
    if (ref !== null) {
      this.mRowRefs[ref.props['data-rowid']] = ref;
    }
  }

  private setRowVisible = (rowId: string, visible: boolean) => {
    // turn rows visible asap, turning them invisible can be done when scrolling ends
    // Important: This was intended as a performance optimisation but it also fixed
    //   a problem where drag&drop connectors between rows far apart didn't work because
    //   the source was hidden before while dragging.
    if (visible || (this.mDelayedVisibilityTimer === undefined)) {
      this.mNextVisibility[rowId] = visible;
      this.mDelayedVisibility[rowId] = visible;
      // it's possible that a previous visibility change hadn't even been
      // rendered yet, in this case we don't have to trigger an update
      if (visible !== this.state.rowVisibility[rowId]) {
        this.triggerUpdateVisibility();
      }
    } else {
      this.mDelayedVisibility[rowId] = visible;
    }
  }

  private triggerUpdateVisibility() {
    if (!this.mWillSetVisibility) {
      this.mWillSetVisibility = true;
      window.requestAnimationFrame(() => {
        this.mWillSetVisibility = false;
        this.updateState(setSafe(this.mNextState, ['rowVisibility'], { ...this.mNextVisibility }));
      });
    }
  }

  private postScroll() {
    if ((Date.now() - this.mLastScroll) < SuperTable.SCROLL_DEBOUNCE) {
      this.mDelayedVisibilityTimer = setTimeout(() =>
        this.postScroll(), SuperTable.SCROLL_DEBOUNCE + 100);
    } else {
      this.mDelayedVisibilityTimer = undefined;
      this.mNextVisibility = { ...this.mDelayedVisibility };
      this.triggerUpdateVisibility();
    }
  }

  private setRowHighlight = (rowId: string, highlighted: boolean) => {
    this.updateState(setSafe(this.mNextState, ['rowState', rowId, 'highlighted'], highlighted));
  }

  private scrollToItem = (item: HTMLElement, smooth: boolean, iterations: number = 3) => {
    const height = this.mScrollRef.offsetHeight;
    const offset = height / 5;
    const topLimit = this.mScrollRef.scrollTop + offset;
    const bottomLimit =
      this.mScrollRef.scrollTop + this.mScrollRef.clientHeight - offset;
    const itemBottom = item.offsetTop + item.offsetHeight;

    let targetPos: number;
    if (item.offsetTop < topLimit) {
      targetPos = Math.max(item.offsetTop - offset, 0);
    } else if (itemBottom > bottomLimit) {
      targetPos = itemBottom - this.mScrollRef.clientHeight + offset;
    }
    if ((targetPos !== undefined)
        && (targetPos !== this.mScrollRef.scrollTop)) {
      if (smooth) {
        smoothScroll(this.mScrollRef, targetPos, SuperTable.SCROLL_DURATION)
          .then((cont: boolean) => cont && (iterations > 0)
            ? this.scrollToItem(item, false, iterations - 1)
            : Promise.resolve());
      } else {
        this.mScrollRef.scrollTop = targetPos;

        if (iterations > 0) {
          // workaround: since we're not rendering off-screen rows it's possible for row heights to
          //  change as we scroll and then the offset we calculated might not be in the visible
          //  range after all.
          setTimeout(() => {
            this.scrollToItem(item, smooth, iterations - 1);
          }, 100);
        }
      }
    }
  }

  private onScroll = (event) => {
    this.mLastScroll = Date.now();
    if (this.mDelayedVisibilityTimer === undefined) {
      this.mDelayedVisibilityTimer = setTimeout(() =>
        this.postScroll(), SuperTable.SCROLL_DEBOUNCE + 100);
    }
    window.requestAnimationFrame(() => {
      if (truthy(this.mPinnedRef)) {
        this.mPinnedRef.className =
          event.target.scrollTop === 0 ? 'table-pinned' : 'table-pinned-hidden';
      }
      if (truthy(this.mHeaderRef)) {
        this.mHeaderRef.style.left = `-${event.target.scrollLeft}px`;
      }
    });
    Object.keys(this.mNoShrinkColumns).forEach(colId => {
      this.mNoShrinkColumns[colId].updateWidth();
    });
  }

  private mainPaneRef = (ref) => {
    if (ref === null) {
      return;
    }

    // not sure if this is necessary, I guess not
    ref.removeEventListener('scroll', this.onScroll);

    // translate the header so that it remains in view during scrolling
    ref.addEventListener('scroll', this.onScroll);
    this.mScrollRef = ref;
  }

  private mainHeaderRef = (ref) => {
    this.mHeaderRef = ref;
  }

  private updateCalculatedValues(props: IProps, forceUpdateId?: string): Promise<string[]> {
    this.mNextUpdateState = props;
    if (this.mUpdateInProgress) {
      return Promise.resolve([]);
    }
    this.mUpdateInProgress = true;

    const { t, data, objects } = props;

    // keep track of which columns had data changed so that we can later figure out if
    // sorting needs to be updated
    const changedColumns = new Set<string>();

    const oldState = this.mLastUpdateState || { data: {} };
    let newValues: ILookupCalculated = this.state.calculatedValues || {};

    // recalculate each attribute in each row
    return Promise.map(Object.keys(data), (rowId: string) => {
      const delta: any = {};

      return Promise.map(objects, (attribute: ITableAttribute) => {
        // avoid recalculating if the source data hasn't changed
        if (!attribute.isVolatile
            && (attribute.id !== forceUpdateId)
            && (oldState.data[rowId] === data[rowId])) {
          return Promise.resolve();
        }
        return Promise.resolve(attribute.calc(data[rowId], t))
          .then(newValue => {
            if (!_.isEqual(newValue, getSafe(newValues, [rowId, attribute.id], undefined))) {
              changedColumns.add(attribute.id);
              delta[attribute.id] = newValue;
            }
            return null;
          });
      })
      .then(() => {
        if (Object.keys(delta).length > 0) {
          delta.__id = rowId;
          if (newValues[rowId] === undefined) {
            newValues[rowId] = delta;
          } else {
            newValues = update(newValues, { [rowId]: { $merge: delta } });
          }
        }
      });
    })
    .then(() => Promise.map(Object.keys(oldState.data), rowId => {
      if (data[rowId] === undefined) {
        delete newValues[rowId];
      }
    }))
    .then(() =>
      // once everything is recalculated, update the cache
      new Promise<void>((resolve, reject) => {
        this.updateState(update(this.mNextState, {
          calculatedValues: { $set: newValues },
        }), () => resolve());
      }))
    .then(() => {
      const { rowState } = this.state;
      return this.updateDetailIds(Object.keys(rowState).filter(id => rowState[id].selected));
    })
    .then(() => {
      this.mUpdateInProgress = false;
      this.mLastUpdateState = props;
      if (this.mNextUpdateState !== this.mLastUpdateState) {
        // another update was queued while this was active
        return this.updateCalculatedValues(this.mNextUpdateState);
      } else {
        return Promise.resolve(Array.from(changedColumns));
      }
    })
    .catch(err => {
      this.mUpdateInProgress = false;
      return Promise.reject(err);
    });
  }

  private updateSelection(props: IProps) {
    // unselect rows that are no longer in the data
    const changes = {};
    const selected = [];
    Object.keys(this.state.rowState).forEach(rowId => {
      if (this.state.rowState[rowId].selected) {
        if (props.data[rowId] === undefined) {
          changes[rowId] = { selected: { $set: false } };
        } else {
          selected.push(rowId);
        }
      }
    });
    this.updateState(update(this.mNextState, { rowState: changes }), this.onRowStateChanged);
  }

  private standardSort(lhs: any, rhs: any): number {
    return lhs < rhs ? -1
      : lhs === rhs  ? 0
      : 1;
  }

  private filteredRows(props: IProps,
                       attributes: ITableAttribute[],
                       data: { [id: string]: any }) {
    const { filter } = props;
    const { calculatedValues } = this.state;

    if (filter === undefined) {
      return data;
    }

    const result = {};
    Object.keys(calculatedValues).filter(rowId => {
      // filter out rows which no longer exist
      if (data[rowId] === undefined) {
        return false;
      }
      // return only elements for which we can't find a non-matching filter
      // (in other words: Keep only those items that match all filters)
      return (attributes.find(attribute => {
        if (attribute.filter === undefined) {
          return false;
        }

        const dataId = attribute.filter.dataId || attribute.id;

        // raw can be true, false or a string that specifies an attribute that is
        // different from the one for which the filter is set. The raw value of that
        // attribute is then used for the filter
        const value = attribute.filter.raw !== false
          ? attribute.filter.raw === true
            ? data[rowId][dataId]
            : (data[rowId][attribute.filter.raw] || {})[dataId]
          : calculatedValues[rowId][dataId];

        return truthy(filter[attribute.id])
          && !attribute.filter.matches(filter[attribute.id], value,
                                       this.context.api.store.getState());
      }) === undefined);
    })
    .forEach(key => result[key] = data[key]);
    return result;
  }

  private attributeSortFunction(sortAttribute: ITableAttribute,
                                calculatedValues: ILookupCalculated,
                                data: { [id: string]: any },
                                locale: string) {
    let sortFunction;
    if (sortAttribute.sortFunc !== undefined) {
      sortFunction = (lhsId: string, rhsId: string) =>
        sortAttribute.sortFunc(
          calculatedValues[lhsId][sortAttribute.id],
          calculatedValues[rhsId][sortAttribute.id],
          locale);
    } else if (sortAttribute.sortFuncRaw !== undefined) {
      sortFunction = (lhsId: string, rhsId: string) =>
        sortAttribute.sortFuncRaw(data[lhsId], data[rhsId], locale);
    } else {
      sortFunction = (lhsId: string, rhsId: string) =>
        this.standardSort(
          calculatedValues[lhsId][sortAttribute.id],
          calculatedValues[rhsId][sortAttribute.id]);
    }
    return sortFunction;
  }

  private sortedRows(attributeState: { [id: string]: IAttributeState },
                     attributes: ITableAttribute[],
                     data: { [id: string]: any },
                     locale: string): string[] {
    const { calculatedValues } = this.state;

    const sortAttribute: ITableAttribute = attributes.find(attribute => {
      return (attributeState[attribute.id] !== undefined)
          && (attributeState[attribute.id].sortDirection !== undefined)
          && (attributeState[attribute.id].sortDirection !== 'none');
    });

    // return unsorted if no sorting column was selected or if the values
    // haven't been calculated yet
    if (sortAttribute === undefined) {
      return Object.keys(data)
        // catch cases where input data was broken. Code is usually not
        // equipped to deal with undefined row data
        .filter(rowId => data[rowId] !== undefined);
    }

    const sortFunction =
      this.attributeSortFunction(sortAttribute, calculatedValues, data, locale);

    const descending = attributeState[sortAttribute.id].sortDirection === 'desc';

    const dataIds = Object.keys(data).filter(key => calculatedValues[key] !== undefined);

    // comparison function if either value or both is/are undefined
    const undefCompare = (lhsId: string, rhsId: string) =>
      (calculatedValues[lhsId][sortAttribute.id] !== undefined)
        ? 1
        : (calculatedValues[rhsId][sortAttribute.id] !== undefined)
          ? -1
          : 0;

    return dataIds.sort((lhsId: string, rhsId: string): number => {
      const res = (sortAttribute.sortFuncRaw !== undefined)
              || ((calculatedValues[lhsId][sortAttribute.id] !== undefined)
                  && (calculatedValues[rhsId][sortAttribute.id] !== undefined))
          ? sortFunction(lhsId, rhsId)
          : undefCompare(lhsId, rhsId);

      return (descending) ? res * -1 : res;
    });
  }

  private groupedRows(props: IProps, sortedRows: string[])
      : Array<{ id: string, name: string, count: number, rows: string[] }> {
    const { t, attributeState, collapsedGroups, data, groupBy } = props;
    const { calculatedValues } = this.state;

    const groupAttribute = this.mVisibleAttributes.find(attribute => attribute.id === groupBy);

    if (groupAttribute === undefined) {
      return undefined;
    }

    if (sortedRows === undefined) {
      return [];
    }

    const sortAttribute: ITableAttribute = this.mVisibleAttributes.find(attribute =>
      this.isSortColumn(attributeState[attribute.id]));

    const valFunc = (rowId: string) => typeof(groupAttribute.isGroupable) === 'function'
            ? groupAttribute.isGroupable(data[rowId], t)
            : calculatedValues[rowId][groupAttribute.id];

    const groupOptions = this.getGroupOptions(this.props, sortedRows, sortAttribute,
                                              groupAttribute, valFunc);

    return groupOptions.reduce((prev, group) => {
      const groupItems = sortedRows
        .filter(row => {
          if (data[row] === undefined) {
            return prev;
          }
          const rowVal = valFunc(row);
          if (Array.isArray(rowVal)) {
            if (rowVal.length === 0) {
              return group === EMPTY_ID;
            }
            return (rowVal.indexOf(group) !== -1);
          } else {
            return (rowVal === group);
          }
        });

      if (groupItems.length !== 0) {
        const expanded = collapsedGroups.indexOf(group || '') === -1;
        const groupName = (groupAttribute.groupName !== undefined)
          ? groupAttribute.groupName(group)
          : group;
        prev.push({ id: group, name: groupName, count: groupItems.length, rows: expanded ? groupItems : null });
      }

      return prev;
    }, []);
  }

  private setAttributeVisible = (attributeId: string, visible: boolean) => {
    const { onSetAttributeVisible, tableId } = this.props;
    onSetAttributeVisible(tableId, attributeId, visible);
  }

  private getClasses(element: HTMLElement): string {
    // because classname is supposed to be a string but on svg elements
    // it may be SVGAnimatedString
    const classAny: any = element.className;
    return classAny === undefined
      ? ''
      : classAny instanceof SVGAnimatedString
        ? classAny.baseVal
        : element.className;
  }

  private selectRow = (evt: React.MouseEvent<any>) => {
    if (evt.isDefaultPrevented()) {
      return;
    }

    const { selectionStart } = this.state;

    if (!evt.shiftKey && (selectionStart !== undefined)) {
      this.updateState(update(this.mNextState, {
        selectionStart: { $set: undefined },
      }));
    }

    let iter = evt.target as any;
    while (((iter !== null) && (iter !== undefined))
          && (iter.tagName !== 'BUTTON')
          && (this.getClasses(iter).split(' ').indexOf('xtd') === -1)) {
      iter = iter.parentNode;
    }

    if ((iter !== null) && (iter.tagName === 'BUTTON')) {
      // don't handle if the click was on a button
      return;
    }

    const row = (evt.currentTarget as HTMLTableRowElement);
    const rowId = row.getAttribute('data-rowid');
    const groupId = row.getAttribute('data-group');

    if (this.useMultiSelect() && evt.ctrlKey) {
      // ctrl-click -> toggle the selected row, leave remaining selection intact
      this.selectToggle(rowId, groupId);
    } else if (this.useMultiSelect() && evt.shiftKey) {
      // shift-click -> select everything between this row and the last one clicked,
      //                deselect everything else
      this.selectTo(rowId, groupId);
    } else {
      // regular click -> select only the clicked row, everything else get deselected
      this.selectOnly(rowId, groupId, true);
    }
  }

  private selectOnly(rowId: string, groupId: string, click: boolean) {
    const rowState = {};
    Object.keys(this.state.rowState)
    .forEach(iterId => {
      rowState[iterId] = { selected: { $set: false } };
    });
    rowState[rowId] = (this.state.rowState[rowId] === undefined)
      ? { $set: { selected: true } }
      : { selected: { $set: true } };

    const now = Date.now();
    if (click
        && (this.state.lastSelected !== undefined)
        && (this.state.lastSelected.rowId === rowId)
        && ((now - this.mLastSelectOnly) < 500)) {
      this.updateState(update(this.mNextState, {
        detailsOpen: { $set: !this.state.detailsOpen },
        rowState,
      }), this.onRowStateChanged);
    } else {
      if (click) {
        this.mLastSelectOnly = now;
      }
      this.updateState(update(this.mNextState, {
        lastSelected: { $set: { rowId, groupId } },
        rowState,
      }), this.onRowStateChanged);
    }
  }

  private selectToggle(rowId: string, groupId: string) {
    const wasSelected = getSafe(this.state.rowState, [rowId, 'selected'], undefined);
    if (!wasSelected) {
      const rowState = wasSelected === undefined
            ? { $set: { selected: true } }
            : { selected: { $set: !wasSelected } };
      this.updateState(update(this.mNextState, {
        lastSelected: { $set: { rowId, groupId } },
        rowState: { [rowId]: rowState },
        }), this.onRowStateChanged);
    } else {
      this.updateState(update(this.mNextState, {
        rowState: { [rowId]: { selected: { $set: !wasSelected } } },
      }), this.onRowStateChanged);
    }
  }

  private onRowStateChanged = () => {
    const { rowState } = this.state;
    this.updateDetailIds(Object.keys(rowState).filter(id => rowState[id].selected));
  }

  private deselectAll = () => {
    const { rowState } = this.state;

    const newState = {};
    Object.keys(rowState).forEach(key => {
      if (rowState[key].selected) {
        newState[key] = { selected: { $set: false } };
      }
    });
    this.updateState(update(this.mNextState, { rowState: newState }), this.onRowStateChanged);
  }

  private selectAll() {
    const { sortedRows, rowState } = this.state;

    const newState = {};
    // first, disable what's currently selected
    Object.keys(rowState).forEach(key => {
      if (rowState[key].selected) {
        newState[key] = { selected: { $set: false } };
      }
    });

    // then (re-)enable all visible selections
    (sortedRows || []).forEach(key => {
      newState[key] = (newState[key] === undefined)
        ? { $set: { selected: true } }
        : { selected: { $set: true } };
    });
    this.updateState(update(this.mNextState, { rowState: newState }), this.onRowStateChanged);
  }

  private selectTo(rowId: string, groupId: string) {
    const { groupBy } = this.props;
    const { lastSelected, groupedRows, sortedRows } = this.mNextState;

    if (lastSelected === undefined) {
      return;
    }

    let groupSortedRows: Array<{ rowId: string, groupId: string }>;
    if (groupBy !== undefined) {
<<<<<<< HEAD
      groupSortedRows = (groupedRows || []).reduce((prev, group) => {
        prev.push(...(group.rows || []).map(rId => ({ rowId: rId, groupId: group.id })) || []);
=======
      groupSortedRows = groupedRows.reduce((prev, group) => {
        prev.push(...((group.rows || []).map(rId => ({ rowId: rId, groupId: group.id })) || []));
>>>>>>> 0fc9a1bc
        return prev;
      }, []);
    } else {
      groupSortedRows = sortedRows.map(rId => ({ rowId: rId, groupId: undefined }));
    }

    const selection: Set<string> = new Set([rowId, lastSelected.rowId]);
    let selecting = false;

    groupSortedRows.forEach(iterId => {
      let isBracket = ((iterId.rowId === rowId) && (!groupBy || (iterId.groupId === groupId)))
        || ((iterId.rowId === lastSelected.rowId)
            && (!groupBy || (iterId.groupId === lastSelected.groupId)));
      if (!selecting && isBracket) {
        selecting = true;
        isBracket = (rowId === lastSelected.rowId) && (groupId === lastSelected.groupId);
      }
      if (selecting) {
        selection.add(iterId.rowId);
        if (isBracket) {
          selecting = false;
        }
      }
    });

    const rowState = {};
    groupSortedRows.forEach(iterId => {
      rowState[iterId.rowId] = (this.state.rowState[iterId.rowId] === undefined)
        ? { $set: { selected: selection.has(iterId.rowId) } }
        : { selected: { $set: selection.has(iterId.rowId) } };
    });
    this.updateState(update(this.mNextState, { rowState }), this.onRowStateChanged);
  }

  private visibleAttributes(attributes: ITableAttribute[],
                            attributeStates: { [id: string]: IAttributeState })
                            : { table: ITableAttribute[],
                                detail: ITableAttribute[],
                                inline: ITableAttribute[] } {
    const filtered = attributes.filter(attribute =>
      ((attribute.condition === undefined) || attribute.condition())
      && !(this.props.columnBlacklist || []).includes(attribute.id));

    const enabled = filtered.filter(attribute =>
      this.getAttributeState(attribute, attributeStates).enabled);

    const attributeSort = (lhs: ITableAttribute, rhs: ITableAttribute) =>
      (lhs.position || 100) - (rhs.position || 100);

    return {
      table: enabled.filter(attribute => ['table', 'both'].includes(attribute.placement))
        .sort(attributeSort),
      detail: filtered.filter(attribute => ['detail', 'both'].includes(attribute.placement))
        .sort(attributeSort),
      inline: enabled.filter(attribute => attribute.placement === 'inline').sort(attributeSort),
    };
  }

  private getAttributeState(attribute: ITableAttribute,
                            attributeStatesIn?: { [id: string]: IAttributeState }) {
    const attributeStates = attributeStatesIn || this.getAttributeStates(this.props) || {};

    const defaultVisible =
      attribute.isDefaultVisible !== undefined ? attribute.isDefaultVisible : true;

    return {
      enabled: defaultVisible,
      sortDirection: 'none' as SortDirection,
      ...attributeStates[attribute.id],
    };
  }

  private setSortDirection = (id: string, direction: SortDirection) => {
    const { objects, onSetAttributeSort, tableId } = this.props;

    // reset all other columns because we can't really support multisort with this ui
    for (const testId of objects.map(attribute => attribute.id)) {
      const attrState = this.getAttributeState(
        objects.find((attribute: ITableAttribute) => attribute.id === testId));

      if ((id !== testId) && (attrState.sortDirection !== 'none')) {
        onSetAttributeSort(tableId, testId, 'none');
      }
    }

    onSetAttributeSort(tableId, id, direction);
  }

  private setGroup = (id: string) => {
    const { groupBy, onSetGroupingAttribute, tableId } = this.props;
    if (groupBy === id) {
      onSetGroupingAttribute(tableId, undefined);
    } else {
      onSetGroupingAttribute(tableId, id);
    }
  }

  private setFilter = (attributeId?: string, filter?: any) => {
    const { onSetAttributeFilter, tableId } = this.props;
    onSetAttributeFilter(tableId, attributeId, filter);
  }

  private clearFilters = () => {
    this.setFilter();
  }

  private useMultiSelect() {
    // default to true
    return this.props.multiSelect !== false;
  }

  private updateState(newState: IComponentState, callback?: () => void) {
    if (_.isEqual(newState, this.state)) {
      if (callback !== undefined) {
        callback();
      }
      return;
    }
    this.mNextState = newState;
    if (this.mMounted) {
      this.setState(newState, callback);
    }
  }
}

const emptyObj = {};
const emptyList = [];

function mapStateToProps(state: any, ownProps: any): IConnectedProps {
  return {
    language: state.settings.interface.language,
    attributeState:
      getSafe(state, ['settings', 'tables', ownProps.tableId, 'attributes'], emptyObj),
    filter: getSafe(state, ['settings', 'tables', ownProps.tableId, 'filter'], undefined),
    groupBy: getSafe(state, ['settings', 'tables', ownProps.tableId, 'groupBy'], undefined),
    collapsedGroups: getSafe(state,
                             ['settings', 'tables', ownProps.tableId, 'collapsedGroups'],
                             emptyList),
  };
}

function mapDispatchToProps(dispatch: Redux.Dispatch): IActionProps {
  return {
    onSetAttributeVisible: (tableId: string, attributeId: string, visible: boolean) =>
      dispatch(setAttributeVisible(tableId, attributeId, visible)),
    onSetAttributeSort: (tableId: string, attributeId: string, dir: SortDirection) =>
      dispatch(setAttributeSort(tableId, attributeId, dir)),
    onSetAttributeFilter: (tableId: string, attributeId: string, filter: any) =>
      dispatch(setAttributeFilter(tableId, attributeId, filter)),
    onSetGroupingAttribute: (tableId: string, attributeId: string) =>
      dispatch(setGroupingAttribute(tableId, attributeId)),
    onCollapseGroup: (tableId: string, groupId: string, collapse: boolean) =>
      dispatch(collapseGroup(tableId, groupId, collapse)),
    onSetCollapsedGroups: (tableId: string, collapsed: string[]) =>
      dispatch(setCollapsedGroups(tableId, collapsed)),
  };
}

function registerTableAttribute(
    instanceGroup: string, group: string, attribute: ITableAttribute) {
  if (instanceGroup === group) {
    return attribute;
  } else {
    return undefined;
  }
}

function getTableState(state: IState, tableId: string) {
  return state.settings.tables[tableId];
}

type GetSelection = OutputSelector<any, string[], (res: ITableState) => string[]>;

export function makeGetSelection(tableId: string): GetSelection {
  const getTableStateInst = (state: any) => getTableState(state, tableId);
  return createSelector(getTableStateInst, (tableState: ITableState) => {
    return Object.keys(tableState.rows).filter((rowId: string) => (
      tableState.rows[rowId].selected
    ));
  });
}

export default
  translate(['common'])(
    extend(registerTableAttribute, 'tableId')(
      connect(mapStateToProps, mapDispatchToProps)(
        SuperTable))) as React.ComponentClass<IBaseProps & IExtensibleProps>;<|MERGE_RESOLUTION|>--- conflicted
+++ resolved
@@ -1462,13 +1462,8 @@
 
     let groupSortedRows: Array<{ rowId: string, groupId: string }>;
     if (groupBy !== undefined) {
-<<<<<<< HEAD
       groupSortedRows = (groupedRows || []).reduce((prev, group) => {
         prev.push(...(group.rows || []).map(rId => ({ rowId: rId, groupId: group.id })) || []);
-=======
-      groupSortedRows = groupedRows.reduce((prev, group) => {
-        prev.push(...((group.rows || []).map(rId => ({ rowId: rId, groupId: group.id })) || []));
->>>>>>> 0fc9a1bc
         return prev;
       }, []);
     } else {
