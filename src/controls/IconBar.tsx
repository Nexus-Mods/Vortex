import { IActionDefinition } from '../types/IActionDefinition';
<<<<<<< HEAD
import { IExtensibleProps } from '../types/IExtensionProvider';
=======
import { TFunction } from '../util/i18n';
>>>>>>> 7a293f89
import { setdefault } from '../util/util';

import ActionControl, { IActionControlProps, IActionDefinitionEx } from './ActionControl';
import Icon from './Icon';
import PortalMenu from './PortalMenu';
import ToolbarDropdown from './ToolbarDropdown';
import ToolbarIcon from './ToolbarIcon';
import { IconButton } from './TooltipControls';

import update from 'immutability-helper';
import * as _ from 'lodash';
import * as PropTypes from 'prop-types';
import * as React from 'react';
import { ButtonGroup, MenuItem } from 'react-bootstrap';
import { IExtensibleProps } from '../types/IExtensionProvider';

export type ButtonType = 'text' | 'icon' | 'both' | 'menu';

export interface IBaseProps {
  className?: string;
  group?: string;
  instanceId?: string | string[];
  tooltipPlacement?: 'top' | 'right' | 'bottom' | 'left';
  buttonType?: ButtonType;
  orientation?: 'horizontal' | 'vertical';
  collapse?: boolean | 'force';
  groupByIcon?: boolean;
  filter?: (action: IActionDefinition) => boolean;
  icon?: string;
  pullRight?: boolean;
  clickAnywhere?: boolean;
  showAll?: boolean;
<<<<<<< HEAD
  t: I18next.TFunction;
=======
  t: TFunction;
>>>>>>> 7a293f89
}

type IProps = IBaseProps & { actions?: IActionDefinitionEx[] } & React.HTMLAttributes<any>;

function genTooltip(t: TFunction, show: boolean | string): string {
  return typeof (show) === 'string'
    ? t(show)
    : undefined;
}

interface IMenuActionProps {
  id: string;
  action: IActionDefinitionEx;
  instanceId: string | string[];
  t: TFunction;
}

class MenuAction extends React.PureComponent<IMenuActionProps, {}> {
  public render(): JSX.Element {
    const { t, action, id } = this.props;
    return (
      <MenuItem
        eventKey={id}
        onSelect={this.trigger}
        disabled={action.show !== true}
        title={genTooltip(t, action.show)}
      >
        <Icon name={action.icon} />
        <div className='button-text'>{t(action.title)}</div>
      </MenuItem>
    );
  }

  private trigger = () => {
    const { action, instanceId } = this.props;

    const instanceIds = typeof(instanceId) === 'string' ? [instanceId] : instanceId;

    action.action(instanceIds);
  }
}

/**
 * represents an extensible row of icons/buttons/actions
 * In the simplest form this is simply a bunch of buttons that will run
 * an action if clicked, but an icon can also be more dynamic (i.e. rendering
 * dynamic content or having multiple states)
 *
 * @class IconBar
 * @extends {ComponentEx<IProps, {}>}
 */
class IconBar extends React.Component<IProps, { open: boolean }> {
  public static contextTypes: React.ValidationMap<any> = {
    menuLayer: PropTypes.object,
  };

  public context: { menuLayer: JSX.Element };

  private portalTargetRef: JSX.Element;
  private mBackgroundClick: (evt: React.MouseEvent<ButtonGroup>) => void;

  constructor(props: IProps) {
    super(props);

    this.state = {
      open: false,
    };

    this.updateBGClick();
  }

  public componentWillReceiveProps() {
    this.updateBGClick();
  }

  public render(): JSX.Element {
    const { actions, collapse, icon, id, groupByIcon,
            orientation, className, style } = this.props;

    const classes: string[] = [];
    if (className) {
      classes.push(className);
    }

    if (collapse) {
      classes.push('btngroup-collapsed');

      const collapsed: IActionDefinitionEx[] = [];
      const unCollapsed: IActionDefinitionEx[] = [];

      actions.forEach(action => {
        if ((collapse === 'force')
            || ((action.options === undefined) || !action.options.noCollapse)) {
          collapsed.push(action);
        } else {
          unCollapsed.push(action);
        }
      });

      const moreButton = (collapsed.length === 0) ? null : (
        <div>
          <IconButton
            id={`btn-menu-${id}`}
            className='btn-embed'
            onClick={this.toggleOpen}
            tooltip={''}
            icon={icon || 'menu'}
            rotateId={`dots-iconbar-${id}`}
            stroke
            ref={this.setPortalTargetRef}
          />
          <PortalMenu
            open={this.state.open}
            target={this.portalTargetRef}
            onClose={this.toggleOpen}
            onClick={this.toggleOpen}
          >
            {this.state.open ? collapsed.map(this.renderMenuItem) : null}
          </PortalMenu>
        </div>
          );

      return (
        <ButtonGroup
          id={id}
          className={classes.join(' ')}
          style={style}
        >
          {moreButton}
          {unCollapsed.map((iter, idx) => (
            <div key={idx}>{this.renderIcon(iter, idx)}</div>))}
        </ButtonGroup>
      );
    } else {
      const grouped: { [key: string]: IActionDefinition[] } =
        actions.reduce((prev, action, idx) => {
          if ((action.icon !== undefined) && (groupByIcon !== false)) {
            setdefault(prev, action.icon, []).push(action);
          } else {
            prev[idx.toString()] = [action];
          }
          return prev;
        }, {});
      const byFirstPrio = (lhs: IActionDefinition[], rhs: IActionDefinition[]) => {
        return lhs[0].position - rhs[0].position;
      };
      return (
        <ButtonGroup
          id={id}
          className={classes.join(' ')}
          style={style}
          vertical={orientation === 'vertical'}
          onClick={this.mBackgroundClick}
        >
          {this.props.children}
          {Object.keys(grouped).map(key => grouped[key]).sort(byFirstPrio).map(this.renderIcons)}
        </ButtonGroup>
      );
    }
  }

  private renderMenuItem =
    (icon: IActionDefinition & { show: boolean | string }, index: number) => {
    const { t, instanceId } = this.props;

    const id = `${instanceId || '1'}_${index}`;

    if ((icon.icon === null) && (icon.component === undefined)) {
      return (
        <MenuItem className='menu-separator-line' key={id} disabled={true}>
          {t(icon.title)}
        </MenuItem>
      );
    }

    if (icon.icon !== undefined) {
      return <MenuAction key={id} id={id} action={icon} instanceId={instanceId} t={t} />;
    } else {
      return (
        <MenuItem
          key={id}
          eventKey={id}
          disabled={icon.show !== true}
          title={genTooltip(t, icon.show)}
        >
          {this.renderCustomIcon(id, icon)}
        </MenuItem>
      );
    }
  }

  private renderIcon = (icon: IActionDefinitionEx, index: number) => {
    if ((icon.icon === null) && (icon.component === undefined)) {
      // skip text-only elements in this mode
      return null;
    }
    return this.renderIconInner(icon, index);
  }

  private renderIcons = (icons: IActionDefinitionEx[], index: number) => {
    if (icons.length === 1) {
      if ((icons[0].icon === null) && (icons[0].component === undefined)) {
        // skip text-only elements in this mode
        return null;
      }
      return this.renderIconInner(icons[0], index);
    } else {
      return this.renderIconGroup(icons, index);
    }
  }

  private renderIconGroup = (icons: IActionDefinition[], index: number) => {
    const { t, instanceId, orientation, buttonType } = this.props;

    const instanceIds = typeof(instanceId) === 'string' ? [instanceId] : instanceId;

    const id = `${instanceId || '1'}_${index}`;

    return (
      <ToolbarDropdown
        key={id}
        id={id}
        instanceId={instanceIds}
        icons={icons}
        buttonType={buttonType}
        orientation={orientation}
      />
    );
  }

  private renderIconInner = (icon: IActionDefinitionEx, index: number,
                             forceButtonType?: ButtonType) => {
    const { t, instanceId, tooltipPlacement } = this.props;

    const instanceIds = typeof(instanceId) === 'string' ? [instanceId] : instanceId;

    let actionId = (icon.title || index.toString()).toLowerCase().replace(/ /g, '-');
    actionId = `action-${actionId}`;
    if (icon.icon !== undefined) {
      // simple case

      if (icon.icon === null) {
        return <p>{icon.title}</p>;
      }

      const buttonType = forceButtonType || this.props.buttonType;
      const hasIcon = (buttonType === undefined)
        || ['icon', 'both', 'menu'].indexOf(buttonType) !== -1;
      const hasText = (buttonType === undefined)
        || ['text', 'both', 'menu'].indexOf(buttonType) !== -1;

      return (
        <ToolbarIcon
          key={actionId}
          className={actionId}
          instanceId={instanceIds}
          icon={hasIcon ? icon.icon : undefined}
          text={hasText ? t(icon.title) : undefined}
          tooltip={t(icon.title)}
          onClick={icon.action}
          placement={tooltipPlacement}
          disabled={(icon.show !== true) && (icon.show !== undefined)}
        />
      );
    } else {
      return this.renderCustomIcon(actionId, icon);
    }
  }

  private renderCustomIcon(id: string, icon: IActionDefinition) {
    // custom case. the caller can pass properties via the props() function and by
    // passing the prop to the iconbar. the props on the iconbar that we don't handle are
    // passed on
    const knownProps = ['condition', 'className', 'group', 't', 'i18nLoadedAt',
      'objects', 'children'];
    const unknownProps = Object.keys(this.props).reduce((prev: any, current: string) => {
      if (knownProps.indexOf(current) === -1) {
        return {
          ...prev,
          [current]: this.props[current],
        };
      } else {
        return prev;
      }
    }, {});
    const staticProps = {
      ...unknownProps,
      key: id,
      buttonType: this.props.buttonType,
      orientation: this.props.orientation,
    };
    if (icon.props !== undefined) {
      const addProps = icon.props();
      return <icon.component {...staticProps} {...addProps} />;
    } else {
      return <icon.component {...staticProps} />;
    }
  }

  private setPortalTargetRef = (ref) => {
    this.portalTargetRef = ref;
  }

  private toggleOpen = () => {
    this.setState(update(this.state, {
      open: { $set: !this.state.open },
    }));
  }

  private updateBGClick() {
    const {actions, clickAnywhere, instanceId} = this.props;
    const instanceIds = typeof(instanceId) === 'string' ? [instanceId] : instanceId;
    this.mBackgroundClick = ((clickAnywhere === true) && (actions.length === 1))
      ? ((evt: React.MouseEvent<ButtonGroup>) => {
        // don't trigger if the button itself was clicked
        if (!evt.isDefaultPrevented()) {
          evt.preventDefault();
          actions[0].action(instanceIds);
        }
      })
      : undefined;
  }
}

type ExportType = IBaseProps & IActionControlProps & IExtensibleProps & React.HTMLAttributes<any>;

class ActionIconBar extends React.Component<ExportType> {
  private static ACTION_PROPS = ['filter', 'group', 'instanceId', 'showAll', 'staticElements'];
  public render() {
    const actionProps: IActionControlProps =
      _.pick(this.props, ActionIconBar.ACTION_PROPS) as IActionControlProps;
    const barProps: IBaseProps =
      _.omit(this.props, ActionIconBar.ACTION_PROPS) as any;
    return (
      <ActionControl {...actionProps}>
        <IconBar {...barProps} />
      </ActionControl>
    );
  }
}

export default ActionIconBar as React.ComponentClass<ExportType>;<|MERGE_RESOLUTION|>--- conflicted
+++ resolved
@@ -1,9 +1,6 @@
 import { IActionDefinition } from '../types/IActionDefinition';
-<<<<<<< HEAD
 import { IExtensibleProps } from '../types/IExtensionProvider';
-=======
 import { TFunction } from '../util/i18n';
->>>>>>> 7a293f89
 import { setdefault } from '../util/util';
 
 import ActionControl, { IActionControlProps, IActionDefinitionEx } from './ActionControl';
@@ -18,7 +15,6 @@
 import * as PropTypes from 'prop-types';
 import * as React from 'react';
 import { ButtonGroup, MenuItem } from 'react-bootstrap';
-import { IExtensibleProps } from '../types/IExtensionProvider';
 
 export type ButtonType = 'text' | 'icon' | 'both' | 'menu';
 
@@ -36,11 +32,7 @@
   pullRight?: boolean;
   clickAnywhere?: boolean;
   showAll?: boolean;
-<<<<<<< HEAD
-  t: I18next.TFunction;
-=======
   t: TFunction;
->>>>>>> 7a293f89
 }
 
 type IProps = IBaseProps & { actions?: IActionDefinitionEx[] } & React.HTMLAttributes<any>;
