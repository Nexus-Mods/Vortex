import * as Promise from 'bluebird';
import * as React from 'react';
import { ListGroup } from 'react-bootstrap';
import { DragSource, DropTarget, ConnectDragSource, ConnectDragPreview, ConnectDropTarget, DragSourceSpec, DropTargetConnector, DropTargetMonitor, DragSourceConnector, DragSourceMonitor, DropTargetSpec } from 'react-dnd';
import * as ReactDOM from 'react-dom';
import { ComponentEx, util } from 'vortex-api';

interface IItemBaseProps {
  index: number;
  item: any;
  itemRenderer: React.ComponentClass<{ className?: string, item: any }>;
  containerId: string;
  take: (item: any, list: any[]) => any;
  onChangeIndex: (oldIndex: number, newIndex: number, changeContainer: boolean, take: (list: any[]) => any) => void;
  apply: () => void;
}

interface IDragProps {
  connectDragSource: ConnectDragSource;
  connectDragPreview: ConnectDragPreview;
  isDragging: boolean;
}

interface IDropProps {
  connectDropTarget: ConnectDropTarget;
  isOver: boolean;
  canDrop: boolean;
}

type IItemProps = IItemBaseProps & IDragProps & IDropProps;

class DraggableItem extends React.Component<IItemProps, {}> {
  public render(): JSX.Element {
    const { isDragging, item } = this.props;
    return (
      <this.props.itemRenderer
        className={isDragging ? 'dragging' : undefined}
        item={item}
        ref={this.setRef}
      />
    );
  }

  private setRef = ref => {
    const { connectDragSource, connectDropTarget } = this.props;
    const node: any = ReactDOM.findDOMNode(ref);
    connectDragSource(node);
    connectDropTarget(node);
  }
}

const DND_TYPE = 'morrowind-plugin-entry';

function collectDrag(connect: DragSourceConnector,
                     monitor: DragSourceMonitor) {
  return {
    connectDragSource: connect.dragSource(),
    isDragging: monitor.isDragging(),
  };
}

function collectDrop(connect: DropTargetConnector,
                     monitor: DropTargetMonitor) {
  return {
    connectDropTarget: connect.dropTarget(),
  };
}

const entrySource: DragSourceSpec<IItemProps, any> = {
  beginDrag(props: IItemProps) {
    return {
      index: props.index,
      item: props.item,
      containerId: props.containerId,
      take: (list: any[]) => props.take(props.item, list),
    };
  },
  endDrag(props, monitor: DragSourceMonitor) {
    props.apply();
  },
};

const entryTarget: DropTargetSpec<IItemProps> = {
  hover(props: IItemProps, monitor: DropTargetMonitor, component) {
    const { containerId, index, item, take } = (monitor.getItem() as any);
    const hoverIndex = props.index;

    if (index === hoverIndex) {
      return;
    }

    const domNode = ReactDOM.findDOMNode(component);
    if (domNode === null) {
      return;
    }
    const hoverBoundingRect = domNode.getBoundingClientRect();
    const hoverMiddleY = (hoverBoundingRect.bottom - hoverBoundingRect.top) / 2;
    const clientOffset = monitor.getClientOffset();
    const hoverClientY = clientOffset.y - hoverBoundingRect.top;

    if (((index < hoverIndex) && (hoverClientY < hoverMiddleY))
        || ((index > hoverIndex) && (hoverClientY > hoverMiddleY))) {
      return;
    }

    props.onChangeIndex(index, hoverIndex, containerId !== props.containerId, take);

    (monitor.getItem() as any).index = hoverIndex;
    if (containerId !== props.containerId) {
      (monitor.getItem() as any).containerId = props.containerId;
      (monitor.getItem() as any).take = (list: any[]) => props.take(item, list);
    }
  },
  drop(props) {
    props.apply();
  }
};

const Draggable = DropTarget(DND_TYPE, entryTarget, collectDrop)(
    DragSource(DND_TYPE, entrySource, collectDrag)(
      DraggableItem)) as React.ComponentClass<IItemBaseProps>;

interface IBaseProps {
  id: string;
  items: any[];
  itemRenderer: React.ComponentClass<{ item: any }>;
  apply: (ordered: any[]) => void;
}

interface IState {
  ordered: any[];
}

type IProps = IBaseProps & { connectDropTarget: ConnectDropTarget };

class DraggableList extends ComponentEx<IProps, IState> {
  private applyDebouncer: util.Debouncer;
  constructor(props: IProps) {
    super(props);

    this.initState({
      ordered: props.items.slice(0),
    });

    this.applyDebouncer = new util.Debouncer(() => {
      this.apply();
      return Promise.resolve();
    }, 500);

  }

  public componentWillReceiveProps(newProps: IProps) {
    if (this.props.items !== newProps.items) {
      this.nextState.ordered = newProps.items.slice(0);
    }
  }

  public render(): JSX.Element {
    const { connectDropTarget, id, itemRenderer } = this.props;
    const { ordered } = this.state;
    return connectDropTarget(
      <div style={{ height: '100%' }}>
        <ListGroup>
          {ordered.map((item, idx) => (
              <Draggable
                containerId={id}
                key={item}
                item={item}
                index={idx}
                itemRenderer={itemRenderer}
                take={this.take}
                onChangeIndex={this.changeIndex}
                apply={this.apply}
              />
            ))}
        </ListGroup>
      </div>);
  }

  public changeIndex = (oldIndex: number, newIndex: number, changeContainer: boolean,
                        take: (list: any[]) => any) => {
    if (oldIndex === undefined) {
      return;
    }

    const copy = this.state.ordered.slice();
    const item = take(changeContainer ? undefined : copy);
    copy.splice(newIndex, 0, item);

    this.nextState.ordered = copy;
    this.applyDebouncer.schedule();
  }

  private take = (item: any, list: any[]) => {
    const { ordered } = this.nextState;
    let res = item;
    const index = ordered.indexOf(item);
    if (index !== -1) {
      if (list !== undefined) {
        res = list.splice(index, 1)[0];
      } else {
        const copy = ordered.slice();
        res = copy.splice(index, 1)[0];
        this.nextState.ordered = copy;
      }
    }
    return res;
  }

  private apply = () => {
    this.props.apply(this.state.ordered);
  }
}

<<<<<<< HEAD
const containerTarget: DropTargetSpec<IProps> = {

=======
const containerTarget: DropTargetSpec<IProps, any, any> = {
>>>>>>> aa407c86
  hover(props: IProps, monitor: DropTargetMonitor, component) {
    const { containerId, index, item, take } = (monitor.getItem() as any);

    if (containerId !== props.id) {
      (component as any).changeIndex(index, 0, true, take);

      (monitor.getItem() as any).index = 0;
      (monitor.getItem() as any).containerId = props.id;
      (monitor.getItem() as any).take = (list) => (component as any).take(item, list);
    }
  },
};

function containerCollect(connect: DropTargetConnector,
                          monitor: DropTargetMonitor) {
  return {
    connectDropTarget: connect.dropTarget(),
  };
}

export default DropTarget(DND_TYPE, containerTarget, containerCollect)(
  DraggableList) as React.ComponentClass<IBaseProps>;<|MERGE_RESOLUTION|>--- conflicted
+++ resolved
@@ -212,12 +212,7 @@
   }
 }
 
-<<<<<<< HEAD
 const containerTarget: DropTargetSpec<IProps> = {
-
-=======
-const containerTarget: DropTargetSpec<IProps, any, any> = {
->>>>>>> aa407c86
   hover(props: IProps, monitor: DropTargetMonitor, component) {
     const { containerId, index, item, take } = (monitor.getItem() as any);
 
