{
	"name": "stackmap",
	"displayName": "StackMap",
	"publisher": "black-tree-gaming",
	"description": "",
	"license": "GPL-3.0",
<<<<<<< HEAD
	"version": "0.0.4",
=======
	"version": "0.0.5",
>>>>>>> 3e4ec4f3
	"engines": {
		"vscode": "^1.31.0"
	},
	"categories": [
		"Other"
	],
	"activationEvents": [
		"onView:stackmap",
		"onCommand:stackmap.fromClipboard"
	],
	"main": "./out/extension.js",
	"contributes": {
		"commands": [
			{
				"command": "stackmap.fromClipboard",
				"title": "Update",
				"icon": {
					"light": "media/paste-light.svg",
					"dark": "media/paste-dark.svg"
				}
			},
			{
				"command": "stackmap.selectVersion",
				"title": "Version",
				"icon": {
					"light": "media/version-light.svg",
					"dark": "media/version-dark.svg"
				}
			},
			{
				"command": "stackmap.open",
				"title": "Open"
			}
		],
		"views": {
			"explorer": [
				{
					"id": "stackmap",
					"name": "Stack Map"
				}
			]
		},
		"menus": {
			"view/title": [
				{
					"command": "stackmap.fromClipboard",
					"when": "view == stackmap",
					"group": "navigation"
				},
				{
					"command": "stackmap.selectVersion",
					"when": "view == stackmap",
					"group": "navigation"
				}
			]
		}
	},
	"scripts": {
		"vscode:prepublish": "yarn run compile",
		"compile": "tsc -p ./",
		"watch": "tsc -watch -p ./",
		"postinstall": "node ./node_modules/vscode/bin/install",
		"test": "yarn run compile && node ./node_modules/vscode/bin/test"
	},
	"dependencies": {
		"copy-paste-win32fix": "^1.4.0",
		"fs-extra": "^7.0.1",
		"semver": "^5.6.0",
		"source-map": "^0.7.3",
		"stack-trace": "^0.0.10"
	},
	"devDependencies": {
		"vscode": "^1.1.28",
		"tslint": "^5.12.1",
		"typescript": "^3.3.1",
		"@types/copy-paste": "1.1.30",
		"@types/node": "^10.12.21",
		"@types/mocha": "^2.2.42",
		"@types/semver": "^5.5.0",
		"@types/stack-trace": "^0.0.29"
	}
}<|MERGE_RESOLUTION|>--- conflicted
+++ resolved
@@ -4,11 +4,7 @@
 	"publisher": "black-tree-gaming",
 	"description": "",
 	"license": "GPL-3.0",
-<<<<<<< HEAD
-	"version": "0.0.4",
-=======
 	"version": "0.0.5",
->>>>>>> 3e4ec4f3
 	"engines": {
 		"vscode": "^1.31.0"
 	},
